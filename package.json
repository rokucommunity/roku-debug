--- conflicted
+++ resolved
@@ -93,31 +93,20 @@
         "sinon": "^11.1.2",
         "source-map-support": "^0.5.20",
         "ts-node": "^10.4.0",
-<<<<<<< HEAD
         "typescript": "^4.4.4",
         "undent": "^0.1.0"
     },
     "dependencies": {
-        "@rokucommunity/logger": "^0.3.0",
-        "brighterscript": "^0.61.3",
-        "clone-regexp": "2.2.0",
-=======
-        "typescript": "^4.7.2"
-    },
-    "dependencies": {
         "@rokucommunity/logger": "^0.3.9",
         "@types/request": "^2.48.8",
-        "brighterscript": "^0.67.2",
->>>>>>> 7373b2a1
+        "brighterscript": "^0.67.3",
+        "clone-regexp": "2.2.0",
         "dateformat": "^4.6.3",
         "debounce": "^1.2.1",
         "eol": "^0.9.1",
         "eventemitter3": "^4.0.7",
         "fast-glob": "^3.2.11",
-<<<<<<< HEAD
-=======
         "find-in-files": "^0.5.0",
->>>>>>> 7373b2a1
         "fs-extra": "^10.0.0",
         "line-column": "^1.0.2",
         "natural-orderby": "^2.0.3",
