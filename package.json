{
    "name": "roku-debug",
    "version": "0.20.6",
    "description": "Debug adapter for Roku application development using Node.js",
    "main": "dist/index.js",
    "scripts": {
        "build": "rimraf dist && tsc",
        "preversion": "npm run build && npm run lint && npm run test",
        "lint": "eslint \"src/**\"",
        "watch": "tsc --watch",
        "test": "nyc mocha \"src/**/*spec.ts\" --exclude \"src/**/*.device.spec.ts\"",
        "device-test": "mocha --spec \"src/**/*.device.spec.ts\"",
        "test:nocover": "mocha \"src/**/*.spec.ts\" --exclude \"src/**/*.device.spec.ts\"",
        "publish-coverage": "nyc report --reporter=text-lcov | coveralls"
    },
    "typings": "dist/index.d.ts",
    "repository": {
        "type": "git",
        "url": "https://github.com/rokucommunity/roku-debug"
    },
    "author": "RokuCommunity",
    "license": "MIT",
    "mocha": {
        "require": [
            "source-map-support/register",
            "ts-node/register"
        ],
        "watchFiles": [
            "src/**/*"
        ],
        "timeout": 2000,
        "fullTrace": true,
        "watchExtensions": [
            "ts"
        ]
    },
    "nyc": {
        "include": [
            "src/**/!(*.spec).ts"
        ],
        "extension": [
            ".ts"
        ],
        "require": [
            "ts-node/register",
            "source-map-support/register"
        ],
        "reporter": [
            "text-summary",
            "html"
        ],
        "sourceMap": true,
        "instrument": true,
        "check-coverage": false,
        "lines": 100,
        "statements": 100,
        "functions": 100,
        "branches": 100
    },
    "devDependencies": {
        "@types/chai": "^4.2.22",
        "@types/dateformat": "~3",
        "@types/debounce": "^1.2.1",
        "@types/decompress": "^4.2.4",
        "@types/dedent": "^0.7.0",
        "@types/find-in-files": "^0.5.1",
        "@types/fs-extra": "^9.0.13",
        "@types/glob": "^7.2.0",
        "@types/mocha": "^9.0.0",
        "@types/node": "^16.11.6",
        "@types/request": "^2.48.8",
        "@types/semver": "^7.3.9",
        "@types/sinon": "^10.0.6",
        "@types/vscode": "^1.61.0",
        "@typescript-eslint/eslint-plugin": "^5.2.0",
        "@typescript-eslint/parser": "^5.2.0",
        "chai": "^4.3.4",
        "coveralls-next": "^4.2.0",
        "decompress": "^4.2.1",
        "dedent": "^0.7.0",
        "eslint": "^8.1.0",
        "eslint-plugin-no-only-tests": "^2.6.0",
        "get-port": "^5.1.1",
        "mocha": "^9.1.3",
        "nyc": "^15.1.0",
        "p-defer": "^4.0.0",
        "portfinder": "^1.0.32",
        "rimraf": "^3.0.2",
        "rmfr": "^2.0.0",
        "rxjs": "^7.4.0",
        "sinon": "^11.1.2",
        "source-map-support": "^0.5.20",
        "ts-node": "^10.4.0",
        "typescript": "^4.4.4"
    },
    "dependencies": {
        "@rokucommunity/logger": "^0.3.3",
        "@types/request": "^2.48.8",
<<<<<<< HEAD
        "brighterscript": "^0.65.7",
        "dateformat": "^4.6.3",
        "debounce": "^1.2.1",
=======
        "brighterscript": "^0.65.8",
        "dateformat": "~4",
>>>>>>> 4eb13adb
        "eol": "^0.9.1",
        "eventemitter3": "^4.0.7",
        "fast-glob": "^3.2.11",
        "find-in-files": "^0.5.0",
        "fs-extra": "^10.0.0",
        "natural-orderby": "^2.0.3",
        "postman-request": "^2.88.1-postman.32",
        "replace-in-file": "^6.3.2",
        "replace-last": "^1.2.6",
        "roku-deploy": "^3.10.3",
        "semver": "^7.5.4",
        "serialize-error": "^8.1.0",
        "smart-buffer": "^4.2.0",
        "source-map": "^0.7.4",
        "telnet-client": "^1.4.9",
        "vscode-debugadapter": "^1.49.0",
        "vscode-debugprotocol": "^1.49.0",
        "vscode-languageserver": "^6.1.1",
        "xml2js": "^0.5.0"
    }
}<|MERGE_RESOLUTION|>--- conflicted
+++ resolved
@@ -96,14 +96,9 @@
     "dependencies": {
         "@rokucommunity/logger": "^0.3.3",
         "@types/request": "^2.48.8",
-<<<<<<< HEAD
-        "brighterscript": "^0.65.7",
+        "brighterscript": "^0.65.8",
         "dateformat": "^4.6.3",
         "debounce": "^1.2.1",
-=======
-        "brighterscript": "^0.65.8",
-        "dateformat": "~4",
->>>>>>> 4eb13adb
         "eol": "^0.9.1",
         "eventemitter3": "^4.0.7",
         "fast-glob": "^3.2.11",
