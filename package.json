--- conflicted
+++ resolved
@@ -60,11 +60,8 @@
     },
     "devDependencies": {
         "@types/chai": "^4.2.22",
-<<<<<<< HEAD
         "@types/debounce": "^1.2.1",
-=======
         "@types/decompress": "^4.2.4",
->>>>>>> cfe6ffa0
         "@types/dedent": "^0.7.0",
         "@types/find-in-files": "^0.5.1",
         "@types/fs-extra": "^9.0.13",
