--- conflicted
+++ resolved
@@ -82,13 +82,8 @@
         "typescript": "^4.4.4"
     },
     "dependencies": {
-<<<<<<< HEAD
-        "brighterscript": "^0.41.1",
-        "dateformat": "^3.0.3",
-=======
         "brighterscript": "^0.41.2",
         "dateformat": "^4.6.3",
->>>>>>> 850cd94d
         "eol": "^0.9.1",
         "find-in-files": "^0.5.0",
         "fs-extra": "^10.0.0",
@@ -101,13 +96,8 @@
         "smart-buffer": "^4.2.0",
         "source-map": "^0.7.3",
         "telnet-client": "^1.4.9",
-<<<<<<< HEAD
-        "vscode-debugadapter": "1.33.0",
-        "vscode-debugprotocol": "1.33.0"
-=======
         "vscode-debugadapter": "^1.49.0",
         "vscode-debugprotocol": "^1.49.0",
         "vscode-languageserver": "^6.1.1"
->>>>>>> 850cd94d
     }
 }