--- conflicted
+++ resolved
@@ -120,14 +120,7 @@
         "smart-buffer": "^4.2.0",
         "source-map": "^0.7.4",
         "telnet-client": "^1.4.9",
-<<<<<<< HEAD
-        "xml2js": "^0.5.0"
-=======
-        "vscode-debugadapter": "^1.49.0",
-        "vscode-debugprotocol": "^1.49.0",
-        "vscode-languageserver": "^6.1.1",
         "xml2js": "^0.5.0",
         "yargs": "^16.2.0"
->>>>>>> 62669587
     }
 }