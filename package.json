--- conflicted
+++ resolved
@@ -62,7 +62,6 @@
         "@types/chai": "^4.2.22",
         "@types/dateformat": "~3",
         "@types/debounce": "^1.2.1",
-        "@types/dateformat": "~3",
         "@types/decompress": "^4.2.4",
         "@types/dedent": "^0.7.0",
         "@types/find-in-files": "^0.5.1",
@@ -70,10 +69,7 @@
         "@types/glob": "^7.2.0",
         "@types/mocha": "^9.0.0",
         "@types/node": "^16.11.6",
-<<<<<<< HEAD
         "@types/request": "^2.48.8",
-=======
->>>>>>> 38ff9b8f
         "@types/semver": "^7.3.9",
         "@types/sinon": "^10.0.6",
         "@types/vscode": "^1.61.0",
@@ -101,13 +97,8 @@
     },
     "dependencies": {
         "@rokucommunity/logger": "^0.3.3",
-<<<<<<< HEAD
         "brighterscript": "^0.65.0",
-        "dateformat": "~4",
-=======
-        "brighterscript": "^0.65.4",
         "dateformat": "^4.6.3",
->>>>>>> 38ff9b8f
         "debounce": "^1.2.1",
         "@types/request": "^2.48.8",
         "eol": "^0.9.1",
