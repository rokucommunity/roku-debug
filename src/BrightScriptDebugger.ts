import * as Net from 'net';
import * as EventEmitter from 'events';

// The port number and hostname of the server.
import { DebuggerRequestResponse } from './DebuggerRequestResponse';
import { DebuggerVariableRequestResponse } from './DebuggerVariableRequestResponse';
import { DebuggerStacktraceRequestResponse } from './DebuggerStacktraceRequestResponse';
import { DebuggerThreadsRequestResponse } from './DebuggerThreadsRequestResponse';
import { DebuggerUpdateThreads } from './DebuggerUpdateThreads';
import { DebuggerUpdateUndefined } from './DebuggerUpdateUndefined';
import { DebuggerUpdateConnectIoPort } from './DebuggerUpdateConnectIoPort';
import { DebuggerHandshake } from './DebuggerHandshake';
import { COMMANDS, STEP_TYPE } from './Constants';
import { SmartBuffer } from 'smart-buffer';

export class BrightScriptDebugger {
<<<<<<< HEAD
  public static DEBUGGER_MAGIC = 'bsdebug'; // 64-bit = [b'bsdebug\0' little-endian]

  public scriptTitle: string;
  public handshakeComplete = false;
  public connectedToIoPort = false;
  public protocolVersion = [];
  public primaryThread: number;
  public stackFrameIndex: number;

  private emitter = new EventEmitter();
  private controllerClient: Net.Socket;
  private unhandledData: Buffer;
  private firstRunContinueFired = false;
  private stopped = false;
  private totalRequests = 0;
  private activeRequests = {};
  private options: ConstructorOptions;

  constructor(
=======

    public get isStopped(): boolean {
        return this.stopped;
    }

    constructor(
>>>>>>> c5bd1d8a
    options: ConstructorOptions
  ) {
        this.options = {
            controllerPort: 8081,
            host: undefined,
            stopOnEntry: false,
            //override the defaults with the options from parameters
            ...options ?? {},
        };
    }
    public static DEBUGGER_MAGIC = 'bsdebug'; // 64-bit = [b'bsdebug\0' little-endian]

    public scriptTitle: string;
    public handshakeComplete = false;
    public connectedToIoPort = false;
    public protocolVersion = [];
    public primaryThread: number;
    public stackFrameIndex: number;

    private emitter = new EventEmitter();
    private CONTROLLER_CLIENT: Net.Socket;
    private unhandledData: Buffer;
    private firstRunContinueFired = false;
    private stopped = false;
    private totalRequests = 0;
    private activeRequests = {};
    private options: ConstructorOptions;

  /**
   * Get a promise that resolves after an event occurs exactly once
   */
    public once(eventName: string) {
        return new Promise((resolve) => {
            var disconnect = this.on(<any>eventName, (...args) => {
                disconnect();
                resolve(...args);
            });
        });
    }

  /**
   * Subscribe to various events
   */
    public on(eventName: 'app-exit' | 'cannot-continue' | 'close' | 'start', handler: () => void);
    public on(eventName: 'data' | 'suspend' | 'runtime-error', handler: (data: any) => void);
    public on(eventName: 'connected', handler: (connected: boolean) => void);
    public on(eventName: 'io-output', handler: (output: string) => void);
    public on(eventName: 'handshake-verified', handler: (data: DebuggerHandshake) => void);
    // public on(eventname: 'rendezvous-event', handler: (output: RendezvousHistory) => void);
    // public on(eventName: 'runtime-error', handler: (error: BrightScriptRuntimeError) => void);
    public on(eventName: string, handler: (payload: any) => void) {
        this.emitter.on(eventName, handler);
        return () => {
            this.emitter?.removeListener(eventName, handler);
        };
    }

    private emit(
    eventName:
      'app-exit' |
      'cannot-continue' |
      'close' |
      'connected' |
      'data' |
      'io-output' |
      'runtime-error' |
      'start' |
      'suspend' |
      'handshake-verified',
    data?
  ) {
<<<<<<< HEAD
    //emit these events on next tick, otherwise they will be processed immediately which could cause issues
    setTimeout(() => {
      //in rare cases, this event is fired after the debugger has closed, so make sure the event emitter still exists
      if (this.emitter) {
        this.emitter.emit(eventName, data);
      }
    }, 0);
  }

  public async connect(): Promise<boolean> {
    console.log('start - SocketDebugger');
    const debugSetupEnd = 'total socket debugger setup time';
    console.time(debugSetupEnd);

    // Create a new TCP client.`
    this.controllerClient = new Net.Socket();
    // Send a connection request to the server.
    console.log('port', this.options.controllerPort, 'host', this.options.host);
    this.controllerClient.connect({ port: this.options.controllerPort, host: this.options.host }, () => {
      // If there is no error, the server has accepted the request and created a new
      // socket dedicated to us.
      console.log('TCP connection established with the server.');

      // The client can also receive data from the server by reading from its socket.
      // The client can now send data to the server by writing to its socket.
      let buffer = new SmartBuffer({ size: Buffer.byteLength(BrightScriptDebugger.DEBUGGER_MAGIC) + 1 }).writeStringNT(BrightScriptDebugger.DEBUGGER_MAGIC).toBuffer();
      console.log('Sending magic to server');
      this.controllerClient.write(buffer);
    });

    this.controllerClient.on('data', (buffer) => {
      if (this.unhandledData) {
        this.unhandledData = Buffer.concat([this.unhandledData, buffer]);
      } else {
        this.unhandledData = buffer;
      }

      this.parseUnhandledData(this.unhandledData);
    });

    this.controllerClient.on('end', () => {
      console.log('Requested an end to the TCP connection');
    });

    // Don't forget to catch error, for your own sake.
    this.controllerClient.on('error', function (err) {
      console.error(`Error: ${err}`);
    });

    let connectPromise: Promise<boolean> = new Promise((resolve, reject) => {
      let disconnect = this.on('connected', (connected) => {
        disconnect();
        console.timeEnd(debugSetupEnd);
        if (connected) {
          resolve(connected);
        } else {
          reject(connected);
        }
      });
    });

    return connectPromise;
  }
=======
        //emit these events on next tick, otherwise they will be processed immediately which could cause issues
        setTimeout(() => {
            //in rare cases, this event is fired after the debugger has closed, so make sure the event emitter still exists
            if (this.emitter) {
                this.emitter.emit(eventName, data);
            }
        }, 0);
    }
>>>>>>> c5bd1d8a

    public async connect(): Promise<boolean> {
        console.log('start - SocketDebugger');
        const debugSetupEnd = 'total socket debugger setup time';
        console.time(debugSetupEnd);

        // Create a new TCP client.`
        this.CONTROLLER_CLIENT = new Net.Socket();
        // Send a connection request to the server.
        console.log('port', this.options.controllerPort, 'host', this.options.host);
        this.CONTROLLER_CLIENT.connect({ port: this.options.controllerPort, host: this.options.host }, () => {
            // If there is no error, the server has accepted the request and created a new
            // socket dedicated to us.
            console.log('TCP connection established with the server.');

            // The client can also receive data from the server by reading from its socket.
            // The client can now send data to the server by writing to its socket.
            let buffer = new SmartBuffer({ size: Buffer.byteLength(BrightScriptDebugger.DEBUGGER_MAGIC) + 1 }).writeStringNT(BrightScriptDebugger.DEBUGGER_MAGIC).toBuffer();
            console.log('Sending magic to server');
            this.CONTROLLER_CLIENT.write(buffer);
        });

        this.CONTROLLER_CLIENT.on('data', (buffer) => {
            if (this.unhandledData) {
                this.unhandledData = Buffer.concat([this.unhandledData, buffer]);
            } else {
                this.unhandledData = buffer;
            }

            this.parseUnhandledData(this.unhandledData);
        });

        this.CONTROLLER_CLIENT.on('end', () => {
            console.log('Requested an end to the TCP connection');
        });

        // Don't forget to catch error, for your own sake.
        this.CONTROLLER_CLIENT.on('error', function(err) {
            console.error(`Error: ${err}`);
        });

        let connectPromise: Promise<boolean> = new Promise((resolve, reject) => {
            let disconnect = this.on('connected', (connected) => {
                disconnect();
                console.timeEnd(debugSetupEnd);
                if (connected) {
                    resolve(connected);
                } else {
                    reject(connected);
                }
            });
        });

        return connectPromise;
    }

    public async continue() {
        let result;
        if (this.stopped) {
            this.stopped = false;
            result = this.makeRequest(new SmartBuffer({ size: 12 }), COMMANDS.CONTINUE);
        }
        return result;
    }

    public async pause() {
        return !this.stopped ? this.makeRequest(new SmartBuffer({ size: 12 }), COMMANDS.STOP) : -1;
    }

    public async exitChannel() {
        return this.makeRequest(new SmartBuffer({ size: 12 }), COMMANDS.EXIT_CHANNEL);
    }

    public async stepIn(threadId: number = this.primaryThread) {
        return this.step(STEP_TYPE.STEP_TYPE_LINE, threadId);
    }

<<<<<<< HEAD
      this.controllerClient.write(buffer.toBuffer());
    });
  }
=======
    public async stepOver(threadId: number = this.primaryThread) {
        return this.step(STEP_TYPE.STEP_TYPE_OVER, threadId);
    }
>>>>>>> c5bd1d8a

    public async stepOut(threadId: number = this.primaryThread) {
        return this.step(STEP_TYPE.STEP_TYPE_OUT, threadId);
    }

    private async step(stepType: STEP_TYPE, threadId: number) {
        let buffer = new SmartBuffer({ size: 17 });
        buffer.writeUInt32LE(threadId); // thread_index
        buffer.writeUInt8(stepType); // step_type
        if (this.stopped) {
            this.stopped = false;
            let stepResult: any = await this.makeRequest(buffer, COMMANDS.STEP);
            if (stepResult.errorCode === 'OK') {
            // this.stopped = true;
            // this.emit('suspend');
            } else {
                this.emit('cannot-continue');
            }
            return stepResult;
        }
    }

    public async threads() {
        let result;
        if (this.stopped) {
            result = this.makeRequest(new SmartBuffer({ size: 12 }), COMMANDS.THREADS);
            if (result.errorCode === 'OK') {
                for (let i = 0; i < result.threadCount; i++) {
                    let thread = result.threads[i];
                    if (thread.isPrimary) {
                        this.primaryThread = i;
                        break;
                    }
                }
            }
            return result;
        }
    }

    public async stackTrace(threadIndex: number = this.primaryThread) {
        let buffer = new SmartBuffer({ size: 16 });
        buffer.writeUInt32LE(threadIndex); // thread_index
        return this.stopped && threadIndex > -1 ? this.makeRequest(buffer, COMMANDS.STACKTRACE) : -1;
    }

    public async getVariables(variablePathEntries: Array<string> = [], getChildKeys: boolean = true, stackFrameIndex: number = this.stackFrameIndex, threadIndex: number = this.primaryThread) {
        if (this.stopped && threadIndex > -1) {
            let buffer = new SmartBuffer({ size: 17 });
            buffer.writeUInt8(getChildKeys ? 1 : 0); // variable_request_flags
            buffer.writeUInt32LE(threadIndex); // thread_index
            buffer.writeUInt32LE(stackFrameIndex); // stack_frame_index
            buffer.writeUInt32LE(variablePathEntries.length); // variable_path_len
            variablePathEntries.forEach(variablePathEntry => {
                buffer.writeStringNT(variablePathEntry); // variable_path_entries - optional
            });
            return this.makeRequest(buffer, COMMANDS.VARIABLES, variablePathEntries);
        }
        return -1;
    }

    private async makeRequest(buffer: SmartBuffer, command: COMMANDS, extraData?) {
        this.totalRequests++;
        let requestId = this.totalRequests;
        buffer.insertUInt32LE(command, 0); // command_code
        buffer.insertUInt32LE(requestId, 0); // request_id
        buffer.insertUInt32LE(buffer.writeOffset + 4, 0); // packet_length

        this.activeRequests[requestId] = {
            commandType: command,
            extraData: extraData
        };

        return new Promise((resolve, reject) => {
            let disconnect = this.on('data', (responseHandler) => {
                if (responseHandler.requestId === requestId) {
                    disconnect();
                    resolve(responseHandler);
                }
            });

            this.CONTROLLER_CLIENT.write(buffer.toBuffer());
        });
    }

    private parseUnhandledData(unhandledData: Buffer): boolean {
        if (this.handshakeComplete) {
            let debuggerRequestResponse = new DebuggerRequestResponse(unhandledData);
            if (debuggerRequestResponse.success) {

                if (debuggerRequestResponse.requestId > this.totalRequests) {
                    return false;
                }

                if (debuggerRequestResponse.errorCode !== 'OK') {
                    console.error(debuggerRequestResponse.errorCode, debuggerRequestResponse);
                    this.removedProcessedBytes(debuggerRequestResponse, unhandledData);
                    return true;
                }

                let commandType = this.activeRequests[debuggerRequestResponse.requestId].commandType;
                if (commandType === COMMANDS.STOP || commandType === COMMANDS.CONTINUE || commandType === COMMANDS.STEP || commandType === COMMANDS.EXIT_CHANNEL) {
                    this.removedProcessedBytes(debuggerRequestResponse, unhandledData);
                    return true;
                }

                if (commandType === COMMANDS.VARIABLES) {
                    let debuggerVariableRequestResponse = new DebuggerVariableRequestResponse(unhandledData);
                    if (debuggerVariableRequestResponse.success) {
                        this.removedProcessedBytes(debuggerVariableRequestResponse, unhandledData);
                        return true;
                    }
                }

                if (commandType === COMMANDS.STACKTRACE) {
                    let debuggerStacktraceRequestResponse = new DebuggerStacktraceRequestResponse(unhandledData);
                    if (debuggerStacktraceRequestResponse.success) {
                        this.removedProcessedBytes(debuggerStacktraceRequestResponse, unhandledData);
                        return true;
                    }
                }

                if (commandType === COMMANDS.THREADS) {
                    let debuggerThreadsRequestResponse = new DebuggerThreadsRequestResponse(unhandledData);
                    if (debuggerThreadsRequestResponse.success) {
                        this.removedProcessedBytes(debuggerThreadsRequestResponse, unhandledData);
                        return true;
                    }
                }
            }

            let debuggerUpdateThreads = new DebuggerUpdateThreads(unhandledData);
            if (debuggerUpdateThreads.success) {
                this.handleThreadsUpdate(debuggerUpdateThreads);
                this.removedProcessedBytes(debuggerUpdateThreads, unhandledData);
                return true;
            }

            let debuggerUpdateUndefined = new DebuggerUpdateUndefined(unhandledData);
            if (debuggerUpdateUndefined.success) {
                this.removedProcessedBytes(debuggerUpdateUndefined, unhandledData);
                return true;
            }

            if (!this.connectedToIoPort) {
                let debuggerUpdateConnectIoPort = new DebuggerUpdateConnectIoPort(unhandledData);
                if (debuggerUpdateConnectIoPort.success) {
                    this.connectToIoPort(debuggerUpdateConnectIoPort);
                    this.removedProcessedBytes(debuggerUpdateConnectIoPort, unhandledData);
                    return true;
                }
            }

        } else {
            let debuggerHandshake = new DebuggerHandshake(unhandledData);
            if (debuggerHandshake.success) {
                return this.verifyHandshake(debuggerHandshake, unhandledData);
            }
        }

        return false;
    }

    private removedProcessedBytes(responseHandler, unhandledData: Buffer) {
        console.log(responseHandler);
        if (this.activeRequests[responseHandler.requestId]) {
            delete this.activeRequests[responseHandler.requestId];
        }

        this.emit('data', responseHandler);

        this.unhandledData = unhandledData.slice(responseHandler.readOffset);
        this.parseUnhandledData(this.unhandledData);
    }

    private verifyHandshake(debuggerHandshake: DebuggerHandshake, unhandledData: Buffer): boolean {
        const magicIsValid = (BrightScriptDebugger.DEBUGGER_MAGIC === debuggerHandshake.magic);
        if (magicIsValid) {
            console.log('Magic is valid.');
            this.protocolVersion = [debuggerHandshake.majorVersion, debuggerHandshake.minorVersion, debuggerHandshake.patchVersion, ''];
            console.log('Protocol Version:', this.protocolVersion.join('.'));

            this.handshakeComplete = true;
            this.removedProcessedBytes(debuggerHandshake, unhandledData);
            this.emit('handshake-verified', true);
            return true;
        } else {
            console.log('Closing connection due to bad debugger magic', debuggerHandshake.magic);
            this.emit('handshake-verified', false);
            this.CONTROLLER_CLIENT.end();
            return false;
        }
    }

<<<<<<< HEAD
    this.emit('data', responseHandler);

    this.unhandledData = unhandledData.slice(responseHandler.readOffset);
    this.parseUnhandledData(this.unhandledData);
  }

  private verifyHandshake(debuggerHandshake: DebuggerHandshake, unhandledData: Buffer): boolean {
    const magicIsValid = (BrightScriptDebugger.DEBUGGER_MAGIC === debuggerHandshake.magic);
    if (magicIsValid) {
      console.log('Magic is valid.');
      this.protocolVersion = [debuggerHandshake.majorVersion, debuggerHandshake.minorVersion, debuggerHandshake.patchVersion, ''];
      console.log('Protocol Version:', this.protocolVersion.join('.'));

      this.handshakeComplete = true;
      this.removedProcessedBytes(debuggerHandshake, unhandledData);
      this.emit('handshake-verified', true);
      return true;
    } else {
      console.log('Closing connection due to bad debugger magic', debuggerHandshake.magic);
      this.emit('handshake-verified', false);
      this.controllerClient.end();
      return false;
=======
    private connectToIoPort(connectIoPortResponse: DebuggerUpdateConnectIoPort) {
        // Create a new TCP client.
        const IO_CLIENT = new Net.Socket();
        // Send a connection request to the server.
        console.log('Connect to IO Port: port', connectIoPortResponse.data, 'host', this.options.host);
        IO_CLIENT.connect({ port: connectIoPortResponse.data, host: this.options.host }, () => {
            // If there is no error, the server has accepted the request
            console.log('TCP connection established with the IO Port.');
            this.connectedToIoPort = true;

            let lastPartialLine = '';
            IO_CLIENT.on('data', (buffer) => {
                let responseText = buffer.toString();
                if (!responseText.endsWith('\n')) {
                    // buffer was split, save the partial line
                    lastPartialLine += responseText;
                } else {
                    if (lastPartialLine) {
                        // there was leftover lines, join the partial lines back together
                        responseText = lastPartialLine + responseText;
                        lastPartialLine = '';
                    }
                    // Emit the completed io string.
                    this.emit('io-output', responseText.trim());
                }
            });

            IO_CLIENT.on('end', () => {
                console.log('Requested an end to the IO connection');
            });

            // Don't forget to catch error, for your own sake.
            IO_CLIENT.on('error', (err) => {
                console.log(`Error: ${err}`);
            });

            this.emit('connected', true);
        });
>>>>>>> c5bd1d8a
    }

    private async handleThreadsUpdate(update) {
        this.stopped = true;
        let stopReason = update.data.stopReason;
        let eventName: 'runtime-error' | 'suspend' = stopReason === 'RUNTIME_ERROR' ? 'runtime-error' : 'suspend';

        if (update.updateType === 'ALL_THREADS_STOPPED') {
            if (!this.firstRunContinueFired && !this.options.stopOnEntry) {
                console.log('Sending first run continue command');
                await this.continue();
                this.firstRunContinueFired = true;
            } else if (stopReason === 'RUNTIME_ERROR' || stopReason === 'BREAK' || stopReason === 'STOP_STATEMENT') {
                this.primaryThread = update.data.primaryThreadIndex;
                this.stackFrameIndex = 0;
                this.emit(eventName, update);
            }
        } else if (stopReason === 'RUNTIME_ERROR' || stopReason === 'BREAK' || stopReason === 'STOP_STATEMENT') {
            this.primaryThread = update.data.threadIndex;
            this.emit(eventName, update);
        }
    }

<<<<<<< HEAD
  public destroy() {
    this.controllerClient.end();
  }
=======
    public destroy() {
        this.CONTROLLER_CLIENT.end();
    }
>>>>>>> c5bd1d8a
}

export interface ConstructorOptions {
    /**
     * The host/ip address of the Roku
     */
    host: string;
    /**
     * If true, the application being debugged will stop on the first line of the program.
     */
    stopOnEntry?: boolean;
    /**
     * The port number used to send all debugger commands. This is static/unchanging for Roku devices,
     * but is configurable here to support unit testing or alternate runtimes (i.e. https://www.npmjs.com/package/brs)
     */
    controllerPort?: number;
}<|MERGE_RESOLUTION|>--- conflicted
+++ resolved
@@ -14,36 +14,14 @@
 import { SmartBuffer } from 'smart-buffer';
 
 export class BrightScriptDebugger {
-<<<<<<< HEAD
-  public static DEBUGGER_MAGIC = 'bsdebug'; // 64-bit = [b'bsdebug\0' little-endian]
-
-  public scriptTitle: string;
-  public handshakeComplete = false;
-  public connectedToIoPort = false;
-  public protocolVersion = [];
-  public primaryThread: number;
-  public stackFrameIndex: number;
-
-  private emitter = new EventEmitter();
-  private controllerClient: Net.Socket;
-  private unhandledData: Buffer;
-  private firstRunContinueFired = false;
-  private stopped = false;
-  private totalRequests = 0;
-  private activeRequests = {};
-  private options: ConstructorOptions;
-
-  constructor(
-=======
 
     public get isStopped(): boolean {
         return this.stopped;
     }
 
     constructor(
->>>>>>> c5bd1d8a
-    options: ConstructorOptions
-  ) {
+        options: ConstructorOptions
+    ) {
         this.options = {
             controllerPort: 8081,
             host: undefined,
@@ -62,7 +40,7 @@
     public stackFrameIndex: number;
 
     private emitter = new EventEmitter();
-    private CONTROLLER_CLIENT: Net.Socket;
+    private controllerClient: Net.Socket;
     private unhandledData: Buffer;
     private firstRunContinueFired = false;
     private stopped = false;
@@ -70,9 +48,9 @@
     private activeRequests = {};
     private options: ConstructorOptions;
 
-  /**
-   * Get a promise that resolves after an event occurs exactly once
-   */
+    /**
+     * Get a promise that resolves after an event occurs exactly once
+     */
     public once(eventName: string) {
         return new Promise((resolve) => {
             var disconnect = this.on(<any>eventName, (...args) => {
@@ -82,9 +60,9 @@
         });
     }
 
-  /**
-   * Subscribe to various events
-   */
+    /**
+     * Subscribe to various events
+     */
     public on(eventName: 'app-exit' | 'cannot-continue' | 'close' | 'start', handler: () => void);
     public on(eventName: 'data' | 'suspend' | 'runtime-error', handler: (data: any) => void);
     public on(eventName: 'connected', handler: (connected: boolean) => void);
@@ -100,84 +78,19 @@
     }
 
     private emit(
-    eventName:
-      'app-exit' |
-      'cannot-continue' |
-      'close' |
-      'connected' |
-      'data' |
-      'io-output' |
-      'runtime-error' |
-      'start' |
-      'suspend' |
-      'handshake-verified',
-    data?
-  ) {
-<<<<<<< HEAD
-    //emit these events on next tick, otherwise they will be processed immediately which could cause issues
-    setTimeout(() => {
-      //in rare cases, this event is fired after the debugger has closed, so make sure the event emitter still exists
-      if (this.emitter) {
-        this.emitter.emit(eventName, data);
-      }
-    }, 0);
-  }
-
-  public async connect(): Promise<boolean> {
-    console.log('start - SocketDebugger');
-    const debugSetupEnd = 'total socket debugger setup time';
-    console.time(debugSetupEnd);
-
-    // Create a new TCP client.`
-    this.controllerClient = new Net.Socket();
-    // Send a connection request to the server.
-    console.log('port', this.options.controllerPort, 'host', this.options.host);
-    this.controllerClient.connect({ port: this.options.controllerPort, host: this.options.host }, () => {
-      // If there is no error, the server has accepted the request and created a new
-      // socket dedicated to us.
-      console.log('TCP connection established with the server.');
-
-      // The client can also receive data from the server by reading from its socket.
-      // The client can now send data to the server by writing to its socket.
-      let buffer = new SmartBuffer({ size: Buffer.byteLength(BrightScriptDebugger.DEBUGGER_MAGIC) + 1 }).writeStringNT(BrightScriptDebugger.DEBUGGER_MAGIC).toBuffer();
-      console.log('Sending magic to server');
-      this.controllerClient.write(buffer);
-    });
-
-    this.controllerClient.on('data', (buffer) => {
-      if (this.unhandledData) {
-        this.unhandledData = Buffer.concat([this.unhandledData, buffer]);
-      } else {
-        this.unhandledData = buffer;
-      }
-
-      this.parseUnhandledData(this.unhandledData);
-    });
-
-    this.controllerClient.on('end', () => {
-      console.log('Requested an end to the TCP connection');
-    });
-
-    // Don't forget to catch error, for your own sake.
-    this.controllerClient.on('error', function (err) {
-      console.error(`Error: ${err}`);
-    });
-
-    let connectPromise: Promise<boolean> = new Promise((resolve, reject) => {
-      let disconnect = this.on('connected', (connected) => {
-        disconnect();
-        console.timeEnd(debugSetupEnd);
-        if (connected) {
-          resolve(connected);
-        } else {
-          reject(connected);
-        }
-      });
-    });
-
-    return connectPromise;
-  }
-=======
+        eventName:
+            'app-exit' |
+            'cannot-continue' |
+            'close' |
+            'connected' |
+            'data' |
+            'io-output' |
+            'runtime-error' |
+            'start' |
+            'suspend' |
+            'handshake-verified',
+        data?
+    ) {
         //emit these events on next tick, otherwise they will be processed immediately which could cause issues
         setTimeout(() => {
             //in rare cases, this event is fired after the debugger has closed, so make sure the event emitter still exists
@@ -186,7 +99,6 @@
             }
         }, 0);
     }
->>>>>>> c5bd1d8a
 
     public async connect(): Promise<boolean> {
         console.log('start - SocketDebugger');
@@ -194,10 +106,10 @@
         console.time(debugSetupEnd);
 
         // Create a new TCP client.`
-        this.CONTROLLER_CLIENT = new Net.Socket();
+        this.controllerClient = new Net.Socket();
         // Send a connection request to the server.
         console.log('port', this.options.controllerPort, 'host', this.options.host);
-        this.CONTROLLER_CLIENT.connect({ port: this.options.controllerPort, host: this.options.host }, () => {
+        this.controllerClient.connect({ port: this.options.controllerPort, host: this.options.host }, () => {
             // If there is no error, the server has accepted the request and created a new
             // socket dedicated to us.
             console.log('TCP connection established with the server.');
@@ -206,10 +118,10 @@
             // The client can now send data to the server by writing to its socket.
             let buffer = new SmartBuffer({ size: Buffer.byteLength(BrightScriptDebugger.DEBUGGER_MAGIC) + 1 }).writeStringNT(BrightScriptDebugger.DEBUGGER_MAGIC).toBuffer();
             console.log('Sending magic to server');
-            this.CONTROLLER_CLIENT.write(buffer);
-        });
-
-        this.CONTROLLER_CLIENT.on('data', (buffer) => {
+            this.controllerClient.write(buffer);
+        });
+
+        this.controllerClient.on('data', (buffer) => {
             if (this.unhandledData) {
                 this.unhandledData = Buffer.concat([this.unhandledData, buffer]);
             } else {
@@ -219,12 +131,12 @@
             this.parseUnhandledData(this.unhandledData);
         });
 
-        this.CONTROLLER_CLIENT.on('end', () => {
+        this.controllerClient.on('end', () => {
             console.log('Requested an end to the TCP connection');
         });
 
         // Don't forget to catch error, for your own sake.
-        this.CONTROLLER_CLIENT.on('error', function(err) {
+        this.controllerClient.on('error', function (err) {
             console.error(`Error: ${err}`);
         });
 
@@ -264,232 +176,202 @@
         return this.step(STEP_TYPE.STEP_TYPE_LINE, threadId);
     }
 
-<<<<<<< HEAD
-      this.controllerClient.write(buffer.toBuffer());
-    });
-  }
-=======
     public async stepOver(threadId: number = this.primaryThread) {
         return this.step(STEP_TYPE.STEP_TYPE_OVER, threadId);
     }
->>>>>>> c5bd1d8a
 
     public async stepOut(threadId: number = this.primaryThread) {
-        return this.step(STEP_TYPE.STEP_TYPE_OUT, threadId);
-    }
+    return this.step(STEP_TYPE.STEP_TYPE_OUT, threadId);
+}
 
     private async step(stepType: STEP_TYPE, threadId: number) {
-        let buffer = new SmartBuffer({ size: 17 });
-        buffer.writeUInt32LE(threadId); // thread_index
-        buffer.writeUInt8(stepType); // step_type
-        if (this.stopped) {
-            this.stopped = false;
-            let stepResult: any = await this.makeRequest(buffer, COMMANDS.STEP);
-            if (stepResult.errorCode === 'OK') {
+    let buffer = new SmartBuffer({ size: 17 });
+    buffer.writeUInt32LE(threadId); // thread_index
+    buffer.writeUInt8(stepType); // step_type
+    if (this.stopped) {
+        this.stopped = false;
+        let stepResult: any = await this.makeRequest(buffer, COMMANDS.STEP);
+        if (stepResult.errorCode === 'OK') {
             // this.stopped = true;
             // this.emit('suspend');
-            } else {
-                this.emit('cannot-continue');
-            }
-            return stepResult;
-        }
-    }
+        } else {
+            this.emit('cannot-continue');
+        }
+        return stepResult;
+    }
+}
 
     public async threads() {
-        let result;
-        if (this.stopped) {
-            result = this.makeRequest(new SmartBuffer({ size: 12 }), COMMANDS.THREADS);
-            if (result.errorCode === 'OK') {
-                for (let i = 0; i < result.threadCount; i++) {
-                    let thread = result.threads[i];
-                    if (thread.isPrimary) {
-                        this.primaryThread = i;
-                        break;
-                    }
-                }
-            }
-            return result;
-        }
-    }
+    let result;
+    if (this.stopped) {
+        result = this.makeRequest(new SmartBuffer({ size: 12 }), COMMANDS.THREADS);
+        if (result.errorCode === 'OK') {
+            for (let i = 0; i < result.threadCount; i++) {
+                let thread = result.threads[i];
+                if (thread.isPrimary) {
+                    this.primaryThread = i;
+                    break;
+                }
+            }
+        }
+        return result;
+    }
+}
 
     public async stackTrace(threadIndex: number = this.primaryThread) {
-        let buffer = new SmartBuffer({ size: 16 });
+    let buffer = new SmartBuffer({ size: 16 });
+    buffer.writeUInt32LE(threadIndex); // thread_index
+    return this.stopped && threadIndex > -1 ? this.makeRequest(buffer, COMMANDS.STACKTRACE) : -1;
+}
+
+    public async getVariables(variablePathEntries: Array < string > =[], getChildKeys: boolean = true, stackFrameIndex: number = this.stackFrameIndex, threadIndex: number = this.primaryThread) {
+    if (this.stopped && threadIndex > -1) {
+        let buffer = new SmartBuffer({ size: 17 });
+        buffer.writeUInt8(getChildKeys ? 1 : 0); // variable_request_flags
         buffer.writeUInt32LE(threadIndex); // thread_index
-        return this.stopped && threadIndex > -1 ? this.makeRequest(buffer, COMMANDS.STACKTRACE) : -1;
-    }
-
-    public async getVariables(variablePathEntries: Array<string> = [], getChildKeys: boolean = true, stackFrameIndex: number = this.stackFrameIndex, threadIndex: number = this.primaryThread) {
-        if (this.stopped && threadIndex > -1) {
-            let buffer = new SmartBuffer({ size: 17 });
-            buffer.writeUInt8(getChildKeys ? 1 : 0); // variable_request_flags
-            buffer.writeUInt32LE(threadIndex); // thread_index
-            buffer.writeUInt32LE(stackFrameIndex); // stack_frame_index
-            buffer.writeUInt32LE(variablePathEntries.length); // variable_path_len
-            variablePathEntries.forEach(variablePathEntry => {
-                buffer.writeStringNT(variablePathEntry); // variable_path_entries - optional
-            });
-            return this.makeRequest(buffer, COMMANDS.VARIABLES, variablePathEntries);
-        }
-        return -1;
-    }
-
-    private async makeRequest(buffer: SmartBuffer, command: COMMANDS, extraData?) {
-        this.totalRequests++;
-        let requestId = this.totalRequests;
-        buffer.insertUInt32LE(command, 0); // command_code
-        buffer.insertUInt32LE(requestId, 0); // request_id
-        buffer.insertUInt32LE(buffer.writeOffset + 4, 0); // packet_length
-
-        this.activeRequests[requestId] = {
-            commandType: command,
-            extraData: extraData
-        };
-
-        return new Promise((resolve, reject) => {
-            let disconnect = this.on('data', (responseHandler) => {
-                if (responseHandler.requestId === requestId) {
-                    disconnect();
-                    resolve(responseHandler);
-                }
-            });
-
-            this.CONTROLLER_CLIENT.write(buffer.toBuffer());
-        });
-    }
+        buffer.writeUInt32LE(stackFrameIndex); // stack_frame_index
+        buffer.writeUInt32LE(variablePathEntries.length); // variable_path_len
+        variablePathEntries.forEach(variablePathEntry => {
+            buffer.writeStringNT(variablePathEntry); // variable_path_entries - optional
+        });
+        return this.makeRequest(buffer, COMMANDS.VARIABLES, variablePathEntries);
+    }
+    return -1;
+}
+
+    private async makeRequest(buffer: SmartBuffer, command: COMMANDS, extraData ?) {
+    this.totalRequests++;
+    let requestId = this.totalRequests;
+    buffer.insertUInt32LE(command, 0); // command_code
+    buffer.insertUInt32LE(requestId, 0); // request_id
+    buffer.insertUInt32LE(buffer.writeOffset + 4, 0); // packet_length
+
+    this.activeRequests[requestId] = {
+        commandType: command,
+        extraData: extraData
+    };
+
+    return new Promise((resolve, reject) => {
+        let disconnect = this.on('data', (responseHandler) => {
+            if (responseHandler.requestId === requestId) {
+                disconnect();
+                resolve(responseHandler);
+            }
+        });
+
+        this.controllerClient.write(buffer.toBuffer());
+    });
+}
 
     private parseUnhandledData(unhandledData: Buffer): boolean {
-        if (this.handshakeComplete) {
-            let debuggerRequestResponse = new DebuggerRequestResponse(unhandledData);
-            if (debuggerRequestResponse.success) {
-
-                if (debuggerRequestResponse.requestId > this.totalRequests) {
-                    return false;
-                }
-
-                if (debuggerRequestResponse.errorCode !== 'OK') {
-                    console.error(debuggerRequestResponse.errorCode, debuggerRequestResponse);
-                    this.removedProcessedBytes(debuggerRequestResponse, unhandledData);
+    if (this.handshakeComplete) {
+        let debuggerRequestResponse = new DebuggerRequestResponse(unhandledData);
+        if (debuggerRequestResponse.success) {
+
+            if (debuggerRequestResponse.requestId > this.totalRequests) {
+                return false;
+            }
+
+            if (debuggerRequestResponse.errorCode !== 'OK') {
+                console.error(debuggerRequestResponse.errorCode, debuggerRequestResponse);
+                this.removedProcessedBytes(debuggerRequestResponse, unhandledData);
+                return true;
+            }
+
+            let commandType = this.activeRequests[debuggerRequestResponse.requestId].commandType;
+            if (commandType === COMMANDS.STOP || commandType === COMMANDS.CONTINUE || commandType === COMMANDS.STEP || commandType === COMMANDS.EXIT_CHANNEL) {
+                this.removedProcessedBytes(debuggerRequestResponse, unhandledData);
+                return true;
+            }
+
+            if (commandType === COMMANDS.VARIABLES) {
+                let debuggerVariableRequestResponse = new DebuggerVariableRequestResponse(unhandledData);
+                if (debuggerVariableRequestResponse.success) {
+                    this.removedProcessedBytes(debuggerVariableRequestResponse, unhandledData);
                     return true;
                 }
-
-                let commandType = this.activeRequests[debuggerRequestResponse.requestId].commandType;
-                if (commandType === COMMANDS.STOP || commandType === COMMANDS.CONTINUE || commandType === COMMANDS.STEP || commandType === COMMANDS.EXIT_CHANNEL) {
-                    this.removedProcessedBytes(debuggerRequestResponse, unhandledData);
+            }
+
+            if (commandType === COMMANDS.STACKTRACE) {
+                let debuggerStacktraceRequestResponse = new DebuggerStacktraceRequestResponse(unhandledData);
+                if (debuggerStacktraceRequestResponse.success) {
+                    this.removedProcessedBytes(debuggerStacktraceRequestResponse, unhandledData);
                     return true;
                 }
-
-                if (commandType === COMMANDS.VARIABLES) {
-                    let debuggerVariableRequestResponse = new DebuggerVariableRequestResponse(unhandledData);
-                    if (debuggerVariableRequestResponse.success) {
-                        this.removedProcessedBytes(debuggerVariableRequestResponse, unhandledData);
-                        return true;
-                    }
-                }
-
-                if (commandType === COMMANDS.STACKTRACE) {
-                    let debuggerStacktraceRequestResponse = new DebuggerStacktraceRequestResponse(unhandledData);
-                    if (debuggerStacktraceRequestResponse.success) {
-                        this.removedProcessedBytes(debuggerStacktraceRequestResponse, unhandledData);
-                        return true;
-                    }
-                }
-
-                if (commandType === COMMANDS.THREADS) {
-                    let debuggerThreadsRequestResponse = new DebuggerThreadsRequestResponse(unhandledData);
-                    if (debuggerThreadsRequestResponse.success) {
-                        this.removedProcessedBytes(debuggerThreadsRequestResponse, unhandledData);
-                        return true;
-                    }
-                }
-            }
-
-            let debuggerUpdateThreads = new DebuggerUpdateThreads(unhandledData);
-            if (debuggerUpdateThreads.success) {
-                this.handleThreadsUpdate(debuggerUpdateThreads);
-                this.removedProcessedBytes(debuggerUpdateThreads, unhandledData);
+            }
+
+            if (commandType === COMMANDS.THREADS) {
+                let debuggerThreadsRequestResponse = new DebuggerThreadsRequestResponse(unhandledData);
+                if (debuggerThreadsRequestResponse.success) {
+                    this.removedProcessedBytes(debuggerThreadsRequestResponse, unhandledData);
+                    return true;
+                }
+            }
+        }
+
+        let debuggerUpdateThreads = new DebuggerUpdateThreads(unhandledData);
+        if (debuggerUpdateThreads.success) {
+            this.handleThreadsUpdate(debuggerUpdateThreads);
+            this.removedProcessedBytes(debuggerUpdateThreads, unhandledData);
+            return true;
+        }
+
+        let debuggerUpdateUndefined = new DebuggerUpdateUndefined(unhandledData);
+        if (debuggerUpdateUndefined.success) {
+            this.removedProcessedBytes(debuggerUpdateUndefined, unhandledData);
+            return true;
+        }
+
+        if (!this.connectedToIoPort) {
+            let debuggerUpdateConnectIoPort = new DebuggerUpdateConnectIoPort(unhandledData);
+            if (debuggerUpdateConnectIoPort.success) {
+                this.connectToIoPort(debuggerUpdateConnectIoPort);
+                this.removedProcessedBytes(debuggerUpdateConnectIoPort, unhandledData);
                 return true;
             }
-
-            let debuggerUpdateUndefined = new DebuggerUpdateUndefined(unhandledData);
-            if (debuggerUpdateUndefined.success) {
-                this.removedProcessedBytes(debuggerUpdateUndefined, unhandledData);
-                return true;
-            }
-
-            if (!this.connectedToIoPort) {
-                let debuggerUpdateConnectIoPort = new DebuggerUpdateConnectIoPort(unhandledData);
-                if (debuggerUpdateConnectIoPort.success) {
-                    this.connectToIoPort(debuggerUpdateConnectIoPort);
-                    this.removedProcessedBytes(debuggerUpdateConnectIoPort, unhandledData);
-                    return true;
-                }
-            }
-
-        } else {
-            let debuggerHandshake = new DebuggerHandshake(unhandledData);
-            if (debuggerHandshake.success) {
-                return this.verifyHandshake(debuggerHandshake, unhandledData);
-            }
-        }
-
-        return false;
-    }
+        }
+
+    } else {
+        let debuggerHandshake = new DebuggerHandshake(unhandledData);
+        if (debuggerHandshake.success) {
+            return this.verifyHandshake(debuggerHandshake, unhandledData);
+        }
+    }
+
+    return false;
+}
 
     private removedProcessedBytes(responseHandler, unhandledData: Buffer) {
-        console.log(responseHandler);
-        if (this.activeRequests[responseHandler.requestId]) {
-            delete this.activeRequests[responseHandler.requestId];
-        }
-
-        this.emit('data', responseHandler);
-
-        this.unhandledData = unhandledData.slice(responseHandler.readOffset);
-        this.parseUnhandledData(this.unhandledData);
-    }
-
-    private verifyHandshake(debuggerHandshake: DebuggerHandshake, unhandledData: Buffer): boolean {
-        const magicIsValid = (BrightScriptDebugger.DEBUGGER_MAGIC === debuggerHandshake.magic);
-        if (magicIsValid) {
-            console.log('Magic is valid.');
-            this.protocolVersion = [debuggerHandshake.majorVersion, debuggerHandshake.minorVersion, debuggerHandshake.patchVersion, ''];
-            console.log('Protocol Version:', this.protocolVersion.join('.'));
-
-            this.handshakeComplete = true;
-            this.removedProcessedBytes(debuggerHandshake, unhandledData);
-            this.emit('handshake-verified', true);
-            return true;
-        } else {
-            console.log('Closing connection due to bad debugger magic', debuggerHandshake.magic);
-            this.emit('handshake-verified', false);
-            this.CONTROLLER_CLIENT.end();
-            return false;
-        }
-    }
-
-<<<<<<< HEAD
+    console.log(responseHandler);
+    if (this.activeRequests[responseHandler.requestId]) {
+        delete this.activeRequests[responseHandler.requestId];
+    }
+
     this.emit('data', responseHandler);
 
     this.unhandledData = unhandledData.slice(responseHandler.readOffset);
     this.parseUnhandledData(this.unhandledData);
-  }
-
-  private verifyHandshake(debuggerHandshake: DebuggerHandshake, unhandledData: Buffer): boolean {
+}
+
+    private verifyHandshake(debuggerHandshake: DebuggerHandshake, unhandledData: Buffer): boolean {
     const magicIsValid = (BrightScriptDebugger.DEBUGGER_MAGIC === debuggerHandshake.magic);
     if (magicIsValid) {
-      console.log('Magic is valid.');
-      this.protocolVersion = [debuggerHandshake.majorVersion, debuggerHandshake.minorVersion, debuggerHandshake.patchVersion, ''];
-      console.log('Protocol Version:', this.protocolVersion.join('.'));
-
-      this.handshakeComplete = true;
-      this.removedProcessedBytes(debuggerHandshake, unhandledData);
-      this.emit('handshake-verified', true);
-      return true;
+        console.log('Magic is valid.');
+        this.protocolVersion = [debuggerHandshake.majorVersion, debuggerHandshake.minorVersion, debuggerHandshake.patchVersion, ''];
+        console.log('Protocol Version:', this.protocolVersion.join('.'));
+
+        this.handshakeComplete = true;
+        this.removedProcessedBytes(debuggerHandshake, unhandledData);
+        this.emit('handshake-verified', true);
+        return true;
     } else {
-      console.log('Closing connection due to bad debugger magic', debuggerHandshake.magic);
-      this.emit('handshake-verified', false);
-      this.controllerClient.end();
-      return false;
-=======
+        console.log('Closing connection due to bad debugger magic', debuggerHandshake.magic);
+        this.emit('handshake-verified', false);
+        this.controllerClient.end();
+        return false;
+    }
+}
+
     private connectToIoPort(connectIoPortResponse: DebuggerUpdateConnectIoPort) {
         // Create a new TCP client.
         const IO_CLIENT = new Net.Socket();
@@ -528,7 +410,6 @@
 
             this.emit('connected', true);
         });
->>>>>>> c5bd1d8a
     }
 
     private async handleThreadsUpdate(update) {
@@ -552,15 +433,9 @@
         }
     }
 
-<<<<<<< HEAD
   public destroy() {
-    this.controllerClient.end();
-  }
-=======
-    public destroy() {
-        this.CONTROLLER_CLIENT.end();
-    }
->>>>>>> c5bd1d8a
+        this.controllerClient.end();
+    }
 }
 
 export interface ConstructorOptions {
