--- conflicted
+++ resolved
@@ -2,18 +2,12 @@
 import * as fastGlob from 'fast-glob';
 import * as cloneRegexp from 'clone-regexp';
 import * as path from 'path';
-<<<<<<< HEAD
 import * as rokuDeploy from 'roku-deploy';
 import type { Position, Range } from 'brighterscript';
 import { standardizePath as s, util } from 'brighterscript';
 import { Cache } from 'brighterscript/dist/Cache';
 // eslint-disable-next-line @typescript-eslint/no-require-imports
 import lineColumn = require('line-column');
-=======
-import { promisify } from 'util';
-import { util as rokuDeployUtil } from 'roku-deploy';
-const globp = promisify(glob);
->>>>>>> 7373b2a1
 
 export class FileUtils {
 
@@ -303,7 +297,6 @@
      * (An entry point is a function that roku uses as the Main function to start the program).
      * @param rootDir - a path to the root of a Roku project.
      */
-<<<<<<< HEAD
     public findEntryPoint(rootDir: string) {
         return this.entryPointCache.getOrAdd(this.standardizePath(rootDir), async (projectPath: string) => {
             projectPath = s`${projectPath}`;
@@ -312,36 +305,10 @@
                 projectPath,
                 ['source/**/*.brs']
             );
-=======
-    public async findEntryPoint(projectPath: string) {
-        let results = {
-            ...await findInFiles.find({ term: 'sub\\s+RunScreenSaver\\s*\\(', flags: 'ig' }, projectPath, /.*\.brs/),
-            ...await findInFiles.find({ term: 'function\\s+RunScreenSaver\\s*\\(', flags: 'ig' }, projectPath, /.*\.brs/),
-            ...await findInFiles.find({ term: 'sub\\s+RunUserInterface\\s*\\(', flags: 'ig' }, projectPath, /.*\.brs/),
-            ...await findInFiles.find({ term: 'function\\s+RunUserInterface\\s*\\(', flags: 'ig' }, projectPath, /.*\.brs/),
-            ...await findInFiles.find({ term: 'sub\\s+main\\s*\\(', flags: 'ig' }, projectPath, /.*\.brs/),
-            ...await findInFiles.find({ term: 'function\\s+main\\s*\\(', flags: 'ig' }, projectPath, /.*\.brs/)
-        };
-        let keys = Object.keys(results);
-        if (keys.length === 0) {
-            throw new Error('Unable to find an entry point. Please make sure that you have a RunUserInterface, RunScreenSaver, or Main sub/function declared in your BrightScript project');
-        }
-
-        let entryPath = keys[0];
-
-        let entryLineContents = results[entryPath].line[0];
->>>>>>> 7373b2a1
 
             if (searchResults.length === 0) {
                 throw new Error('Unable to find an entry point. Please make sure that you have a RunUserInterface, RunScreenSaver, or Main sub/function declared in your BrightScript project');
             }
-<<<<<<< HEAD
-=======
-        }
-        let relativePath = fileUtils.removeLeadingSlash(
-            rokuDeployUtil.stringReplaceInsensitive(entryPath, projectPath, '')
-        );
->>>>>>> 7373b2a1
 
             const [firstResult] = searchResults;
 
