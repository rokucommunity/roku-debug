--- conflicted
+++ resolved
@@ -40,11 +40,7 @@
 
 describe('DebugProtocolAdapter', function() {
     //allow these tests to run for longer since there's more IO overhead due to the socket logic
-<<<<<<< HEAD
     // this.timeout(3000);
-=======
-    this.timeout(3000);
->>>>>>> 8267dc5b
     let adapter: DebugProtocolAdapter;
     let server: DebugProtocolServer;
     let client: DebugProtocolClient;
@@ -66,10 +62,7 @@
         };
         const sourcemapManager = new SourceMapManager();
         const locationManager = new LocationManager(sourcemapManager);
-<<<<<<< HEAD
-=======
         const rendezvousTracker = new RendezvousTracker({});
->>>>>>> 8267dc5b
         breakpointManager = new BreakpointManager(sourcemapManager, locationManager);
         projectManager = new ProjectManager(breakpointManager, locationManager);
         projectManager.mainProject = new Project({
@@ -77,11 +70,7 @@
             files: [],
             outDir: outDir
         });
-<<<<<<< HEAD
         adapter = new DebugProtocolAdapter(options, projectManager, breakpointManager, rendezvousTracker, deviceInfo);
-=======
-        adapter = new DebugProtocolAdapter(options, projectManager, breakpointManager, rendezvousTracker);
->>>>>>> 8267dc5b
 
         if (!options.controlPort) {
             options.controlPort = await util.getPort();
@@ -161,11 +150,7 @@
     });
 
     describe('syncBreakpoints', () => {
-<<<<<<< HEAD
-        it.skip('eliminates breakpoints when the entire add request failed', async () => {
-=======
         it('retries at next sync() to delete breakpoints if first request failed', async () => {
->>>>>>> 8267dc5b
             await initialize();
             //disable auto breakpoint verification
             client.protocolVersion = '3.2.0';
@@ -181,24 +166,6 @@
                 { line: 3 }
             ]);
 
-<<<<<<< HEAD
-            //complete request failure
-            plugin.pushResponse(GenericV3Response.fromJson({
-                errorCode: ErrorCode.INVALID_ARGS,
-                requestId: 1
-            }));
-
-            await adapter.syncBreakpoints();
-
-            const eliminatedPromise = breakpointManager.once('breakpoints-eliminated');
-
-            //sync the breakpoints. this request will fail, so the breakpoints should become resurrected
-            await adapter.syncBreakpoints();
-
-            const eliminatedBreakpoints = await eliminatedPromise;
-
-            expect(eliminatedBreakpoints).to.eql({ breakpoints: [bp1, bp3] });
-=======
             //sync the breakpoints so they get added
             plugin.pushResponse(AddBreakpointsResponse.fromJson({
                 breakpoints: [{
@@ -247,7 +214,6 @@
 
             await adapter.syncBreakpoints();
             expect(plugin.getLatestRequest<RemoveBreakpointsRequest>().data.breakpointIds).to.eql([8, 9]);
->>>>>>> 8267dc5b
         });
 
         it('removes any newly-added breakpoints that have errors', async () => {
@@ -296,7 +262,6 @@
                 await util.sleep(0);
                 maxConcurrentCount = Math.max(0, concurrentCount);
                 concurrentCount--;
-<<<<<<< HEAD
             });
 
             await Promise.all([
@@ -466,177 +431,6 @@
             expect(reqs).not.to.include(AddConditionalBreakpointsRequest.name);
         });
 
-=======
-            });
-
-            await Promise.all([
-                adapter.syncBreakpoints(),
-                adapter.syncBreakpoints(),
-                adapter.syncBreakpoints(),
-                adapter.syncBreakpoints(),
-                adapter.syncBreakpoints(),
-                adapter.syncBreakpoints(),
-                adapter.syncBreakpoints(),
-                adapter.syncBreakpoints(),
-                adapter.syncBreakpoints(),
-                adapter.syncBreakpoints(),
-                adapter.syncBreakpoints()
-            ]);
-            expect(maxConcurrentCount).to.eql(1);
-        });
-
-        it('removes "added" breakpoints that show up after a breakpoint was already removed', async () => {
-            const bpId = 123;
-            const bpLine = 12;
-            await initialize();
-
-            //force the client to expect the device to verify breakpoints (instead of auto-verifying them as soon as seen)
-            client.protocolVersion = '3.2.0';
-
-            breakpointManager.setBreakpoint(srcPath, {
-                line: bpLine
-            });
-
-            let bpResponseDeferred = defer();
-
-            //once the breakpoint arrives at the server
-            let bpAtServerPromise = new Promise<void>((resolve) => {
-                let handled = false;
-                const tempPlugin = server.plugins.add({
-                    provideResponse: (event) => {
-                        if (!handled && event.request instanceof AddBreakpointsRequest) {
-                            handled = true;
-                            //resolve the outer promise
-                            resolve();
-                            //return a deferred promise for us to flush later
-                            return bpResponseDeferred.promise;
-                        }
-                    }
-                });
-            });
-
-            plugin.pushResponse(
-                AddBreakpointsResponse.fromJson({
-                    requestId: 1,
-                    breakpoints: [{
-                        id: bpId,
-                        errorCode: ErrorCode.OK,
-                        ignoreCount: 0
-                    }]
-                })
-            );
-            //sync the breakpoints to mark this one as "sent to device"
-            void adapter.syncBreakpoints();
-            //wait for the request to arrive at the server (it will be stuck pending until we resolve the bpResponseDeferred)
-            await bpAtServerPromise;
-
-            //delete the breakpoint (before we ever got the deviceId from the server)
-            breakpointManager.replaceBreakpoints(srcPath, []);
-
-            //run another breakpoint diff to simulate the breakpoint being deleted before the device responded with the device IDs
-            await breakpointManager.getDiff(projectManager.getAllProjects());
-
-            //sync the breakpoints again, forcing the bp to be fully deleted
-            let syncPromise = adapter.syncBreakpoints();
-            //since the breakpoints were deleted before getting deviceIDs, there should be no request sent
-            bpResponseDeferred.resolve();
-            //wait for the second sync to finish
-            await syncPromise;
-
-            //response for the "remove breakpoints" request triggered later
-            plugin.pushResponse(
-                RemoveBreakpointsResponse.fromJson({
-                    requestId: 1,
-                    breakpoints: [{
-                        id: bpId,
-                        errorCode: ErrorCode.OK,
-                        ignoreCount: 0
-                    }]
-                })
-            );
-
-            //listen for the next sent RemoveBreakpointsRequest
-            const sentRequestPromise = client.plugins.onceIf<AfterSendRequestEvent<RemoveBreakpointsRequest>>('afterSendRequest', (event) => {
-                return event.request instanceof RemoveBreakpointsRequest;
-            }, 0);
-
-            //now push the "bp verified" event
-            //the client should recognize that these breakpoints aren't avaiable client-side, and ask the server to delete them
-            await server.sendUpdate(
-                BreakpointVerifiedUpdate.fromJson({
-                    breakpoints: [{
-                        id: bpId
-                    }]
-                })
-            );
-
-            //wait for the request to be sent
-            expect(
-                (await sentRequestPromise).request?.data.breakpointIds
-            ).to.eql([bpId]);
-        });
-
-        it('excludes non-numeric breakpoint IDs', async () => {
-            await initialize();
-
-            const breakpoint = adapter['breakpointManager'].setBreakpoint(`${rootDir}/source/main.brs`, {
-                line: 12
-            });
-            plugin.pushResponse(
-                AddBreakpointsResponse.fromJson({
-                    breakpoints: [{ id: 10 } as any],
-                    requestId: 1
-                })
-            );
-            //sync the breakpoints to mark this one as "sent to device"
-            await adapter.syncBreakpoints();
-
-            // //replace the breakpoints before they were verified
-            // adapter['breakpointManager'].replaceBreakpoints(`${rootDir}/source/main.brs`, []);
-            // breakpoint.deviceId = undefined;
-
-            // //sync the breakpoints again. Since the breakpoint doesn't have an ID, we shouldn't send any request
-            // await adapter.syncBreakpoints();
-
-            // expect(plugin.latestRequest?.constructor.name).not.to.eql(RemoveBreakpointsResponse.name);
-        });
-
-        it('skips sending AddBreakpoints and AddConditionalBreakpoints command when there are no breakpoints', async () => {
-            await initialize();
-
-            await adapter.syncBreakpoints();
-            const reqs = [
-                plugin.getRequest(-2)?.constructor.name,
-                plugin.getRequest(-1)?.constructor.name
-            ];
-            expect(reqs).not.to.include(AddBreakpointsRequest.name);
-            expect(reqs).not.to.include(AddConditionalBreakpointsRequest.name);
-        });
-
-        it('skips sending AddConditionalBreakpoints command when there were only standard breakpoints', async () => {
-            await initialize();
-
-            adapter['breakpointManager'].setBreakpoint(`${rootDir}/source/main.brs`, {
-                line: 12
-            });
-
-            //let the "add" request go through
-            plugin.pushResponse(
-                AddConditionalBreakpointsResponse.fromJson({
-                    breakpoints: [],
-                    requestId: 1
-                })
-            );
-            await adapter.syncBreakpoints();
-            const reqs = [
-                plugin.getRequest(-2)?.constructor.name,
-                plugin.getRequest(-1)?.constructor.name
-            ];
-            expect(reqs).to.include(AddBreakpointsRequest.name);
-            expect(reqs).not.to.include(AddConditionalBreakpointsRequest.name);
-        });
-
->>>>>>> 8267dc5b
         it('skips sending AddBreakpoints command when there only conditional breakpoints', async () => {
             await initialize();
 
