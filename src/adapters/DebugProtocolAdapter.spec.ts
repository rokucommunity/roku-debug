
import { assert, expect } from 'chai';
import { Debugger } from '../debugProtocol/Debugger';
import { DebugProtocolAdapter } from './DebugProtocolAdapter';
import { createSandbox } from 'sinon';
import type { VariableInfo } from '../debugProtocol/responses';
import { VariableResponse } from '../debugProtocol/responses';
const sinon = createSandbox();

describe('DebugProtocolAdapter', () => {
    let adapter: DebugProtocolAdapter;
    let socketDebugger: Debugger;
    beforeEach(() => {

        adapter = new DebugProtocolAdapter(null, null);
        socketDebugger = new Debugger(undefined);
        adapter['socketDebugger'] = socketDebugger;
    });
<<<<<<< HEAD
=======

    describe('getVariablePath', () => {
        it('correctly handles different types of expressions', () => {
            expect(adapter.getVariablePath(`m_that["this -that.thing"]  .other[9]`)).to.eql(['m_that', 'this -that.thing', 'other', '9']);
            expect(adapter.getVariablePath(`a`)).to.eql(['a']);
            expect(adapter.getVariablePath(`boy5`)).to.eql(['boy5']);
            expect(adapter.getVariablePath(`super_man$`)).to.eql(['super_man$']);
            expect(adapter.getVariablePath(`_super_man$`)).to.eql(['_super_man$']);
            expect(adapter.getVariablePath(`m_that["this "-that.thing"]  .other[9]`)).to.eql(['m_that', 'this "-that.thing', 'other', '9']);
            expect(adapter.getVariablePath(`m_that["this \"-that.thing"]  .other[9]`)).to.eql(['m_that', 'this \"-that.thing', 'other', '9']);
            expect(adapter.getVariablePath(`a["something with a quote"].c`)).to.eql(['a', 'something with a quote', 'c']);
            expect(adapter.getVariablePath(`m.global.initialInputEvent`)).to.eql(['m', 'global', 'initialInputEvent']);
            expect(adapter.getVariablePath(`m.global.initialInputEvent.0`)).to.eql(['m', 'global', 'initialInputEvent', '0']);
            expect(adapter.getVariablePath(`m.global.initialInputEvent.0[123]`)).to.eql(['m', 'global', 'initialInputEvent', '0', '123']);
            expect(adapter.getVariablePath(`m.global.initialInputEvent.0[123]["this \"-that.thing"]`)).to.eql(['m', 'global', 'initialInputEvent', '0', '123', 'this \"-that.thing']);
            expect(adapter.getVariablePath(`m.global["something with a quote"]initialInputEvent.0[123]["this \"-that.thing"]`)).to.eql(['m', 'global', 'something with a quote', 'initialInputEvent', '0', '123', 'this \"-that.thing']);
            expect(adapter.getVariablePath(`m.["that"]`)).to.eql(['m', 'that']);
        });
    });

    describe('getVariable', () => {
        let response: VariableResponse;
        let variables: Partial<VariableInfo>[];

        beforeEach(() => {
            response = new VariableResponse(Buffer.alloc(5));
            response.errorCode = 'OK';
            variables = [];
            sinon.stub(adapter as any, 'getStackTraceById').returns({});
            sinon.stub(socketDebugger, 'getVariables').callsFake(() => {
                response.variables = variables as any;
                return Promise.resolve(response);
            });
            socketDebugger['stopped'] = true;
        });

        it('works for local vars', async () => {
            variables.push(
                { name: 'm' },
                { name: 'person' },
                { name: 'age' }
            );
            const vars = await adapter.getVariable('', 1, true);
            expect(
                vars?.children.map(x => x.evaluateName)
            ).to.eql([
                'm',
                'person',
                'age'
            ]);
        });

        it('works for object properties', async () => {
            variables.push(
                { isContainer: true, elementCount: 2, isChildKey: false, variableType: 'AA' },
                { name: 'name', isChildKey: true },
                { name: 'age', isChildKey: true }
            );

            const vars = await adapter.getVariable('person', 1, true);
            expect(
                vars?.children.map(x => x.evaluateName)
            ).to.eql([
                'person.name',
                'person.age'
            ]);
        });

    });
>>>>>>> 850cd94d
});<|MERGE_RESOLUTION|>--- conflicted
+++ resolved
@@ -15,27 +15,6 @@
         adapter = new DebugProtocolAdapter(null, null);
         socketDebugger = new Debugger(undefined);
         adapter['socketDebugger'] = socketDebugger;
-    });
-<<<<<<< HEAD
-=======
-
-    describe('getVariablePath', () => {
-        it('correctly handles different types of expressions', () => {
-            expect(adapter.getVariablePath(`m_that["this -that.thing"]  .other[9]`)).to.eql(['m_that', 'this -that.thing', 'other', '9']);
-            expect(adapter.getVariablePath(`a`)).to.eql(['a']);
-            expect(adapter.getVariablePath(`boy5`)).to.eql(['boy5']);
-            expect(adapter.getVariablePath(`super_man$`)).to.eql(['super_man$']);
-            expect(adapter.getVariablePath(`_super_man$`)).to.eql(['_super_man$']);
-            expect(adapter.getVariablePath(`m_that["this "-that.thing"]  .other[9]`)).to.eql(['m_that', 'this "-that.thing', 'other', '9']);
-            expect(adapter.getVariablePath(`m_that["this \"-that.thing"]  .other[9]`)).to.eql(['m_that', 'this \"-that.thing', 'other', '9']);
-            expect(adapter.getVariablePath(`a["something with a quote"].c`)).to.eql(['a', 'something with a quote', 'c']);
-            expect(adapter.getVariablePath(`m.global.initialInputEvent`)).to.eql(['m', 'global', 'initialInputEvent']);
-            expect(adapter.getVariablePath(`m.global.initialInputEvent.0`)).to.eql(['m', 'global', 'initialInputEvent', '0']);
-            expect(adapter.getVariablePath(`m.global.initialInputEvent.0[123]`)).to.eql(['m', 'global', 'initialInputEvent', '0', '123']);
-            expect(adapter.getVariablePath(`m.global.initialInputEvent.0[123]["this \"-that.thing"]`)).to.eql(['m', 'global', 'initialInputEvent', '0', '123', 'this \"-that.thing']);
-            expect(adapter.getVariablePath(`m.global["something with a quote"]initialInputEvent.0[123]["this \"-that.thing"]`)).to.eql(['m', 'global', 'something with a quote', 'initialInputEvent', '0', '123', 'this \"-that.thing']);
-            expect(adapter.getVariablePath(`m.["that"]`)).to.eql(['m', 'that']);
-        });
     });
 
     describe('getVariable', () => {
@@ -87,5 +66,4 @@
         });
 
     });
->>>>>>> 850cd94d
 });