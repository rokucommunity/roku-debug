--- conflicted
+++ resolved
@@ -4,7 +4,6 @@
 import type { DebugProtocolClient } from '../debugProtocol/client/DebugProtocolClient';
 import { DebugProtocolAdapter, KeyType } from './DebugProtocolAdapter';
 import { createSandbox } from 'sinon';
-<<<<<<< HEAD
 import { VariableType, VariablesResponse } from '../debugProtocol/events/responses/VariablesResponse';
 import { DebugProtocolServer } from '../debugProtocol/server/DebugProtocolServer';
 import { defer, util } from '../util';
@@ -27,12 +26,7 @@
 import { RemoveBreakpointsRequest } from '../debugProtocol/events/requests/RemoveBreakpointsRequest';
 import type { AfterSendRequestEvent } from '../debugProtocol/client/DebugProtocolClientPlugin';
 import { GenericV3Response } from '../debugProtocol/events/responses/GenericV3Response';
-=======
-import type { VariableInfo } from '../debugProtocol/responses';
-import { VariableResponse } from '../debugProtocol/responses';
-import { ERROR_CODES } from './../debugProtocol/Constants';
 import { RendezvousTracker } from '../RendezvousTracker';
->>>>>>> ad2618e9
 const sinon = createSandbox();
 
 let cwd = s`${process.cwd()}`;
@@ -48,12 +42,17 @@
     //allow these tests to run for longer since there's more IO overhead due to the socket logic
     // this.timeout(3000);
     let adapter: DebugProtocolAdapter;
-<<<<<<< HEAD
     let server: DebugProtocolServer;
     let client: DebugProtocolClient;
     let plugin: DebugProtocolServerTestPlugin;
     let breakpointManager: BreakpointManager;
     let projectManager: ProjectManager;
+    let deviceInfo = {
+        'software-version': '11.5.0',
+        'host': '192.168.1.5',
+        'remotePort': 8060
+    };
+    let rendezvousTracker = new RendezvousTracker(deviceInfo);
 
     beforeEach(async () => {
         sinon.stub(console, 'log').callsFake((...args) => { });
@@ -70,7 +69,7 @@
             files: [],
             outDir: outDir
         });
-        adapter = new DebugProtocolAdapter(options, projectManager, breakpointManager);
+        adapter = new DebugProtocolAdapter(options, projectManager, breakpointManager, rendezvousTracker);
 
         if (!options.controlPort) {
             options.controlPort = await util.getPort();
@@ -134,24 +133,6 @@
                     lineNumber: 12
                 }]
             })
-=======
-    let socketDebugger: Debugger;
-    let deviceInfo = {
-        'software-version': '11.5.0',
-        'host': '192.168.1.5',
-        'remotePort': 8060
-    };
-    let rendezvousTracker = new RendezvousTracker(deviceInfo);
-    beforeEach(() => {
-
-        adapter = new DebugProtocolAdapter(
-            {
-                host: '127.0.0.1'
-            },
-            undefined,
-            undefined,
-            rendezvousTracker
->>>>>>> ad2618e9
         );
         //load stack frames
         await adapter.getStackTrace(0);
