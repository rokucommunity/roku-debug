--- conflicted
+++ resolved
@@ -9,12 +9,8 @@
 import { ChanperfTracker } from '../ChanperfTracker';
 import type { SourceLocation } from '../managers/LocationManager';
 import { PROTOCOL_ERROR_CODES } from '../debugProtocol/Constants';
-import { defer, util } from '../util';
-<<<<<<< HEAD
-import type { DebugProtocol } from 'vscode-debugprotocol';
-=======
+import { defer } from '../util';
 import { logger } from '../logging';
->>>>>>> 2b3f6a0f
 
 /**
  * A class that connects to a Roku device over telnet debugger port and provides a standardized way of interacting with it.
