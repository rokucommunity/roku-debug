import type { ProtocolVersionDetails } from '../debugProtocol/Debugger';
import { Debugger } from '../debugProtocol/Debugger';
import * as EventEmitter from 'events';
import { Socket } from 'net';
import { CompileErrorProcessor } from '../CompileErrorProcessor';
import type { RendezvousHistory } from '../RendezvousTracker';
import { RendezvousTracker } from '../RendezvousTracker';
import type { ChanperfData } from '../ChanperfTracker';
import { ChanperfTracker } from '../ChanperfTracker';
import type { SourceLocation } from '../managers/LocationManager';
import { PROTOCOL_ERROR_CODES } from '../debugProtocol/Constants';
import { defer, util } from '../util';
import { logger } from '../logging';

/**
 * A class that connects to a Roku device over telnet debugger port and provides a standardized way of interacting with it.
 */
export class DebugProtocolAdapter {
    constructor(
        private host: string,
        private stopOnEntry: boolean = false
    ) {
        this.emitter = new EventEmitter();
        this.chanperfTracker = new ChanperfTracker();
        this.rendezvousTracker = new RendezvousTracker();
        this.compileErrorProcessor = new CompileErrorProcessor();

        // watch for chanperf events
        this.chanperfTracker.on('chanperf', (output) => {
            this.emit('chanperf', output);
        });

        // watch for rendezvous events
        this.rendezvousTracker.on('rendezvous', (output) => {
            this.emit('rendezvous', output);
        });
    }

    private logger = logger.createLogger(`[${DebugProtocolAdapter.name}]`);

    public connected: boolean;

    private compileClient: Socket;
    private compileErrorProcessor: CompileErrorProcessor;
    private emitter: EventEmitter;
    private chanperfTracker: ChanperfTracker;
    private rendezvousTracker: RendezvousTracker;
    private socketDebugger: Debugger;
    private nextFrameId = 1;

    private stackFramesCache: Record<number, StackFrame> = {};
    private cache = {};

    /**
     * Get the version of the protocol for the Roku device we're currently connected to.
     */
    public get activeProtocolVersion() {
        return this.socketDebugger?.protocolVersion;
    }

    public readonly supportsMultipleRuns = false;

    /**
     * Subscribe to various events
     * @param eventName
     * @param handler
     */
    public on(eventName: 'cannot-continue', handler: () => void);
    public on(eventname: 'chanperf', handler: (output: ChanperfData) => void);
    public on(eventName: 'close', handler: () => void);
    public on(eventName: 'app-exit', handler: () => void);
    public on(eventName: 'compile-errors', handler: (params: { path: string; lineNumber: number }[]) => void);
    public on(eventName: 'connected', handler: (params: boolean) => void);
    public on(eventname: 'console-output', handler: (output: string) => void); // TODO: might be able to remove this at some point.
    public on(eventname: 'protocol-version', handler: (output: ProtocolVersionDetails) => void);
    public on(eventname: 'rendezvous', handler: (output: RendezvousHistory) => void);
    public on(eventName: 'runtime-error', handler: (error: BrightScriptRuntimeError) => void);
    public on(eventName: 'suspend', handler: () => void);
    public on(eventName: 'start', handler: () => void);
    public on(eventname: 'unhandled-console-output', handler: (output: string) => void);
    public on(eventName: string, handler: (payload: any) => void) {
        this.emitter.on(eventName, handler);
        return () => {
            if (this.emitter !== undefined) {
                this.emitter.removeListener(eventName, handler);
            }
        };
    }

    private emit(
        /* eslint-disable */
        eventName:
            'app-exit' |
            'cannot-continue' |
            'chanperf' |
            'close' |
            'compile-errors' |
            'connected' |
            'console-output' |
            'protocol-version' |
            'rendezvous' |
            'runtime-error' |
            'start' |
            'suspend' |
            'unhandled-console-output',
        /* eslint-enable */
        data?
    ) {
        //emit these events on next tick, otherwise they will be processed immediately which could cause issues
        setTimeout(() => {
            //in rare cases, this event is fired after the debugger has closed, so make sure the event emitter still exists
            if (this.emitter) {
                this.emitter.emit(eventName, data);
            }
        }, 0);
    }

    /**
     * The debugger needs to tell us when to be active (i.e. when the package was deployed)
     */
    public isActivated = false;

    /**
     * This will be set to true When the roku emits the [scrpt.ctx.run.enter] text,
     * which indicates that the app is running on the Roku
     */
    public isAppRunning = false;

    public async activate() {
        this.isActivated = true;
        await this.handleStartupIfReady();
    }

    public async sendErrors() {
        await this.compileErrorProcessor.sendErrors();
    }

    private async handleStartupIfReady() {
        if (this.isActivated && this.isAppRunning) {
            this.emit('start');

            //if we are already sitting at a debugger prompt, we need to emit the first suspend event.
            //If not, then there are probably still messages being received, so let the normal handler
            //emit the suspend event when it's ready
            if (this.isAtDebuggerPrompt === true) {
                let threads = await this.getThreads();
                this.emit('suspend', threads[0].threadId);
            }
        }
    }

    /**
     * Wait until the client has stopped sending messages. This is used mainly during .connect so we can ignore all old messages from the server
     * @param client
     * @param name
     * @param maxWaitMilliseconds
     */
    private settle(client: Socket, name: string, maxWaitMilliseconds = 400) {
        return new Promise((resolve) => {
            let callCount = -1;

            function handler() {
                callCount++;
                let myCallCount = callCount;
                setTimeout(() => {
                    //if no other calls have been made since the timeout started, then the listener has settled
                    if (myCallCount === callCount) {
                        client.removeListener(name, handler);
                        resolve(callCount);
                    }
                }, maxWaitMilliseconds);
            }

            client.addListener(name, handler);
            //call the handler immediately so we have a timeout
            handler();
        });
    }

    public get isAtDebuggerPrompt() {
        return this.socketDebugger ? this.socketDebugger.isStopped : false;
    }

    /**
     * Connect to the telnet session. This should be called before the channel is launched.
     */
    public async connect() {
        let deferred = defer();
        this.socketDebugger = new Debugger({
            host: this.host,
            stopOnEntry: this.stopOnEntry
        });
        try {
            // Emit IO output from the debugger.
            // eslint-disable-next-line @typescript-eslint/no-misused-promises
            this.socketDebugger.on('io-output', async (responseText) => {
                if (responseText) {
                    responseText = this.chanperfTracker.processLog(responseText);
                    responseText = await this.rendezvousTracker.processLog(responseText);
                    this.emit('unhandled-console-output', responseText);
                }
            });

            // Emit IO output from the debugger.
            this.socketDebugger.on('protocol-version', (data: ProtocolVersionDetails) => {
                if (data.errorCode === PROTOCOL_ERROR_CODES.SUPPORTED) {
                    this.emit('console-output', data.message);
                } else if (data.errorCode === PROTOCOL_ERROR_CODES.NOT_TESTED) {
                    this.emit('unhandled-console-output', data.message);
                } else if (data.errorCode === PROTOCOL_ERROR_CODES.NOT_SUPPORTED) {
                    this.emit('unhandled-console-output', data.message);
                }
            });

            // Listen for the close event
            this.socketDebugger.on('close', () => {
                this.emit('close');
                this.beginAppExit();
            });

            this.connected = await this.socketDebugger.connect();

            this.logger.log(`Closing telnet connection used for compile errors`);
            if (this.compileClient) {
                this.compileClient.removeAllListeners();
                this.compileClient.destroy();
                this.compileClient = undefined;
            }

            this.logger.log(`Connected to device`, { host: this.host, connected: this.connected });
            this.emit('connected', this.connected);

            // Listen for the app exit event
            this.socketDebugger.on('app-exit', () => {
                this.emit('app-exit');
            });

            this.socketDebugger.on('suspend', (data) => {
                this.emit('suspend', data);
            });

            this.socketDebugger.on('runtime-error', (data) => {
                console.debug('hasRuntimeError!!', data);
                this.emit('runtime-error', <BrightScriptRuntimeError>{
                    message: data.data.stopReasonDetail,
                    errorCode: data.data.stopReason
                });
            });

            this.socketDebugger.on('cannot-continue', () => {
                this.emit('cannot-continue');
            });

            //the adapter is connected and running smoothly. resolve the promise
            deferred.resolve();
        } catch (e) {
            deferred.reject(e);
        }
        return deferred.promise;
    }

    private beginAppExit() {
        this.compileErrorProcessor.compileErrorTimer = setTimeout(() => {
            this.isAppRunning = false;
            this.emit('app-exit');
        }, 200);
    }

    public async watchCompileOutput() {
        let deferred = defer();
        try {
            this.compileClient = new Socket();
            this.compileErrorProcessor.on('compile-errors', (errors) => {
                this.compileClient.end();
                this.emit('compile-errors', errors);
            });

            //if the connection fails, reject the connect promise
            this.compileClient.addListener('error', (err) => {
                deferred.reject(new Error(`Error with connection to: ${this.host} \n\n ${err.message} `));
            });
            this.logger.info('Connecting via telnet to gether compile info', { host: this.host });
            this.compileClient.connect(8085, this.host, () => {
                this.logger.log(`Connected via telnet to gather compile info`, { host: this.host });
            });

            this.logger.debug('Waiting for the compile client to settle');
            await this.settle(this.compileClient, 'data');
            this.logger.debug('Compile client has settled');

            let lastPartialLine = '';
            this.compileClient.on('data', (buffer) => {
                let responseText = buffer.toString();
                this.logger.info('CompileClient received data', { responseText });
                if (!responseText.endsWith('\n')) {
                    this.logger.debug('Buffer was split');
                    // buffer was split, save the partial line
                    lastPartialLine += responseText;
                } else {
                    if (lastPartialLine) {
                        this.logger.debug('Previous response was split, so merging last response with this one', { lastPartialLine, responseText });
                        // there was leftover lines, join the partial lines back together
                        responseText = lastPartialLine + responseText;
                        lastPartialLine = '';
                    }
                    // Emit the completed io string.
                    this.compileErrorProcessor.processUnhandledLines(responseText.trim());
                    this.emit('unhandled-console-output', responseText.trim());
                }
            });

            // connected to telnet. resolve the promise
            deferred.resolve();
        } catch (e) {
            deferred.reject(e);
        }
        return deferred.promise;
    }

    /**
     * Send command to step over
     */
    public async stepOver(threadId: number) {
        this.clearCache();
        return this.socketDebugger.stepOver(threadId);
    }

    public async stepInto(threadId: number) {
        this.clearCache();
        return this.socketDebugger.stepIn(threadId);
    }

    public async stepOut(threadId: number) {
        this.clearCache();
        return this.socketDebugger.stepOut(threadId);
    }

    /**
     * Tell the brightscript program to continue (i.e. resume program)
     */
    public async continue() {
        this.clearCache();
        return this.socketDebugger.continue();
    }

    /**
     * Tell the brightscript program to pause (fall into debug mode)
     */
    public async pause() {
        this.clearCache();
        //send the kill signal, which breaks into debugger mode
        return this.socketDebugger.pause();
    }

    /**
     * Clears the state, which means that everything will be retrieved fresh next time it is requested
     */
    public clearCache() {
        this.cache = {};
        this.stackFramesCache = {};
    }

    /**
     * Execute a command directly on the roku. Returns the output of the command
     * @param command
     * @returns the output of the command (if possible)
     */
    public async evaluate(command: string, frameId: number = this.socketDebugger.primaryThread): Promise<string> {
        if (!this.isAtDebuggerPrompt) {
            throw new Error('Cannot run evaluate: debugger is not paused');
        }

        let frame = this.getStackTraceById(frameId);
        if (!frame) {
            throw new Error('Cannot execute command without a corresponding frame');
        }
        // Pipe all evaluate requests though as a variable request as evaluate is not available at the moment.
        const response = await this.socketDebugger.executeCommand(command, frame.frameIndex, frame.threadIndex);
        return undefined;
    }

    public async getStackTrace(threadId: number = this.socketDebugger.primaryThread) {
        if (!this.isAtDebuggerPrompt) {
            throw new Error('Cannot get stack trace: debugger is not paused');
        }
        return this.resolve(`stack trace for thread ${threadId}`, async () => {
            let thread = await this.getThreadByThreadId(threadId);
            let frames: StackFrame[] = [];
            let stackTraceData: any = await this.socketDebugger.stackTrace(threadId);
            for (let i = 0; i < stackTraceData.stackSize; i++) {
                let frameData = stackTraceData.entries[i];
                let frame: StackFrame = {
                    frameId: this.nextFrameId++,
                    frameIndex: stackTraceData.stackSize - i - 1, // frame index is the reverse of the returned order.
                    threadIndex: threadId,
                    // eslint-disable-next-line no-nested-ternary
                    filePath: i === 0 ? (frameData.fileName) ? frameData.fileName : thread.filePath : frameData.fileName,
                    lineNumber: i === 0 ? thread.lineNumber : frameData.lineNumber,
                    // eslint-disable-next-line no-nested-ternary
                    functionIdentifier: this.cleanUpFunctionName(i === 0 ? (frameData.functionName) ? frameData.functionName : thread.functionName : frameData.functionName)
                };
                this.stackFramesCache[frame.frameId] = frame;
                frames.push(frame);
            }

            return frames;
        });
    }

    private getStackTraceById(frameId: number): StackFrame {
        return this.stackFramesCache[frameId];
    }

    private cleanUpFunctionName(functionName): string {
        return functionName.substring(functionName.lastIndexOf('@') + 1);
    }

    /**
     * Given an expression, evaluate that statement ON the roku
     * @param expression
     */
    public async getVariable(expression: string, frameId: number, withChildren = true) {
        const logger = this.logger.createLogger(' getVariable');
        logger.info('begin', { expression });
        if (!this.isAtDebuggerPrompt) {
            throw new Error('Cannot resolve variable: debugger is not paused');
        }

        let frame = this.getStackTraceById(frameId);
        if (!frame) {
            throw new Error('Cannot request variable without a corresponding frame');
        }

<<<<<<< HEAD
        let variablePath = expression === '' ? [] : util.getVariablePath(expression);
        let response = await this.socketDebugger.getVariables(variablePath, withChildren, frame.frameIndex, frame.threadIndex);

        if (response.errorCode === 'OK') {
            let mainContainer: EvaluateContainer;
            let children: EvaluateContainer[] = [];
            let firstHandled = false;
            for (let variable of response.variables) {
                let value;
                let variableType = variable.variableType;
                if (variable.value === null) {
                    value = 'roInvalid';
                } else if (variableType === 'String') {
                    value = `\"${variable.value}\"`;
                } else {
                    value = variable.value;
                }
=======
        return this.resolve(`variable: ${expression} ${frame.frameIndex} ${frame.threadIndex} `, async () => {
            let variablePath = this.getVariablePath(expression);
            let response = await this.socketDebugger.getVariables(variablePath, withChildren, frame.frameIndex, frame.threadIndex);

            if (response.errorCode === 'OK') {
                let mainContainer: EvaluateContainer;
                let children: EvaluateContainer[] = [];
                let firstHandled = false;
                for (let variable of response.variables) {
                    let value;
                    let variableType = variable.variableType;
                    if (variable.value === null) {
                        value = 'roInvalid';
                    } else if (variableType === 'String') {
                        value = `\"${variable.value}\"`;
                    } else {
                        value = variable.value;
                    }
>>>>>>> 6c0ef4ee

                if (variableType === 'Subtyped_Object') {
                    let parts = variable.value.split('; ');
                    variableType = `${parts[0]} (${parts[1]})`;
                } else if (variableType === 'AA') {
                    variableType = 'AssociativeArray';
                }

                let container = <EvaluateContainer>{
                    name: expression,
                    evaluateName: expression,
                    variablePath: variablePath,
                    type: variableType,
                    value: value,
                    keyType: variable.keyType,
                    elementCount: variable.elementCount
                };

                if (!firstHandled && variablePath.length > 0) {
                    firstHandled = true;
                    mainContainer = container;
                } else {
                    if (!firstHandled && variablePath.length === 0) {
                        // If this is a scope request there will be no entries in the variable path
                        // We will need to create a fake mainContainer
                        firstHandled = true;
                        mainContainer = <EvaluateContainer>{
                            name: expression,
                            evaluateName: expression,
                            variablePath: variablePath,
                            type: '',
                            value: null,
                            keyType: 'String',
                            elementCount: response.numVariables
                        };
                    }

                    let pathAddition = mainContainer.keyType === 'Integer' ? children.length : variable.name;
                    container.name = pathAddition.toString();
                    if (mainContainer.evaluateName) {
                        container.evaluateName = `${mainContainer.evaluateName}.${pathAddition}`;
                    } else {
                        container.evaluateName = pathAddition.toString();
                    }
                    container.variablePath = [].concat(container.variablePath, [pathAddition.toString()]);
                    if (container.keyType) {
                        container.children = [];
                    }
                    children.push(container);
                }
            }
            mainContainer.children = children;
            return mainContainer;
        }
    }

    /**
     * Cache items by a unique key
     * @param expression
     * @param factory
     */
    private resolve<T>(key: string, factory: () => T | Thenable<T>): Promise<T> {
        if (this.cache[key]) {
            return this.cache[key];
        }
        this.cache[key] = Promise.resolve<T>(factory());
        return this.cache[key];
    }

    /**
     * Get a list of threads. The first thread in the list is the active thread
     */
    public async getThreads() {
        if (!this.isAtDebuggerPrompt) {
            throw new Error('Cannot get threads: debugger is not paused');
        }
        return this.resolve('threads', async () => {
            let threads: Thread[] = [];
            let threadsData: any = await this.socketDebugger.threads();

            for (let i = 0; i < threadsData.threadsCount; i++) {
                let threadInfo = threadsData.threads[i];
                let thread = <Thread>{
                    // NOTE: On THREAD_ATTACHED events the threads request is marking the wrong thread as primary.
                    // NOTE: Rely on the thead index from the threads update event.
                    isSelected: this.socketDebugger.primaryThread === i,
                    // isSelected: threadInfo.isPrimary,
                    filePath: threadInfo.fileName,
                    functionName: threadInfo.functionName,
                    lineNumber: threadInfo.lineNumber + 1, //protocol is 0-based but 1-based is expected
                    lineContents: threadInfo.codeSnippet,
                    threadId: i
                };
                threads.push(thread);
            }
            //make sure the selected thread is at the top
            threads.sort((a, b) => {
                return a.isSelected ? -1 : 1;
            });

            return threads;
        });
    }

    private async getThreadByThreadId(threadId: number) {
        let threads = await this.getThreads();
        for (let thread of threads) {
            if (thread.threadId === threadId) {
                return thread;
            }
        }
    }

    /**
     * Disconnect from the telnet session and unset all objects
     */
    public async destroy() {
        if (this.socketDebugger) {
            // destroy might be called due to a compile error so the socket debugger might not exist yet
            await this.socketDebugger.exitChannel();
        }

        this.cache = undefined;
        if (this.emitter) {
            this.emitter.removeAllListeners();
        }
        this.emitter = undefined;
    }

    // #region Rendezvous Tracker pass though functions
    /**
     * Passes the debug functions used to locate the client files and lines to the RendezvousTracker
     */
    public registerSourceLocator(sourceLocator: (debuggerPath: string, lineNumber: number) => Promise<SourceLocation>) {
        this.rendezvousTracker.registerSourceLocator(sourceLocator);
    }

    /**
     * Passes the log level down to the RendezvousTracker and ChanperfTracker
     * @param outputLevel the consoleOutput from the launch config
     */
    public setConsoleOutput(outputLevel: string) {
        this.chanperfTracker.setConsoleOutput(outputLevel);
        this.rendezvousTracker.setConsoleOutput(outputLevel);
    }

    /**
     * Sends a call to the RendezvousTracker to clear the current rendezvous history
     */
    public clearRendezvousHistory() {
        this.rendezvousTracker.clearHistory();
    }

    /**
     * Sends a call to the ChanperfTracker to clear the current chanperf history
     */
    public clearChanperfHistory() {
        this.chanperfTracker.clearHistory();
    }
    // #endregion
}

export interface StackFrame {
    frameId: number;
    frameIndex: number;
    threadIndex: number;
    filePath: string;
    lineNumber: number;
    functionIdentifier: string;
}

export enum EventName {
    suspend = 'suspend'
}

export enum HighLevelType {
    primative = 'primative',
    array = 'array',
    function = 'function',
    object = 'object',
    uninitialized = 'uninitialized'
}

export interface EvaluateContainer {
    name: string;
    evaluateName: string;
    variablePath: string[];
    type: string;
    value: string;
    keyType: KeyType;
    elementCount: number;
    highLevelType: HighLevelType;
    children: EvaluateContainer[];
}

export enum KeyType {
    string = 'String',
    integer = 'Integer',
    legacy = 'Legacy'
}

export interface Thread {
    isSelected: boolean;
    lineNumber: number;
    filePath: string;
    functionName: string;
    lineContents: string;
    threadId: number;
}

interface BrightScriptRuntimeError {
    message: string;
    errorCode: string;
}<|MERGE_RESOLUTION|>--- conflicted
+++ resolved
@@ -431,7 +431,6 @@
             throw new Error('Cannot request variable without a corresponding frame');
         }
 
-<<<<<<< HEAD
         let variablePath = expression === '' ? [] : util.getVariablePath(expression);
         let response = await this.socketDebugger.getVariables(variablePath, withChildren, frame.frameIndex, frame.threadIndex);
 
@@ -449,26 +448,6 @@
                 } else {
                     value = variable.value;
                 }
-=======
-        return this.resolve(`variable: ${expression} ${frame.frameIndex} ${frame.threadIndex} `, async () => {
-            let variablePath = this.getVariablePath(expression);
-            let response = await this.socketDebugger.getVariables(variablePath, withChildren, frame.frameIndex, frame.threadIndex);
-
-            if (response.errorCode === 'OK') {
-                let mainContainer: EvaluateContainer;
-                let children: EvaluateContainer[] = [];
-                let firstHandled = false;
-                for (let variable of response.variables) {
-                    let value;
-                    let variableType = variable.variableType;
-                    if (variable.value === null) {
-                        value = 'roInvalid';
-                    } else if (variableType === 'String') {
-                        value = `\"${variable.value}\"`;
-                    } else {
-                        value = variable.value;
-                    }
->>>>>>> 6c0ef4ee
 
                 if (variableType === 'Subtyped_Object') {
                     let parts = variable.value.split('; ');
