--- conflicted
+++ resolved
@@ -350,7 +350,7 @@
      * @param command
      * @returns the output of the command (if possible)
      */
-    public async evaluate(command: string, frameId: number = this.socketDebugger.primaryThread) {
+    public async evaluate(command: string, frameId: number = this.socketDebugger.primaryThread): Promise<string> {
         if (!this.isAtDebuggerPrompt) {
             throw new Error('Cannot run evaluate: debugger is not paused');
         }
@@ -415,13 +415,8 @@
         }
 
         return this.resolve(`variable: ${expression} ${frame.frameIndex} ${frame.threadIndex}`, async () => {
-<<<<<<< HEAD
             let variablePath = expression === '' ? [] : util.getVariablePath(expression);
-            let variableInfo: any = await this.socketDebugger.getVariables(variablePath, withChildren, frame.frameIndex, frame.threadIndex);
-=======
-            let variablePath = this.getVariablePath(expression);
             let response = await this.socketDebugger.getVariables(variablePath, withChildren, frame.frameIndex, frame.threadIndex);
->>>>>>> 850cd94d
 
             if (response.errorCode === 'OK') {
                 let mainContainer: EvaluateContainer;
@@ -476,19 +471,10 @@
 
                         let pathAddition = mainContainer.keyType === 'Integer' ? children.length : variable.name;
                         container.name = pathAddition.toString();
-<<<<<<< HEAD
-                        //if we have an evaluate name to the left, prefix our new addition with it
-                        if (mainContainer.evaluateName) {
-                            container.evaluateName = `${mainContainer.evaluateName}.${pathAddition}`;
-                        } else {
-                            //this is most likely the "get all local variables" call, so just keep the initial path as-is
-                            container.evaluateName = pathAddition;
-=======
                         if (mainContainer.evaluateName) {
                             container.evaluateName = `${mainContainer.evaluateName}.${pathAddition}`;
                         } else {
                             container.evaluateName = pathAddition.toString();
->>>>>>> 850cd94d
                         }
                         container.variablePath = [].concat(container.variablePath, [pathAddition.toString()]);
                         if (container.keyType) {
