--- conflicted
+++ resolved
@@ -660,13 +660,9 @@
         //build full evaluate name for this var. (i.e. `alpha["beta"]` + ["charlie"]` === `alpha["beta"]["charlie"]`)
         let evaluateName: string;
         if (!parentEvaluateName?.trim()) {
-<<<<<<< HEAD
-            evaluateName = name;
+            evaluateName = name?.toString();
         } else if (variable.isVirtual) {
             evaluateName = `${parentEvaluateName}.${name}`;
-=======
-            evaluateName = name?.toString();
->>>>>>> f88dddec
         } else if (typeof name === 'string') {
             evaluateName = `${parentEvaluateName}["${name}"]`;
         } else if (typeof name === 'number') {
