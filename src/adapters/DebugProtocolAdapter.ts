--- conflicted
+++ resolved
@@ -59,12 +59,7 @@
     private compileErrorProcessor: CompileErrorProcessor;
     private emitter: EventEmitter;
     private chanperfTracker: ChanperfTracker;
-<<<<<<< HEAD
-    private rendezvousTracker: RendezvousTracker;
     private socketDebugger: DebugProtocolClient;
-=======
-    private socketDebugger: Debugger;
->>>>>>> ad2618e9
     private nextFrameId = 1;
 
     private stackFramesCache: Record<number, StackFrame> = {};
