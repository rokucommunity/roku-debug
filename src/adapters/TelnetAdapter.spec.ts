import { expect } from 'chai';
import type { EvaluateContainer } from './TelnetAdapter';
import { TelnetAdapter } from './TelnetAdapter';
import * as dedent from 'dedent';
import { HighLevelType } from './DebugProtocolAdapter';

describe('TelnetAdapter ', () => {
    let adapter: TelnetAdapter;

    beforeEach(() => {
        adapter = new TelnetAdapter('127.0.0.1');
    });

<<<<<<< HEAD
=======
    afterEach(() => {
    });

    describe('getExpressionDetails', () => {
        it('correctly handles both types of line endings', () => {
            expect(adapter['getExpressionDetails'](
                'vscode_key_start:message1:vscode_key_stop vscode_is_string:trueHello\r\n' +
                'vscode_key_start:message2:vscode_key_stop vscode_is_string:trueWorld\r\n' +
                '\r\n' +
                'Brightscript Debugger>'
            )).to.equal((
                'vscode_key_start:message1:vscode_key_stop vscode_is_string:trueHello\r\n' +
                'vscode_key_start:message2:vscode_key_stop vscode_is_string:trueWorld\r\n'
            ));
        });
    });

>>>>>>> 6c0ef4ee
    describe('getHighLevelTypeDetails', () => {
        it('works', () => {
            expect(adapter['getObjectType']('<Component: roAssociativeArray>')).to.equal('roAssociativeArray');
            expect(adapter['getObjectType']('<Component: roInvalid>')).to.equal('roInvalid');
            expect(adapter['getObjectType']('<Component: roSGNode:ContentNode>')).to.equal('roSGNode:ContentNode');
        });
    });

    // disable:no-trailing-whitespace disable for this test because trailing whitespace matters
    describe('getForLoopPrintedChildren', () => {
        it('finds the proper number of children', () => {
            expect(adapter['getForLoopPrintedChildren']('arr', `
                vscode_is_string:falsetrue
                vscode_is_string:falsefalse
                vscode_is_string:truecat
                vscode_is_string:truecat 
                vscode_is_string:true
                vscode_is_string:true 
            `).length).to.equal(6);
        });
        it('handles basic arrays', () => {
            expect(adapter['getForLoopPrintedChildren']('arr', `vscode_type_start:Float:vscode_type_stop vscode_is_string:false 1.1 `)[0]).to.deep.include(<EvaluateContainer>{
                name: '0',
                evaluateName: 'arr[0]',
                type: 'Float',
                value: '1.1'
            });
            expect(adapter['getForLoopPrintedChildren']('arr', `vscode_type_start:Boolean:vscode_type_stop vscode_is_string:falsetrue`)[0]).to.deep.include(<EvaluateContainer>{
                type: 'Boolean',
                value: 'true'
            });
            expect(adapter['getForLoopPrintedChildren']('arr', `vscode_type_start:Boolean:vscode_type_stop vscode_is_string:falsefalse`)[0]).to.deep.include(<EvaluateContainer>{
                type: 'Boolean',
                value: 'false'
            });
            expect(adapter['getForLoopPrintedChildren']('arr', `vscode_type_start:String:vscode_type_stop vscode_is_string:trueTrailingSpace `)[0]).to.deep.include(<EvaluateContainer>{
                type: 'String',
                value: '"TrailingSpace "'
            });
            //empty string
            expect(adapter['getForLoopPrintedChildren']('arr', `vscode_type_start:String:vscode_type_stop vscode_is_string:true`)[0]).to.deep.include(<EvaluateContainer>{
                type: 'String',
                value: '""'
            });
            //whitespace-only string
            expect(adapter['getForLoopPrintedChildren']('arr', `vscode_type_start:String:vscode_type_stop vscode_is_string:true `)[0]).to.deep.include(<EvaluateContainer>{
                type: 'String',
                value: '" "'
            });
        });

        it('handles newlines in strings', () => {
            expect(adapter['getForLoopPrintedChildren']('arr', `vscode_type_start:String:vscode_type_stop vscode_is_string:true\n`)[0]).to.deep.include(<EvaluateContainer>{
                type: 'String',
                value: '"\n"'
            });
            expect(adapter['getForLoopPrintedChildren']('arr', `vscode_type_start:String:vscode_type_stop vscode_is_string:trueRoku\n`)[0]).to.deep.include(<EvaluateContainer>{
                type: 'String',
                value: '"Roku\n"'
            });
            expect(adapter['getForLoopPrintedChildren']('arr', `vscode_type_start:String:vscode_type_stop vscode_is_string:true\nRoku`)[0]).to.deep.include(<EvaluateContainer>{
                type: 'String',
                value: '"\nRoku"'
            });
            expect(adapter['getForLoopPrintedChildren']('arr', `vscode_type_start:String:vscode_type_stop vscode_is_string:trueRoku\nRoku`)[0]).to.deep.include(<EvaluateContainer>{
                type: 'String',
                value: '"Roku\nRoku"'
            });
        });

        it('skips empty lines', () => {
            //not sure when this would happen in reality, but test it just in case
            expect(adapter['getForLoopPrintedChildren']('testNode', `
                vscode_key_start:focusable:vscode_key_stop vscode_is_string:falsefalse

                vscode_key_start:id:vscode_key_stop vscode_is_string:true
            `)).to.be.lengthOf(2);
        });

        it('handles lists larger than 100', () => {

        });

        it('does not include an extra newline for the last item when it is a string', () => {
            const variables = adapter['getForLoopPrintedChildren']('testNode',
                'vscode_key_start:message1:vscode_key_stop vscode_is_string:trueHello\n' +
                'vscode_key_start:message2:vscode_key_stop vscode_is_string:trueWorld'
            );
            expect(variables.find(x => x.name === 'message1').value).to.equal('"Hello"');
            expect(variables.find(x => x.name === 'message2').value).to.equal('"World"');
        });

        it('handles nodes with nested arrays', () => {
            const variables = adapter['getForLoopPrintedChildren']('testNode', dedent`
                vscode_key_start:change:vscode_key_stop vscode_is_string:false<Component: roAssociativeArray> =
                {
                    Index1: 0
                    Index2: 0
                    Operation: "none"
                }
                vscode_key_start:EDID:vscode_key_stop vscode_is_string:false<Component: roByteArray> =
                [
                    0
                    ...
                ]
                vscode_key_start:focusable:vscode_key_stop vscode_type_start:Boolean:vscode_type_stop vscode_is_string:falsefalse
                vscode_key_start:focusedChild:vscode_key_stop vscode_is_string:false<Component: roInvalid>
                vscode_key_start:id:vscode_key_stop vscode_type_start:String:vscode_type_stop vscode_is_string:true
                vscode_key_start:mynewfield:vscode_key_stop vscode_is_string:false<Component: roSGNode:ContentNode> =
                {
                    change: <Component: roAssociativeArray>
                    focusable: false
                    focusedChild: <Component: roInvalid>
                    id: ""
                    TITLE: "Node Three"
                }
            `);
            expect(variables).to.eql([{
                name: 'change',
                evaluateName: 'testNode["change"]',
                highLevelType: 'object',
                type: 'roAssociativeArray',
                children: []
            }, {
                name: 'EDID',
                evaluateName: 'testNode["EDID"]',
                type: 'roByteArray',
                //children of EDID should be null because we encountered the elipses (...) which means it should be evaluated later
                children: [],
                highLevelType: 'array'
            }, {
                evaluateName: 'testNode["focusable"]',
                type: 'Boolean',
                value: 'false',
                name: 'focusable',
                children: undefined,
                highLevelType: 'primative'
            }, {
                evaluateName: 'testNode["focusedChild"]',
                name: 'focusedChild',
                type: 'roInvalid',
                value: 'roInvalid',
                children: undefined,
                highLevelType: HighLevelType.uninitialized
            }, {
                evaluateName: 'testNode["id"]',
                name: 'id',
                type: 'String',
                value: '""',
                children: undefined,
                highLevelType: 'primative'
            }, {
                evaluateName: 'testNode["mynewfield"]',
                type: 'roSGNode:ContentNode',
                name: 'mynewfield',
                children: [{
                    children: [],
                    evaluateName: 'testNode["mynewfield"].getChildren(-1,0)',
                    highLevelType: 'array',
                    name: '[[children]]',
                    type: 'roArray'
                }],
                highLevelType: 'object'
            }]);
        });
    });
});<|MERGE_RESOLUTION|>--- conflicted
+++ resolved
@@ -11,26 +11,9 @@
         adapter = new TelnetAdapter('127.0.0.1');
     });
 
-<<<<<<< HEAD
-=======
     afterEach(() => {
     });
 
-    describe('getExpressionDetails', () => {
-        it('correctly handles both types of line endings', () => {
-            expect(adapter['getExpressionDetails'](
-                'vscode_key_start:message1:vscode_key_stop vscode_is_string:trueHello\r\n' +
-                'vscode_key_start:message2:vscode_key_stop vscode_is_string:trueWorld\r\n' +
-                '\r\n' +
-                'Brightscript Debugger>'
-            )).to.equal((
-                'vscode_key_start:message1:vscode_key_stop vscode_is_string:trueHello\r\n' +
-                'vscode_key_start:message2:vscode_key_stop vscode_is_string:trueWorld\r\n'
-            ));
-        });
-    });
-
->>>>>>> 6c0ef4ee
     describe('getHighLevelTypeDetails', () => {
         it('works', () => {
             expect(adapter['getObjectType']('<Component: roAssociativeArray>')).to.equal('roAssociativeArray');
