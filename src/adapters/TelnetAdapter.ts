import { orderBy } from 'natural-orderby';
import * as EventEmitter from 'eventemitter3';
import { Socket } from 'net';
import * as rokuDeploy from 'roku-deploy';
import { PrintedObjectParser } from '../PrintedObjectParser';
import { CompileErrorProcessor } from '../CompileErrorProcessor';
import type { RendezvousHistory } from '../RendezvousTracker';
import { RendezvousTracker } from '../RendezvousTracker';
import type { ChanperfData } from '../ChanperfTracker';
import { ChanperfTracker } from '../ChanperfTracker';
import type { SourceLocation } from '../managers/LocationManager';
import { defer, util } from '../util';
import { logger } from '../logging';
<<<<<<< HEAD
import { HighLevelType } from '../interfaces';
=======
import { TelnetRequestPipeline } from './TelnetRequestPipeline';
>>>>>>> 6b676d57

/**
 * A class that connects to a Roku device over telnet debugger port and provides a standardized way of interacting with it.
 */
export class TelnetAdapter {
    constructor(
        private host: string,
        private enableDebuggerAutoRecovery: boolean = false
    ) {
        this.emitter = new EventEmitter();
        this.debugStartRegex = /BrightScript Micro Debugger\./ig;
        this.debugEndRegex = /Brightscript Debugger>/ig;
        this.chanperfTracker = new ChanperfTracker();
        this.rendezvousTracker = new RendezvousTracker();
        this.compileErrorProcessor = new CompileErrorProcessor();


        // watch for chanperf events
        this.chanperfTracker.on('chanperf', (output) => {
            this.emit('chanperf', output);
        });

        // watch for rendezvous events
        this.rendezvousTracker.on('rendezvous', (output) => {
            this.emit('rendezvous', output);
        });
    }

    public logger = logger.createLogger(`[${TelnetAdapter.name}]`);
    public connected: boolean;

    private compileErrorProcessor: CompileErrorProcessor;
    public requestPipeline: TelnetRequestPipeline;
    private emitter: EventEmitter;
    private isNextBreakpointSkipped = false;
    private isInMicroDebugger: boolean;
    private debugStartRegex: RegExp;
    private debugEndRegex: RegExp;
    private chanperfTracker: ChanperfTracker;
    private rendezvousTracker: RendezvousTracker;

    private cache = {};

    public readonly supportsMultipleRuns = true;

    /**
     * Subscribe to various events
     * @param eventName
     * @param handler
     */
    public on(eventName: 'cannot-continue', handler: () => void);
    public on(eventname: 'chanperf', handler: (output: ChanperfData) => void);
    public on(eventName: 'close', handler: () => void);
    public on(eventName: 'app-exit', handler: () => void);
    public on(eventName: 'compile-errors', handler: (params: { path: string; lineNumber: number }[]) => void);
    public on(eventName: 'connected', handler: (params: boolean) => void);
    public on(eventname: 'console-output', handler: (output: string) => void);
    public on(eventname: 'rendezvous', handler: (output: RendezvousHistory) => void);
    public on(eventName: 'runtime-error', handler: (error: BrightScriptRuntimeError) => void);
    public on(eventName: 'suspend', handler: () => void);
    public on(eventName: 'start', handler: () => void);
    public on(eventname: 'unhandled-console-output', handler: (output: string) => void);
    public on(eventName: string, handler: (payload: any) => void) {
        this.emitter.on(eventName, handler);
        return () => {
            if (this.emitter !== undefined) {
                this.emitter.removeListener(eventName, handler);
            }
        };
    }

    private emit(
        /* eslint-disable @typescript-eslint/indent */
        eventName:
            'app-exit' |
            'cannot-continue' |
            'chanperf' |
            'close' |
            'compile-errors' |
            'connected' |
            'console-output' |
            'rendezvous' |
            'runtime-error' |
            'start' |
            'suspend' |
            'unhandled-console-output',
        /* eslint-enable @typescript-eslint/indent */
        data?
    ) {
        //emit these events on next tick, otherwise they will be processed immediately which could cause issues
        setTimeout(() => {
            //in rare cases, this event is fired after the debugger has closed, so make sure the event emitter still exists
            if (this.emitter) {
                this.emitter.emit(eventName, data);
            }
        }, 0);
    }

    /**
     * The debugger needs to tell us when to be active (i.e. when the package was deployed)
     */
    public isActivated = false;

    /**
     * This will be set to true When the roku emits the [scrpt.ctx.run.enter] text,
     * which indicates that the app is running on the Roku
     */
    public isAppRunning = false;
    /**
     * Every time we get a message that ends with the debugger prompt,
     * this will be set to true. Otherwise, it will be set to false
     */
    public isAtDebuggerPrompt = false;

    public async activate() {
        this.logger.log('Activate TelnetAdapter');
        this.isActivated = true;
        await this.handleStartupIfReady();
    }

    public async sendErrors() {
        await this.compileErrorProcessor.sendErrors();
    }

    private async handleStartupIfReady() {
        if (this.isActivated && this.isAppRunning) {
            this.logger.log('Handling startup');
            this.emit('start');

            //if we are already sitting at a debugger prompt, we need to emit the first suspend event.
            //If not, then there are probably still messages being received, so let the normal handler
            //emit the suspend event when it's ready
            if (this.isAtDebuggerPrompt === true) {
                this.logger.log(`At debug prompt, so trigger the 'suspend' event`);
                let threads = await this.getThreads();
                this.emit('suspend', threads[0]?.threadId);
            }
        }
    }

    /**
     * Wait until the client has stopped sending messages. This is used mainly during .connect so we can ignore all old messages from the server
     * @param client
     * @param name
     * @param maxWaitMilliseconds
     */
    private settle(client: Socket, name: string, maxWaitMilliseconds = 400) {
        const startTime = new Date();
        this.logger.log('Waiting for telnet client to settle');
        return new Promise((resolve) => {
            let callCount = -1;

            const handler = () => {
                callCount++;
                let myCallCount = callCount;
                setTimeout(() => {
                    //if no other calls have been made since the timeout started, then the listener has settled
                    if (myCallCount === callCount) {
                        client.removeListener(name, handler);
                        this.logger.log(`Telnet client has settled after ${new Date().getTime() - startTime.getTime()} milliseconds`);
                        resolve(callCount);
                    }
                }, maxWaitMilliseconds);
            };

            client.addListener(name, handler);
            //call the handler immediately so we have a timeout
            handler();
        });
    }

    private processBreakpoints(text: string) {
        let newLines = text.split(/\r?\n/g);
        for (const line of newLines) {
            //Running processing line
            if (this.debugStartRegex.exec(line)) {
                //start MicroDebugger block
                this.isInMicroDebugger = true;
                this.isNextBreakpointSkipped = false;
            } else if (this.isInMicroDebugger && this.debugEndRegex.exec(line)) {
                //ended MicroDebugger block
                this.isInMicroDebugger = false;
            } else if (this.isInMicroDebugger) {
                if (this.enableDebuggerAutoRecovery && line.startsWith('Break in ')) {
                    //this block is a break: skipping it
                    this.isNextBreakpointSkipped = true;
                }
            }
        }
    }

    /**
     * Connect to the telnet session. This should be called before the channel is launched.
     */
    public async connect() {
        this.logger.log('Establishing telnet connection');
        let deferred = defer();
        this.isInMicroDebugger = false;
        this.isNextBreakpointSkipped = false;
        try {
            this.logger.log('Pressing home button');
            //force roku to return to home screen. This gives the roku adapter some security in knowing new messages won't be appearing during initialization
            await rokuDeploy.pressHomeButton(this.host);
            let client: Socket = new Socket();

            //listen for the close event
            client.addListener('close', (err, data) => {
                this.emit('close');
            });

            //if the connection fails, reject the connect promise
            client.addListener('error', (err) => {
                deferred.reject(new Error(`Error with connection to: ${this.host} \n\n ${err.message} `));
            });

            const settlePromise = this.settle(client, 'data');
            client.connect(8085, this.host, () => {
                this.logger.log(`Telnet connection established to ${this.host}`);
                this.connected = true;
                this.emit('connected', this.connected);
            });

            await settlePromise;

            //hook up the pipeline to the socket
            this.requestPipeline = new TelnetRequestPipeline(client);

            //forward all raw console output
            this.requestPipeline.on('console-output', (output) => {
                this.processBreakpoints(output);
                if (output) {
                    this.emit('console-output', output);
                }
            });

            //listen for any compile errors
            this.compileErrorProcessor.on('compile-errors', (errors) => {
                this.emit('compile-errors', errors);
            });

            //listen for any console output that was not handled by other methods in the adapter
            // eslint-disable-next-line @typescript-eslint/no-misused-promises
            this.requestPipeline.on('unhandled-console-output', async (responseText: string) => {
                //if there was a runtime error, handle it
                let hasRuntimeError = this.checkForRuntimeError(responseText);

                responseText = this.chanperfTracker.processLog(responseText);
                responseText = await this.rendezvousTracker.processLog(responseText);
                //forward all unhandled console output
                this.processBreakpoints(responseText);
                if (responseText) {
                    this.emit('unhandled-console-output', responseText);
                }

                // short circuit after the output has been sent as console output
                if (hasRuntimeError) {
                    this.logger.log('Detected runtime error in output', { responseText });
                    this.isAtDebuggerPrompt = true;
                    return;
                }

                this.compileErrorProcessor.processUnhandledLines(responseText);
                let match;

                if (this.isAtCannotContinue(responseText)) {
                    this.logger.log('is at cannot continue');
                    this.isAtDebuggerPrompt = true;
                    return;
                }

                if (this.isActivated) {
                    //watch for the start of the program
                    // eslint-disable-next-line no-cond-assign
                    if (match = /\[scrpt.ctx.run.enter\]/i.exec(responseText.trim())) {
                        this.isAppRunning = true;
                        this.logger.log('Running beacon detected', { responseText });
                        void this.handleStartupIfReady();
                    }

                    //watch for the end of the program
                    // eslint-disable-next-line no-cond-assign
                    if (match = /\[beacon.report\] \|AppExitComplete/i.exec(responseText.trim())) {
                        this.beginAppExit();
                    }

                    //watch for debugger prompt output
                    if (util.checkForDebuggerPrompt(responseText)) {
                        this.logger.log('Debugger prompt detected in', { responseText });

                        //if we are activated AND this is the first time seeing the debugger prompt since a continue/step action
                        if (this.isNextBreakpointSkipped) {
                            this.logger.log('This debugger is flagged to be skipped');
                            this.isInMicroDebugger = false;
                            this.isNextBreakpointSkipped = false;
                            void this.requestPipeline.executeCommand('c', false, false, false);
                        } else {
                            if (this.isActivated && this.isAtDebuggerPrompt === false) {
                                this.isAtDebuggerPrompt = true;
                                this.logger.log('Sending the "suspend" event to the client');
                                this.emit('suspend');
                            } else {
                                this.logger.log('Skipping "suspend" event because we are already suspended');
                                this.isAtDebuggerPrompt = true;
                            }
                        }
                    } else {
                        this.isAtDebuggerPrompt = false;
                    }
                }
            });

            //the adapter is connected and running smoothly. resolve the promise
            deferred.resolve();
        } catch (e) {
            deferred.reject(e);
        }
        return deferred.promise;
    }

    private beginAppExit() {
        this.logger.log('Beginning app exit');
        this.compileErrorProcessor.compileErrorTimer = setTimeout(() => {
            this.logger.info('emitting app-exit');
            this.isAppRunning = false;
            this.emit('app-exit');
        }, 200);
    }

    /**
     * Look through response text for the "Can't continue" text
     * @param responseText
     */
    private isAtCannotContinue(responseText: string) {
        if (/^can't continue$/gim.exec(responseText.trim())) {
            this.emit('cannot-continue');
            return true;
        } else {
            return false;
        }
    }

    /**
     * Look through the given response text for a runtime error
     * @param responseText
     */
    private checkForRuntimeError(responseText: string) {
        let match = /(.*)\s\(runtime\s+error\s+(.*)\)\s+in/.exec(responseText);
        if (match) {
            let message = match[1].trim();
            let errorCode = match[2].trim().toLowerCase();
            //if the codes encountered are the STOP or scriptBreak() calls, skip them
            if (errorCode === '&hf7' || errorCode === '&hf8') {
                return false;
            }
            this.emit('runtime-error', <BrightScriptRuntimeError>{
                message: message,
                errorCode: errorCode
            });
            return true;
        } else {
            return false;
        }
    }

    /**
     * Send command to step over
     */
    public stepOver() {
        this.logger.log('stepOver');
        this.clearCache();
        return this.requestPipeline.executeCommand('over', false);
    }

    public stepInto() {
        this.logger.log('stepInto');
        this.clearCache();
        return this.requestPipeline.executeCommand('step', false);
    }

    public stepOut() {
        this.logger.log('stepOut');
        this.clearCache();
        return this.requestPipeline.executeCommand('out', false);

    }

    /**
     * Tell the brightscript program to continue (i.e. resume program)
     */
    public continue() {
        this.logger.log('continue');
        this.clearCache();
        return this.requestPipeline.executeCommand('c', false);
    }

    /**
     * Tell the brightscript program to pause (fall into debug mode)
     */
    public pause() {
        this.logger.log('pause');
        this.clearCache();
        //send the kill signal, which breaks into debugger mode
        return this.requestPipeline.executeCommand('\x03;', false, true);
    }

    /**
     * Clears the state, which means that everything will be retrieved fresh next time it is requested
     */
    public clearCache() {
        this.logger.info('Clearing TelnetAdapter cache');
        this.cache = {};
        this.isAtDebuggerPrompt = false;
    }

    /**
     * Execute a command directly on the roku. Returns the output of the command.
     * @param command the command to execute. If the command does not start with `print` the command will be prefixed with `print ` because
     */
    public async evaluate(command: string) {
        this.logger.log('evaluate ', { command });
        if (!this.isAtDebuggerPrompt) {
            throw new Error('Cannot run evaluate: debugger is not paused');
        }
        //clear the cache (we don't know what command the user entered)
        this.clearCache();
        //don't wait for the output...we don't know what command the user entered
        let responseText = await this.requestPipeline.executeCommand(command, true);
        //we know that if we got a response, we are back at a debugger prompt
        this.isAtDebuggerPrompt = true;
        return responseText;
    }

    public async getStackTrace() {
        this.logger.log(TelnetAdapter.prototype.getStackTrace.name);
        if (!this.isAtDebuggerPrompt) {
            throw new Error('Cannot get stack trace: debugger is not paused');
        }
        return this.resolve('stackTrace', async () => {
            //perform a request to load the stack trace
            let responseText = await this.requestPipeline.executeCommand('bt', true);
            let regexp = /#(\d+)\s+(?:function|sub)\s+([\$\w\d]+).*\s+file\/line:\s+(.*)\((\d+)\)/ig;
            let matches: RegExpExecArray;
            let frames: StackFrame[] = [];
            // eslint-disable-next-line no-cond-assign
            while (matches = regexp.exec(responseText)) {
                //the first index is the whole string
                //then the matches should be in pairs
                for (let i = 1; i < matches.length; i += 4) {
                    let j = 1;
                    let frameId = parseInt(matches[i]);
                    let functionIdentifier = matches[i + j++];
                    let filePath = matches[i + j++];
                    let lineNumber = parseInt(matches[i + j++]);
                    let frame: StackFrame = {
                        frameId: frameId,
                        filePath: filePath,
                        lineNumber: lineNumber,
                        functionIdentifier: functionIdentifier
                    };
                    frames.push(frame);
                }
            }
            //if we didn't find frames yet, then there's not much more we can do...
            return frames;
        });
    }

    /**
     * Runs a regex to get the content between telnet commands
     * @param value
     */
    private getExpressionDetails(value: string) {
        const match = /(.*?)\r?\nBrightscript Debugger>\s*/is.exec(value);
        if (match) {
            let result = match[1];
            //remove that pesky "may not be interruptible" warning
            result = result.replace(/^warning:\s*operation\s+may\s+not\s+be\s+interruptible.\s*\r?\n/i, '');
            return result;
        }
    }

    /**
     * Runs a regex to check if the target is an object and get the type if it is
     * @param value
     */
    private getObjectType(value: string) {
        const match = /<.*?:\s*(\w+\s*\:*\s*[\w\.]*)>/gi.exec(value);
        if (match) {
            return match[1];
        } else {
            return null;
        }
    }

    /**
     * Runs a regex to get the first work of a line
     * @param value
     */
    private getFirstWord(value: string) {
        return /^([\w.\-=]*)\s/.exec(value);
    }

    /**
     * Gets a string array of all the local variables using the var command
     * @param scope
     */
    public async getScopeVariables(scope?: string) {
        this.logger.log('getScopeVariables', { scope });
        if (!this.isAtDebuggerPrompt) {
            throw new Error('Cannot resolve variable: debugger is not paused');
        }
        return this.resolve(`Scope Variables`, async () => {
            let data: string;
            let vars = [] as string[];

            data = await this.requestPipeline.executeCommand(`var`, true);
            let splitData = data.split('\n');

            for (const line of splitData) {
                let match: RegExpExecArray;
                if (!line.includes('Brightscript Debugger') && (match = this.getFirstWord(line))) {
                    // There seems to be a local ifGlobal interface variable under the name of 'global' but it
                    // is not accessible by the channel. Stript it our.
                    if ((match[1] !== 'global') && match[1].length > 0) {
                        vars.push(match[1]);
                    }
                }
            }
            return vars;
        });
    }

    /**
     * Given an expression, evaluate that statement ON the roku
     * @param expression
     */
    public async getVariable(expression: string) {
        const logger = this.logger.createLogger(' getVariable');
        logger.info('begin', { expression });
        if (!this.isAtDebuggerPrompt) {
            throw new Error('Cannot resolve variable: debugger is not paused');
        }
        let expressionType = await this.getVariableType(expression);

        let lowerExpressionType = expressionType ? expressionType.toLowerCase() : null;

        let data: string;
        //if the expression type is a string, we need to wrap the expression in quotes BEFORE we run the print so we can accurately capture the full string value
        if (lowerExpressionType === 'string' || lowerExpressionType === 'rostring') {
            data = await this.requestPipeline.executeCommand(`print "--string-wrap--" + ${expression} + "--string-wrap--"`, true);

            //write a for loop to print every value from the array. This gets around the `...` after the 100th item issue in the roku print call
        } else if (['roarray', 'rolist', 'roxmllist', 'robytearray'].includes(lowerExpressionType)) {
            const command = [
                `for each vscodeLoopItem in ${expression} : print ` +
                `   "vscode_type_start:" + type(vscodeLoopItem) + ":vscode_type_stop "`,
                `   "vscode_is_string:"; (invalid <> GetInterface(vscodeLoopItem, "ifString"))`,
                `   vscodeLoopItem :` +
                ` end for`
            ].join(';');
            data = await this.requestPipeline.executeCommand(command, true);
        } else if (['roassociativearray', 'rosgnode'].includes(lowerExpressionType)) {
            const command = [
                `for each vscodeLoopKey in ${expression}.keys(): print` +
                `   "vscode_key_start:" + vscodeLoopKey + ":vscode_key_stop "`,
                `   "vscode_type_start:" + type(${expression}[vscodeLoopKey]) + ":vscode_type_stop "`,
                `   "vscode_is_string:"; (invalid <> GetInterface(${expression}[vscodeLoopKey], "ifString"))`,
                `   ${expression}[vscodeLoopKey] :` +
                ' end for'
            ].join(';');
            data = await this.requestPipeline.executeCommand(command, true);
        } else {
            data = await this.requestPipeline.executeCommand(`print ${expression}`, true);
        }

        let match = this.getExpressionDetails(data);
        if (typeof match !== 'string') {
            logger.log('Unable to get expression details from', { data });
        } else {
            logger.info('expression details', { match, data });
            let value = match;
            if (lowerExpressionType === 'string' || lowerExpressionType === 'rostring') {
                value = value.trim().replace(/--string-wrap--/g, '');
                //add an escape character in front of any existing quotes
                value = value.replace(/"/g, '\\"');
                //wrap the string value with literal quote marks
                value = '"' + value + '"';
            }
            let highLevelType = this.getHighLevelType(expressionType);

            let children: EvaluateContainer[];
            if (highLevelType === HighLevelType.array || ['roassociativearray', 'rosgnode', 'roxmllist', 'robytearray'].includes(lowerExpressionType)) {
                //the print statment will always have 1 trailing newline, so remove that.
                value = util.removeTrailingNewline(value);
                //the array/associative array print is a loop of every value, so handle that
                children = this.getForLoopPrintedChildren(expression, value);
                children.push({
                    name: '[[count]]',
                    value: children.length.toString(),
                    type: 'integer',
                    highLevelType: HighLevelType.primative,
                    evaluateName: children.length.toString(),
                    presentationHint: 'virtual',
                    keyType: KeyType.legacy,
                    children: undefined
                } as EvaluateContainer);
            } else if (highLevelType === HighLevelType.object) {
                children = this.getObjectChildren(expression, value.trim());
            } else if (highLevelType === HighLevelType.unknown) {
                logger.warn('there was an issue evaluating this variable', { expression });
                value = '<UNKNOWN>';
            }

            if (['rostring', 'roint', 'rointeger', 'rolonginteger', 'rofloat', 'rodouble', 'roboolean', 'rointrinsicdouble'].includes(lowerExpressionType)) {
                return {
                    name: expression,
                    value: util.removeTrailingNewline(value),
                    type: expressionType,
                    highLevelType: HighLevelType.primative,
                    evaluateName: expression,
                    children: []
                } as EvaluateContainer;
            }

            //add a computed `[[children]]` property to allow expansion of node children
            if (lowerExpressionType === 'rosgnode') {
                let nodeChildren = <EvaluateContainer>{
                    name: '[[children]]',
                    type: 'roArray',
                    highLevelType: 'array',
                    presentationHint: 'virtual',
                    evaluateName: `${expression}.getChildren(-1, 0)`,
                    children: []
                };
                children.push(nodeChildren);
            }

            //xml elements won't display on their own, so we need to create some sub elements
            if (lowerExpressionType === 'roxmlelement') {
                children.push({
                    //look up the name of the xml element
                    ...await this.getVariable(`${expression}.GetName()`),
                    name: '[[name]]',
                    presentationHint: 'virtual'
                });

                children.push({
                    name: '[[attributes]]',
                    type: 'roAssociativeArray',
                    highLevelType: HighLevelType.array,
                    evaluateName: `${expression}.GetAttributes()`,
                    presentationHint: 'virtual',
                    children: []
                } as EvaluateContainer);

                //add a computed `[[children]]` property to allow expansion of child elements
                children.push({
                    name: '[[children]]',
                    type: 'roArray',
                    highLevelType: HighLevelType.array,
                    evaluateName: `${expression}.GetChildNodes()`,
                    presentationHint: 'virtual',
                    children: []

                } as EvaluateContainer);
            }

            //if this item is an array or a list, add the item count to the end of the type
            if (highLevelType === HighLevelType.array) {
                //TODO re-enable once we find how to refresh watch/variables panel, since lazy loaded arrays can't show a length
                //expressionType += `(${children.length})`;
            }

            let container = <EvaluateContainer>{
                name: expression,
                evaluateName: expression,
                type: expressionType,
                value: value.trim(),
                highLevelType: highLevelType,
                children: children
            };
            logger.info('end', { container });
            return container;
        }
    }

    /**
     * In order to get around the `...` issue in printed arrays, `getVariable` now prints every value from an array or associative array in a for loop.
     * As such, we need to iterate over every printed result to produce the children array
     */
    private getForLoopPrintedChildren(expression: string, data: string) {
        let children = [] as EvaluateContainer[];
        let lines = data.split(/\r?\n/g);
        //if there are no lines, this is an empty object/array
        if (lines.length === 1 && lines[0].trim() === '') {
            return children;
        }
        for (let lineIndex = 0; lineIndex < lines.length; lineIndex++) {
            let line = lines[lineIndex];

            let keyStartWrapper = 'vscode_key_start:';
            let keyStopWrapper = ':vscode_key_stop ';

            let child = <EvaluateContainer>{
                children: []
            };

            const keyStartIdx = line.indexOf(keyStartWrapper);
            //if the key is present, extract it
            if (keyStartIdx > -1) {
                child.name = line.substring(keyStartIdx + keyStartWrapper.length, line.indexOf(keyStopWrapper));
                child.evaluateName = `${expression}["${child.name}"]`;

                //throw out the key chunk
                line = line.substring(line.indexOf(keyStopWrapper) + keyStopWrapper.length);

            } else {
                child.name = children.length.toString();
                child.evaluateName = `${expression}[${children.length}]`;
            }

            //get the object type
            let typeStartWrapper = 'vscode_type_start:';
            let typeStopWrapper = ':vscode_type_stop ';
            let type: string;

            const typeStartIndex = line.indexOf(typeStartWrapper);
            //if the type is present, extract it
            if (typeStartIndex > -1) {
                type = line.substring(typeStartIndex + typeStartWrapper.length, line.indexOf(typeStopWrapper));

                //throw out the type chunk
                line = line.substring(line.indexOf(typeStopWrapper) + typeStopWrapper.length);
            }

            if (line.includes('vscode_is_string:true')) {
                line = line.replace('vscode_is_string:true', '');
                //support multi-line strings
                let stringLines = [line];

                //go one past the final line so that we can more easily detect the end of the input
                for (lineIndex; lineIndex < lines.length; lineIndex++) {
                    //go one past (since we already have current line. Also, because we want to run off the end of the list
                    //so we can know there are no more lines
                    let nextLine = lines[lineIndex + 1];
                    if (nextLine === undefined || (nextLine?.trimLeft().startsWith('vscode_'))) {
                        break;
                    } else {
                        stringLines.push(nextLine);
                    }
                }
                line = '"' + stringLines.join('\n') + '"';
            } else {
                line = line.replace('vscode_is_string:false', '');
            }

            //skip empty lines
            if (line.trim() === '') {
                continue;
            }

            const objectType = this.getObjectType(line);
            const isRoSGNode = objectType?.startsWith('roSGNode');
            //handle collections
            if (['roList', 'roArray', 'roAssociativeArray', 'roByteArray'].includes(objectType) || isRoSGNode) {
                let collectionEnd: ')' | ']' | '}';
                if (line.includes('<Component: roList>')) {
                    collectionEnd = ')';
                    child.highLevelType = HighLevelType.array;
                    child.type = objectType;
                } else if (line.includes('<Component: roArray>')) {
                    collectionEnd = ']';
                    child.highLevelType = HighLevelType.array;
                    child.type = this.getObjectType(line);
                } else if (line.includes('<Component: roByteArray>')) {
                    collectionEnd = ']';
                    child.highLevelType = HighLevelType.array;
                    child.type = this.getObjectType(line);
                } else if (line.includes('<Component: roAssociativeArray>') || isRoSGNode) {
                    collectionEnd = '}';
                    child.highLevelType = HighLevelType.object;
                    child.type = this.getObjectType(line);
                }

                let collectionLineList = [line];
                for (lineIndex += 1; lineIndex < lines.length; lineIndex++) {
                    let innerLine = lines[lineIndex];

                    collectionLineList.push(lines[lineIndex]);

                    //stop collecting lines
                    if (innerLine.trim() === collectionEnd) {
                        break;
                    }
                }
                //we have reached the end of the collection. scrap children because they need evaluated in a separate call to compute their types
                child.children = [];

                //this if block must pre-seek the `line.indexOf('<Component') > -1` line because roInvalid is a component too.
            } else if (objectType === 'roInvalid') {
                child.highLevelType = HighLevelType.uninitialized;
                child.type = 'roInvalid';
                child.value = 'roInvalid';
                child.children = undefined;

            } else if (line.includes('<Component:')) {
                //handle things like nodes
                child.highLevelType = HighLevelType.object;
                child.type = objectType;

            } else {
                //is some primative type
                child.type = type;
                child.value = line.trim();
                child.highLevelType = HighLevelType.primative;
                child.children = undefined;
            }
            children.push(child);
        }
        let sortedChildren = orderBy(children, ['name']);
        return sortedChildren;
    }

    /**
     * Get all of the children of an array or list
     */
    private getArrayOrListChildren(expression: string, data: string): EvaluateContainer[] {
        let collectionEnd: string;

        //this function can handle roArray and roList objects, but we need to know which it is
        if (data.startsWith('<Component: roList>')) {
            collectionEnd = ')';

            //array
        } else {
            collectionEnd = ']';
        }
        let children = [] as EvaluateContainer[];
        //split by newline. the array contents start at index 2
        let lines = data.split(/\r?\n/g);
        let arrayIndex = 0;
        for (let i = 2; i < lines.length; i++) {
            let line = lines[i].trim();
            if (line === collectionEnd) {
                return children;
            }
            let child = <EvaluateContainer>{
                name: arrayIndex.toString(),
                evaluateName: `${expression}[${arrayIndex}]`,
                children: []
            };

            //if the line is an object, array or function
            let match = this.getObjectType(line);
            if (match) {
                let type = match;
                child.type = type;
                child.highLevelType = this.getHighLevelType(type);
                child.value = type;
            } else {
                child.type = this.getPrimativeTypeFromValue(line);
                child.value = line;
                child.highLevelType = HighLevelType.primative;
            }
            children.push(child);
            arrayIndex++;
        }
        throw new Error('Unable to parse BrightScript array');
    }

    private getPrimativeTypeFromValue(value: string): PrimativeType {
        value = value ? value.toLowerCase() : value;
        if (!value || value === 'invalid') {
            return PrimativeType.invalid;
        }
        if (value === 'true' || value === 'false') {
            return PrimativeType.boolean;
        }
        if (value.includes('"')) {
            return PrimativeType.string;
        }
        if (value.split('.').length > 1) {
            return PrimativeType.integer;
        } else {
            return PrimativeType.float;
        }

    }

    private getObjectChildren(expression: string, data: string): EvaluateContainer[] {
        try {
            let children: EvaluateContainer[] = [];
            //split by newline. the object contents start at index 2
            let lines = data.split(/\r?\n/g);
            for (let i = 2; i < lines.length; i++) {
                let line = lines[i];
                let trimmedLine = line.trim();

                //if this is the end of the object, we are finished collecting children. exit
                if (trimmedLine === '}') {
                    return children;
                }
                let child: EvaluateContainer;
                //parse the line (try and determine the key and value)
                let lineParseResult = new PrintedObjectParser(line).result;
                if (!lineParseResult) {
                    //skip this line because something strange happened, or we encountered the `...`
                    child = {
                        name: line,
                        type: '<ERROR>',
                        highLevelType: HighLevelType.uninitialized,
                        evaluateName: undefined,
                        variablePath: [],
                        elementCount: -1,
                        value: '<ERROR>',
                        keyType: KeyType.legacy,
                        children: []
                    };
                } else {
                    child = <EvaluateContainer>{
                        name: lineParseResult.key,
                        evaluateName: `${expression}.${lineParseResult.key}`,
                        children: []
                    };

                    const type = this.getObjectType(trimmedLine);
                    //if the line is an object, array or function
                    if (type) {
                        child.type = type;
                        child.highLevelType = this.getHighLevelType(type);
                        child.value = type;
                    } else {
                        child.type = this.getPrimativeTypeFromValue(trimmedLine);
                        child.value = lineParseResult.value;
                        child.highLevelType = HighLevelType.primative;
                    }
                }

                children.push(child);
            }
            return children;
        } catch (e) {
            throw new Error(`Unable to parse BrightScript object: ${JSON.stringify(e.message)}. Data: ${data}`);
        }
    }

    /**
     * Determine if this value is a primative type
     * @param expressionType
     */
    private getHighLevelType(expressionType: string) {
        if (!expressionType) {
            return HighLevelType.unknown;
        }

        expressionType = expressionType.toLowerCase();
        let primativeTypes = ['boolean', 'integer', 'longinteger', 'float', 'double', 'string', 'rostring', 'invalid'];
        if (primativeTypes.includes(expressionType)) {
            return HighLevelType.primative;
        } else if (expressionType === 'roarray' || expressionType === 'rolist') {
            return HighLevelType.array;
        } else if (expressionType === 'function') {
            return HighLevelType.function;
        } else if (expressionType === '<uninitialized>') {
            return HighLevelType.uninitialized;
        } else {
            return HighLevelType.object;
        }
    }

    /**
     * Get the type of the provided expression
     * @param expression
     */
    public async getVariableType(expression) {
        if (!this.isAtDebuggerPrompt) {
            throw new Error('Cannot get variable type: debugger is not paused');
        }
        expression = `Type(${expression})`;
        let data = await this.requestPipeline.executeCommand(`print ${expression}`, true);

        let match = this.getExpressionDetails(data);
        if (match) {
            let typeValue: string = match;
            //remove whitespace
            typeValue = typeValue.trim();
            return typeValue;
        } else {
            return null;
        }
    }

    /**
     * Cache items by a unique key
     * @param expression
     * @param factory
     */
    private resolve<T>(key: string, factory: () => T | Thenable<T>): Promise<T> {
        try {
            if (this.cache[key]) {
                this.logger.debug(`resolve cache "${key}": already exists`);
                return this.cache[key];
            } else {
                this.logger.debug(`resolve cache "${key}": calling factory`);
                const result = factory();
                this.cache[key] = Promise.resolve<T>(result);
                return this.cache[key];
            }
        } catch (e) {
            return Promise.reject(e);
        }
    }

    /**
     * Get a list of threads. The first thread in the list is the active thread
     */
    public async getThreads() {
        this.logger.log('getThreads');
        if (!this.isAtDebuggerPrompt) {
            this.logger.log('Cannot get threads: debugger is not paused');
            return [];
        }
        return this.resolve('threads', async () => {
            let data = await this.requestPipeline.executeCommand('threads', true);

            let dataString = data.toString();
            let matches = /^\s+(\d+\*)\s+(.*)\((\d+)\)\s+(.*)/gm.exec(dataString);
            let threads: Thread[] = [];
            if (matches) {
                //skip index 0 because it's the whole string
                for (let i = 1; i < matches.length; i += 4) {
                    let threadId: string = matches[i];
                    let thread = <Thread>{
                        isSelected: false,
                        filePath: matches[i + 1],
                        lineNumber: parseInt(matches[i + 2]),
                        lineContents: matches[i + 3]
                    };
                    if (threadId.includes('*')) {
                        thread.isSelected = true;
                        threadId = threadId.replace('*', '');
                    }
                    thread.threadId = parseInt(threadId);
                    threads.push(thread);
                }
                //make sure the selected thread is at the top
                threads.sort((a, b) => {
                    return a.isSelected ? -1 : 1;
                });
            }
            return threads;
        });
    }

    /**
     * Disconnect from the telnet session and unset all objects
     */
    public destroy() {
        if (this.requestPipeline) {
            this.requestPipeline.destroy();
        }

        this.requestPipeline = undefined;
        this.cache = undefined;
        if (this.emitter) {
            this.emitter.removeAllListeners();
        }
        this.emitter = undefined;
        //needs to be async to match the DebugProtocolAdapter implementation
        return Promise.resolve();
    }

    /**
     * Make sure any active Brightscript Debugger threads are exited
     */
    public async exitActiveBrightscriptDebugger() {
        if (this.requestPipeline) {
            let commandsExecuted = 0;
            do {
                let data = await this.requestPipeline.executeCommand(`exit`, false);
                // This seems to work without the delay but I wonder about slower devices
                // await setTimeout[Object.getOwnPropertySymbols(setTimeout)[0]](100);
                commandsExecuted++;
            } while (commandsExecuted < 10);
        }
    }

    // #region Rendezvous Tracker pass though functions
    /**
     * Passes the debug functions used to locate the client files and lines to the RendezvousTracker
     */
    public registerSourceLocator(sourceLocator: (debuggerPath: string, lineNumber: number) => Promise<SourceLocation>) {
        this.rendezvousTracker.registerSourceLocator(sourceLocator);
    }

    /**
     * Passes the log level down to the RendezvousTracker and ChanperfTracker
     * @param outputLevel the consoleOutput from the launch config
     */
    public setConsoleOutput(outputLevel: string) {
        this.chanperfTracker.setConsoleOutput(outputLevel);
        this.rendezvousTracker.setConsoleOutput(outputLevel);
    }

    /**
     * Sends a call to the RendezvousTracker to clear the current rendezvous history
     */
    public clearRendezvousHistory() {
        this.rendezvousTracker.clearHistory();
    }

    /**
     * Sends a call to the ChanperfTracker to clear the current chanperf history
     */
    public clearChanperfHistory() {
        this.chanperfTracker.clearHistory();
    }
    // #endregion
}

export interface StackFrame {
    frameId: number;
    filePath: string;
    lineNumber: number;
    functionIdentifier: string;
}

export enum EventName {
    suspend = 'suspend'
}

export interface EvaluateContainer {
    name: string;
    evaluateName: string;
    variablePath: string[];
    type: string;
    value: string;
    keyType: KeyType;
    elementCount: number;
    highLevelType: HighLevelType;
    children: EvaluateContainer[];
    presentationHint?: 'property' | 'method' | 'class' | 'data' | 'event' | 'baseClass' | 'innerClass' | 'interface' | 'mostDerivedClass' | 'virtual' | 'dataBreakpoint';
}

export enum KeyType {
    string = 'String',
    integer = 'Integer',
    legacy = 'Legacy'
}

export interface Thread {
    isSelected: boolean;
    lineNumber: number;
    filePath: string;
    lineContents: string;
    threadId: number;
}

export enum PrimativeType {
    invalid = 'Invalid',
    boolean = 'Boolean',
    string = 'String',
    integer = 'Integer',
    float = 'Float'
}

<<<<<<< HEAD
export class RequestPipeline {
    constructor(
        private client: Socket
    ) {
        this.connect();
    }

    private logger = logger.createLogger(`[${RequestPipeline.name}]`);

    private requests: RequestPipelineRequest[] = [];
    private isAtDebuggerPrompt = false;

    private get isProcessing() {
        return this.currentRequest !== undefined;
    }

    private get hasRequests() {
        return this.requests.length > 0;
    }

    private currentRequest: RequestPipelineRequest = undefined;

    private emitter = new EventEmitter();

    public on(eventName: 'console-output' | 'unhandled-console-output', handler: (data: string) => void);
    public on(eventName: string, handler: (data: string) => void) {
        this.emitter.on(eventName, handler);
        return () => {
            this.emitter.removeListener(eventName, handler);
        };
    }

    private emit(eventName: 'console-output' | 'unhandled-console-output', data: string) {
        this.emitter.emit(eventName, data);
    }

    private connect() {
        let allResponseText = '';
        let lastPartialLine = '';

        this.client.addListener('data', (data) => {
            let responseText = data.toString();
            this.logger.debug('Raw telnet data', { data: responseText });
            const cumulative = lastPartialLine + responseText;
            //ensure all debugger prompts appear completely on their own line
            responseText = util.ensureDebugPromptOnOwnLine(responseText);
            if (!cumulative.endsWith('\n') && !util.checkForDebuggerPrompt(cumulative)) {
                // buffer was split and was not the result of a prompt, save the partial line
                lastPartialLine += responseText;
                return;
            }

            if (lastPartialLine) {
                // there was leftover lines, join the partial lines back together
                responseText = lastPartialLine + responseText;
                lastPartialLine = '';
            }

            //forward all raw console output
            this.emit('console-output', responseText);
            allResponseText += responseText;

            //discard any "thread attached" output
            //if we found the "thread attached" message, consume it up to (and including) the next debugger prompt

            // let { allResponseText, wasRemoved } = this.removeThreadAttached(allResponseText);

            let foundDebuggerPrompt = util.checkForDebuggerPrompt(allResponseText);

            //if we are not processing, immediately broadcast the latest data
            if (!this.isProcessing) {
                this.emit('unhandled-console-output', allResponseText);
                allResponseText = '';

                if (foundDebuggerPrompt) {
                    this.isAtDebuggerPrompt = true;
                    if (this.hasRequests) {
                        // There are requests waiting to be processed
                        this.process();
                    }
                }
            } else {
                //if responseText produced a prompt, return the responseText
                if (foundDebuggerPrompt) {
                    //resolve the command's promise (if it cares)
                    this.isAtDebuggerPrompt = true;
                    this.currentRequest.onComplete(allResponseText);
                    allResponseText = '';
                    this.currentRequest = undefined;
                    //try to run the next request
                    this.process();
                }
            }
        });
    }

    private removeThreadAttached(text: string) {
        //remove the "Thread attached" messages
        const result = text.replace(/^Thread attached: pkg:\/.*?\(\d+\).*?$/m, '');
        return {
            text: result,
            wasRemoved: result.length !== text.length
        };
    }

    /**
     * Used to help with logging
     */
    private commandIdSequence = 0;

    /**
     * Schedule a command to be run. Resolves with the result once the command finishes
     * @param commandFunction
     * @param waitForPrompt - if true, the promise will wait until we find a prompt, and return all output in between. If false, the promise will immediately resolve
     * @param forceExecute - if true, it is assumed the command can be run at any time and will be executed immediately
     * @param silent - if true, the command will be hidden from the output
     */
    public executeCommand(command: string, waitForPrompt: boolean, forceExecute = false, silent = false) {
        const logger = this.logger.createLogger(`[Command ${this.commandIdSequence++}]`);
        logger.debug(`execute`, { command, waitForPrompt });
        return new Promise<string>((resolve, reject) => {
            let executeCommand = () => {
                let commandText = `${command}\r\n`;
                if (!silent) {
                    this.emit('console-output', command);
                }
                this.client.write(commandText);
                if (waitForPrompt) {
                    // The act of executing this command means we are no longer at the debug prompt
                    this.isAtDebuggerPrompt = false;
                }
            };

            let request = {
                executeCommand: executeCommand,
                onComplete: (data: string) => {
                    logger.debug(`execute result`, { command, waitForPrompt, data });
                    resolve(data);
                },
                waitForPrompt: waitForPrompt
            };

            if (!waitForPrompt) {
                if (!this.isProcessing || forceExecute) {
                    //fire and forget the command
                    request.executeCommand();
                    //the command doesn't care about the output, resolve it immediately
                    request.onComplete(undefined);
                } else {
                    // Skip this request as the device is not ready to accept the command or it can not be run at any time
                }
            } else {
                this.requests.push(request);
                if (this.isAtDebuggerPrompt) {
                    //start processing since we are already at a debug prompt (safe to call multiple times)
                    this.process();
                } else {
                    // do not run the command until the device is at a debug prompt.
                    // this will be detected in the data listener in the connect function
                }
            }
        });
    }

    /**
     * Internal request processing function
     */
    private process() {
        if (this.isProcessing || !this.hasRequests) {
            return;
        }

        //get the oldest command
        let nextRequest = this.requests.shift();
        this.currentRequest = nextRequest;

        //run the request. the data listener will handle launching the next request once this one has finished processing
        nextRequest.executeCommand();
    }

    public destroy() {
        this.client.removeAllListeners();
        this.client.destroy();
        this.client = undefined;
    }
}

interface RequestPipelineRequest {
    executeCommand: () => void;
    onComplete: (data: string) => void;
    waitForPrompt: boolean;
}

=======
>>>>>>> 6b676d57
interface BrightScriptRuntimeError {
    message: string;
    errorCode: string;
}<|MERGE_RESOLUTION|>--- conflicted
+++ resolved
@@ -11,11 +11,8 @@
 import type { SourceLocation } from '../managers/LocationManager';
 import { defer, util } from '../util';
 import { logger } from '../logging';
-<<<<<<< HEAD
 import { HighLevelType } from '../interfaces';
-=======
 import { TelnetRequestPipeline } from './TelnetRequestPipeline';
->>>>>>> 6b676d57
 
 /**
  * A class that connects to a Roku device over telnet debugger port and provides a standardized way of interacting with it.
@@ -1182,202 +1179,6 @@
     float = 'Float'
 }
 
-<<<<<<< HEAD
-export class RequestPipeline {
-    constructor(
-        private client: Socket
-    ) {
-        this.connect();
-    }
-
-    private logger = logger.createLogger(`[${RequestPipeline.name}]`);
-
-    private requests: RequestPipelineRequest[] = [];
-    private isAtDebuggerPrompt = false;
-
-    private get isProcessing() {
-        return this.currentRequest !== undefined;
-    }
-
-    private get hasRequests() {
-        return this.requests.length > 0;
-    }
-
-    private currentRequest: RequestPipelineRequest = undefined;
-
-    private emitter = new EventEmitter();
-
-    public on(eventName: 'console-output' | 'unhandled-console-output', handler: (data: string) => void);
-    public on(eventName: string, handler: (data: string) => void) {
-        this.emitter.on(eventName, handler);
-        return () => {
-            this.emitter.removeListener(eventName, handler);
-        };
-    }
-
-    private emit(eventName: 'console-output' | 'unhandled-console-output', data: string) {
-        this.emitter.emit(eventName, data);
-    }
-
-    private connect() {
-        let allResponseText = '';
-        let lastPartialLine = '';
-
-        this.client.addListener('data', (data) => {
-            let responseText = data.toString();
-            this.logger.debug('Raw telnet data', { data: responseText });
-            const cumulative = lastPartialLine + responseText;
-            //ensure all debugger prompts appear completely on their own line
-            responseText = util.ensureDebugPromptOnOwnLine(responseText);
-            if (!cumulative.endsWith('\n') && !util.checkForDebuggerPrompt(cumulative)) {
-                // buffer was split and was not the result of a prompt, save the partial line
-                lastPartialLine += responseText;
-                return;
-            }
-
-            if (lastPartialLine) {
-                // there was leftover lines, join the partial lines back together
-                responseText = lastPartialLine + responseText;
-                lastPartialLine = '';
-            }
-
-            //forward all raw console output
-            this.emit('console-output', responseText);
-            allResponseText += responseText;
-
-            //discard any "thread attached" output
-            //if we found the "thread attached" message, consume it up to (and including) the next debugger prompt
-
-            // let { allResponseText, wasRemoved } = this.removeThreadAttached(allResponseText);
-
-            let foundDebuggerPrompt = util.checkForDebuggerPrompt(allResponseText);
-
-            //if we are not processing, immediately broadcast the latest data
-            if (!this.isProcessing) {
-                this.emit('unhandled-console-output', allResponseText);
-                allResponseText = '';
-
-                if (foundDebuggerPrompt) {
-                    this.isAtDebuggerPrompt = true;
-                    if (this.hasRequests) {
-                        // There are requests waiting to be processed
-                        this.process();
-                    }
-                }
-            } else {
-                //if responseText produced a prompt, return the responseText
-                if (foundDebuggerPrompt) {
-                    //resolve the command's promise (if it cares)
-                    this.isAtDebuggerPrompt = true;
-                    this.currentRequest.onComplete(allResponseText);
-                    allResponseText = '';
-                    this.currentRequest = undefined;
-                    //try to run the next request
-                    this.process();
-                }
-            }
-        });
-    }
-
-    private removeThreadAttached(text: string) {
-        //remove the "Thread attached" messages
-        const result = text.replace(/^Thread attached: pkg:\/.*?\(\d+\).*?$/m, '');
-        return {
-            text: result,
-            wasRemoved: result.length !== text.length
-        };
-    }
-
-    /**
-     * Used to help with logging
-     */
-    private commandIdSequence = 0;
-
-    /**
-     * Schedule a command to be run. Resolves with the result once the command finishes
-     * @param commandFunction
-     * @param waitForPrompt - if true, the promise will wait until we find a prompt, and return all output in between. If false, the promise will immediately resolve
-     * @param forceExecute - if true, it is assumed the command can be run at any time and will be executed immediately
-     * @param silent - if true, the command will be hidden from the output
-     */
-    public executeCommand(command: string, waitForPrompt: boolean, forceExecute = false, silent = false) {
-        const logger = this.logger.createLogger(`[Command ${this.commandIdSequence++}]`);
-        logger.debug(`execute`, { command, waitForPrompt });
-        return new Promise<string>((resolve, reject) => {
-            let executeCommand = () => {
-                let commandText = `${command}\r\n`;
-                if (!silent) {
-                    this.emit('console-output', command);
-                }
-                this.client.write(commandText);
-                if (waitForPrompt) {
-                    // The act of executing this command means we are no longer at the debug prompt
-                    this.isAtDebuggerPrompt = false;
-                }
-            };
-
-            let request = {
-                executeCommand: executeCommand,
-                onComplete: (data: string) => {
-                    logger.debug(`execute result`, { command, waitForPrompt, data });
-                    resolve(data);
-                },
-                waitForPrompt: waitForPrompt
-            };
-
-            if (!waitForPrompt) {
-                if (!this.isProcessing || forceExecute) {
-                    //fire and forget the command
-                    request.executeCommand();
-                    //the command doesn't care about the output, resolve it immediately
-                    request.onComplete(undefined);
-                } else {
-                    // Skip this request as the device is not ready to accept the command or it can not be run at any time
-                }
-            } else {
-                this.requests.push(request);
-                if (this.isAtDebuggerPrompt) {
-                    //start processing since we are already at a debug prompt (safe to call multiple times)
-                    this.process();
-                } else {
-                    // do not run the command until the device is at a debug prompt.
-                    // this will be detected in the data listener in the connect function
-                }
-            }
-        });
-    }
-
-    /**
-     * Internal request processing function
-     */
-    private process() {
-        if (this.isProcessing || !this.hasRequests) {
-            return;
-        }
-
-        //get the oldest command
-        let nextRequest = this.requests.shift();
-        this.currentRequest = nextRequest;
-
-        //run the request. the data listener will handle launching the next request once this one has finished processing
-        nextRequest.executeCommand();
-    }
-
-    public destroy() {
-        this.client.removeAllListeners();
-        this.client.destroy();
-        this.client = undefined;
-    }
-}
-
-interface RequestPipelineRequest {
-    executeCommand: () => void;
-    onComplete: (data: string) => void;
-    waitForPrompt: boolean;
-}
-
-=======
->>>>>>> 6b676d57
 interface BrightScriptRuntimeError {
     message: string;
     errorCode: string;
