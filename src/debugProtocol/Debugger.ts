import * as Net from 'net';
import * as EventEmitter from 'eventemitter3';
import * as semver from 'semver';
import type {
    ThreadAttached,
    ThreadsStopped
} from './responses';
import {
    ConnectIOPortResponse,
    HandshakeResponse,
    HandshakeResponseV3,
    ProtocolEvent,
    ProtocolEventV3,
    StackTraceResponse,
    StackTraceResponseV3,
    ThreadsResponse,
    UndefinedResponse,
    UpdateThreadsResponse,
    VariableResponse
} from './responses';
import { PROTOCOL_ERROR_CODES, COMMANDS, STEP_TYPE, STOP_REASONS } from './Constants';
import { SmartBuffer } from 'smart-buffer';
import { logger } from '../logging';
import { ERROR_CODES, UPDATE_TYPES } from '..';
import { ExecuteResponseV3 } from './responses/ExecuteResponseV3';
import { ListBreakpointsResponse } from './responses/ListBreakpointsResponse';
import { AddBreakpointsResponse } from './responses/AddBreakpointsResponse';
import { RemoveBreakpointsResponse } from './responses/RemoveBreakpointsResponse';

export class Debugger {

    private logger = logger.createLogger(`[${Debugger.name}]`);

    public get isStopped(): boolean {
        return this.stopped;
    }

    // The highest tested version of the protocol we support.
    public supportedVersionRange = '<=3.0.0';

    constructor(
        options: ConstructorOptions
    ) {
        this.options = {
            controllerPort: 8081,
            host: undefined,
            stopOnEntry: false,
            //override the defaults with the options from parameters
            ...options ?? {}
        };
    }
    public static DEBUGGER_MAGIC = 'bsdebug'; // 64-bit = [b'bsdebug\0' little-endian]

    public scriptTitle: string;
    public handshakeComplete = false;
    public connectedToIoPort = false;
    public watchPacketLength = false;
    public protocolVersion: string;
    public primaryThread: number;
    public stackFrameIndex: number;

    private emitter = new EventEmitter();
    private controllerClient: Net.Socket;
    private ioClient: Net.Socket;
    private unhandledData: Buffer;
    private firstRunContinueFired = false;
    private stopped = false;
    private totalRequests = 0;
    private activeRequests = {};
    private options: ConstructorOptions;

    /**
     * Get a promise that resolves after an event occurs exactly once
     */
    public once(eventName: string) {
        return new Promise((resolve) => {
            const disconnect = this.on(eventName as Parameters<Debugger['on']>[0], (...args) => {
                disconnect();
                resolve(...args);
            });
        });
    }

    /**
     * Subscribe to various events
     */
    public on(eventName: 'app-exit' | 'cannot-continue' | 'close' | 'start', handler: () => void);
<<<<<<< HEAD
    public on(eventName: 'suspend', handler: (update: UpdateThreadsResponse) => void);
    public on(eventName: 'data' | 'runtime-error', handler: (data: any) => void);
=======
    public on(eventName: 'data', handler: (data: any) => void);
    public on(eventName: 'runtime-error' | 'suspend', handler: (data: UpdateThreadsResponse) => void);
>>>>>>> 41ce040b
    public on(eventName: 'connected', handler: (connected: boolean) => void);
    public on(eventName: 'io-output', handler: (output: string) => void);
    public on(eventName: 'protocol-version', handler: (data: ProtocolVersionDetails) => void);
    public on(eventName: 'handshake-verified', handler: (data: HandshakeResponse) => void);
    // public on(eventname: 'rendezvous', handler: (output: RendezvousHistory) => void);
    // public on(eventName: 'runtime-error', handler: (error: BrightScriptRuntimeError) => void);
    public on(eventName: string, handler: (payload: any) => void) {
        this.emitter.on(eventName, handler);
        return () => {
            this.emitter?.removeListener(eventName, handler);
        };
    }

    private emit(eventName: 'suspend' | 'runtime-error', data: UpdateThreadsResponse);
    private emit(eventName: 'app-exit' | 'cannot-continue' | 'close' | 'connected' | 'data' | 'handshake-verified' | 'io-output' | 'protocol-version' | 'start', data?);
    private emit(eventName: string, data?) {
        //emit these events on next tick, otherwise they will be processed immediately which could cause issues
        setTimeout(() => {
            //in rare cases, this event is fired after the debugger has closed, so make sure the event emitter still exists
            this.emitter?.emit(eventName, data);
        }, 0);
    }

    public async connect(): Promise<boolean> {
        this.logger.log('connect', this.options);
        const debugSetupEnd = 'total socket debugger setup time';
        console.time(debugSetupEnd);

        // Create a new TCP client.`
        this.controllerClient = new Net.Socket();
        // Send a connection request to the server.

        this.controllerClient.connect({ port: this.options.controllerPort, host: this.options.host }, () => {
            // If there is no error, the server has accepted the request and created a new
            // socket dedicated to us.
            this.logger.log('TCP connection established with the server.');

            // The client can also receive data from the server by reading from its socket.
            // The client can now send data to the server by writing to its socket.
            let buffer = new SmartBuffer({ size: Buffer.byteLength(Debugger.DEBUGGER_MAGIC) + 1 }).writeStringNT(Debugger.DEBUGGER_MAGIC).toBuffer();
            this.logger.log('Sending magic to server');
            this.controllerClient.write(buffer);
        });

        this.controllerClient.on('data', (buffer) => {
            if (this.unhandledData) {
                this.unhandledData = Buffer.concat([this.unhandledData, buffer]);
            } else {
                this.unhandledData = buffer;
            }

            this.parseUnhandledData(this.unhandledData);
        });

        this.controllerClient.on('end', () => {
            this.logger.log('TCP connection closed');
            this.shutdown('app-exit');
        });

        // Don't forget to catch error, for your own sake.
        this.controllerClient.once('error', (error) => {
            console.error(`TCP connection error`, error);
            this.shutdown('close');
        });

        let connectPromise: Promise<boolean> = new Promise((resolve, reject) => {
            let disconnect = this.on('connected', (connected) => {
                disconnect();
                console.timeEnd(debugSetupEnd);
                if (connected) {
                    resolve(connected);
                } else {
                    reject(connected);
                }
            });
        });

        return connectPromise;
    }

    public async continue() {
        if (this.stopped) {
            this.stopped = false;
            return this.makeRequest<ProtocolEvent>(new SmartBuffer({ size: 12 }), COMMANDS.CONTINUE);
        }
    }

    public async pause(force = false) {
        if (!this.stopped || force) {
            return this.makeRequest<ProtocolEvent>(new SmartBuffer({ size: 12 }), COMMANDS.STOP);
        }
    }

    public async exitChannel() {
        return this.makeRequest<ProtocolEvent>(new SmartBuffer({ size: 12 }), COMMANDS.EXIT_CHANNEL);
    }

    public async stepIn(threadId: number = this.primaryThread) {
        return this.step(STEP_TYPE.STEP_TYPE_LINE, threadId);
    }

    public async stepOver(threadId: number = this.primaryThread) {
        return this.step(STEP_TYPE.STEP_TYPE_OVER, threadId);
    }

    public async stepOut(threadId: number = this.primaryThread) {
        return this.step(STEP_TYPE.STEP_TYPE_OUT, threadId);
    }

    private async step(stepType: STEP_TYPE, threadId: number): Promise<ProtocolEvent> {
        this.logger.log('[step]', { stepType: STEP_TYPE[stepType], threadId, stopped: this.stopped });
        let buffer = new SmartBuffer({ size: 17 });
        buffer.writeUInt32LE(threadId); // thread_index
        buffer.writeUInt8(stepType); // step_type
        if (this.stopped) {
            this.stopped = false;
            let stepResult = await this.makeRequest<ProtocolEvent>(buffer, COMMANDS.STEP);
            if (stepResult.errorCode === ERROR_CODES.OK) {
                // this.stopped = true;
                // this.emit('suspend');
            } else {
                // there is a CANT_CONTINUE error code but we can likely treat all errors like a CANT_CONTINUE
                this.emit('cannot-continue');
            }
            return stepResult;
        }
    }

    public async threads() {
        if (this.stopped) {
            let result = await this.makeRequest<ThreadsResponse>(new SmartBuffer({ size: 12 }), COMMANDS.THREADS);
            //TODO uncomment this once the device starts correctly reporting `isPrimary`. Right now our logic is better at tracking the primary thread.
            // if (result.errorCode === ERROR_CODES.OK) {
            //     for (let i = 0; i < result.threadsCount; i++) {
            //         let thread = result.threads[i];
            //         if (thread.isPrimary) {
            //             this.primaryThread = i;
            //             break;
            //         }
            //     }
            // }
            return result;
        }
    }

    public async stackTrace(threadIndex: number = this.primaryThread) {
        let buffer = new SmartBuffer({ size: 16 });
        buffer.writeUInt32LE(threadIndex); // thread_index
        if (this.stopped && threadIndex > -1) {
            return this.makeRequest<StackTraceResponse>(buffer, COMMANDS.STACKTRACE);
        }
    }

    public async getVariables(variablePathEntries: Array<string> = [], getChildKeys = true, stackFrameIndex: number = this.stackFrameIndex, threadIndex: number = this.primaryThread) {
        if (this.stopped && threadIndex > -1) {
            let buffer = new SmartBuffer({ size: 17 });
            buffer.writeUInt8(getChildKeys ? 1 : 0); // variable_request_flags
            buffer.writeUInt32LE(threadIndex); // thread_index
            buffer.writeUInt32LE(stackFrameIndex); // stack_frame_index
            buffer.writeUInt32LE(variablePathEntries.length); // variable_path_len
            variablePathEntries.forEach(variablePathEntry => {
                buffer.writeStringNT(variablePathEntry); // variable_path_entries - optional
            });
            return this.makeRequest<VariableResponse>(buffer, COMMANDS.VARIABLES, variablePathEntries);
        }
    }

    public async executeCommand(sourceCode: string, stackFrameIndex: number = this.stackFrameIndex, threadIndex: number = this.primaryThread) {
        if (this.stopped && threadIndex > -1) {
            console.log(sourceCode);
            let buffer = new SmartBuffer({ size: 8 });
            buffer.writeUInt32LE(threadIndex); // thread_index
            buffer.writeUInt32LE(stackFrameIndex); // stack_frame_index
            buffer.writeStringNT(sourceCode); // source_code
            return this.makeRequest<ExecuteResponseV3>(buffer, COMMANDS.EXECUTE, sourceCode);
        }
    }

    public async addBreakpoints(breakpoints: BreakpointSpec[]): Promise<AddBreakpointsResponse> {
        if (breakpoints?.length > 0) {
            let buffer = new SmartBuffer();
            buffer.writeUInt32LE(breakpoints.length); // num_breakpoints - The number of breakpoints in the breakpoints array.
            breakpoints.forEach((breakpoint) => {
                buffer.writeStringNT(breakpoint.filePath); // file_path - The path of the source file where the breakpoint is to be inserted.
                buffer.writeUInt32LE(breakpoint.lineNumber); // line_number - The line number in the channel application code where the breakpoint is to be executed.
                buffer.writeUInt32LE(breakpoint.hitCount ?? 0); // ignore_count - The number of times to ignore the breakpoint condition before executing the breakpoint. This number is decremented each time the channel application reaches the breakpoint.
            });
            return this.makeRequest<AddBreakpointsResponse>(buffer, COMMANDS.ADD_BREAKPOINTS);
        }
        return new AddBreakpointsResponse(null);
    }

    public async listBreakpoints(): Promise<ListBreakpointsResponse> {
        return this.makeRequest<ListBreakpointsResponse>(new SmartBuffer({ size: 12 }), COMMANDS.LIST_BREAKPOINTS);
    }

    public async removeBreakpoints(breakpointIds: number[]): Promise<RemoveBreakpointsResponse> {
        if (breakpointIds?.length > 0) {
            let buffer = new SmartBuffer();
            buffer.writeUInt32LE(breakpointIds.length); // num_breakpoints - The number of breakpoints in the breakpoints array.
            breakpointIds.forEach((breakpointId) => {
                buffer.writeUInt32LE(breakpointId); // breakpoint_ids - An array of breakpoint IDs representing the breakpoints to be removed.
            });
            return this.makeRequest<RemoveBreakpointsResponse>(buffer, COMMANDS.REMOVE_BREAKPOINTS);
        }
        return new RemoveBreakpointsResponse(null);
    }

    private async makeRequest<T>(buffer: SmartBuffer, command: COMMANDS, extraData?) {
        this.totalRequests++;
        let requestId = this.totalRequests;
        buffer.insertUInt32LE(command, 0); // command_code - An enum representing the debugging command being sent. See the COMMANDS enum
        buffer.insertUInt32LE(requestId, 0); // request_id - The ID of the debugger request (must be >=1). This ID is included in the debugger response.
        buffer.insertUInt32LE(buffer.writeOffset + 4, 0); // packet_length - The size of the packet to be sent.

        this.activeRequests[requestId] = {
            commandType: command,
            extraData: extraData
        };

        return new Promise<T>((resolve, reject) => {
            let unsubscribe = this.on('data', (data) => {
                if (data.requestId === requestId) {
                    unsubscribe();
                    resolve(data as T);
                }
            });

            if (this.controllerClient) {
                this.controllerClient.write(buffer.toBuffer());
            } else {
                throw new Error(`Controller connection was closed - Command: ${COMMANDS[command]}`);
            }
        });
    }

    private parseUnhandledData(buffer: Buffer): boolean {
        if (buffer.length < 1) {
            // short circuit if the buffer is empty
            return false;
        }

        if (this.handshakeComplete) {
            let debuggerRequestResponse = this.watchPacketLength ? new ProtocolEventV3(buffer) : new ProtocolEvent(buffer);
            let packetLength = debuggerRequestResponse.packetLength;
            let slicedBuffer = packetLength ? buffer.slice(4) : buffer;

            this.logger.log('incoming data - ', `bytes: ${buffer.length}`, debuggerRequestResponse);
            if (debuggerRequestResponse.success) {
                if (debuggerRequestResponse.requestId > this.totalRequests) {
                    this.removedProcessedBytes(debuggerRequestResponse, slicedBuffer, packetLength);
                    return true;
                }

                if (debuggerRequestResponse.errorCode !== ERROR_CODES.OK) {
                    this.logger.error(debuggerRequestResponse.errorCode, debuggerRequestResponse);
                    this.removedProcessedBytes(debuggerRequestResponse, buffer, packetLength);
                    return true;
                }

                if (debuggerRequestResponse.updateType > 0) {
                    this.logger.log('Update Type:', UPDATE_TYPES[debuggerRequestResponse.updateType]);
                    switch (debuggerRequestResponse.updateType) {
                        case UPDATE_TYPES.IO_PORT_OPENED:
                            return this.connectToIoPort(new ConnectIOPortResponse(slicedBuffer), buffer, packetLength);
                        case UPDATE_TYPES.ALL_THREADS_STOPPED:
                        case UPDATE_TYPES.THREAD_ATTACHED:
                            let debuggerUpdateThreads = new UpdateThreadsResponse(slicedBuffer);
                            if (debuggerUpdateThreads.success) {
                                //TODO should we be awaiting this?
                                void this.handleThreadsUpdate(debuggerUpdateThreads);
                                this.removedProcessedBytes(debuggerUpdateThreads, slicedBuffer, packetLength);
                                return true;
                            }
                            return false;
                        case UPDATE_TYPES.UNDEF:
                            return this.checkResponse(new UndefinedResponse(slicedBuffer), buffer, packetLength);
                        default:
                            return this.checkResponse(new UndefinedResponse(slicedBuffer), buffer, packetLength);
                    }
                } else {
                    this.logger.log('Command Type:', COMMANDS[this.activeRequests[debuggerRequestResponse.requestId].commandType]);
                    switch (this.activeRequests[debuggerRequestResponse.requestId].commandType) {
                        case COMMANDS.STOP:
                        case COMMANDS.CONTINUE:
                        case COMMANDS.STEP:
                        case COMMANDS.EXIT_CHANNEL:
                            this.removedProcessedBytes(debuggerRequestResponse, buffer, packetLength);
                            return true;
                        case COMMANDS.EXECUTE:
                            return this.checkResponse(new ExecuteResponseV3(slicedBuffer), buffer, packetLength);
                        case COMMANDS.ADD_BREAKPOINTS:
                            return this.checkResponse(new AddBreakpointsResponse(slicedBuffer), buffer, packetLength);
                        case COMMANDS.LIST_BREAKPOINTS:
                            return this.checkResponse(new ListBreakpointsResponse(slicedBuffer), buffer, packetLength);
                        case COMMANDS.REMOVE_BREAKPOINTS:
                            return this.checkResponse(new RemoveBreakpointsResponse(slicedBuffer), buffer, packetLength);
                        case COMMANDS.VARIABLES:
                            return this.checkResponse(new VariableResponse(slicedBuffer), buffer, packetLength);
                        case COMMANDS.STACKTRACE:
                            return this.checkResponse(
                                packetLength ? new StackTraceResponseV3(slicedBuffer) : new StackTraceResponse(slicedBuffer),
                                buffer,
                                packetLength);
                        case COMMANDS.THREADS:
                            return this.checkResponse(new ThreadsResponse(slicedBuffer), buffer, packetLength);
                        default:
                            return this.checkResponse(debuggerRequestResponse, buffer, packetLength);
                    }
                }
            }
        } else {
            let debuggerHandshake: HandshakeResponse | HandshakeResponseV3;
            debuggerHandshake = new HandshakeResponseV3(buffer);
            if (!debuggerHandshake.success) {
                debuggerHandshake = new HandshakeResponse(buffer);
            }

            if (debuggerHandshake.success) {
                this.handshakeComplete = true;
                this.verifyHandshake(debuggerHandshake);
                this.removedProcessedBytes(debuggerHandshake, buffer);
                return true;
            }
        }

        return false;
    }

    private checkResponse(responseClass: { requestId: number; readOffset: number; success: boolean }, unhandledData: Buffer, packetLength = 0) {
        if (responseClass.success) {
            this.removedProcessedBytes(responseClass, unhandledData, packetLength);
            return true;
        } else if (packetLength > 0 && unhandledData.length >= packetLength) {
            this.removedProcessedBytes(responseClass, unhandledData, packetLength);
        }
        return false;
    }

    private removedProcessedBytes(responseHandler: { requestId: number; readOffset: number }, unhandledData: Buffer, packetLength = 0) {
        if (responseHandler.requestId > 0 && this.activeRequests[responseHandler.requestId]) {
            delete this.activeRequests[responseHandler.requestId];
        }

        this.emit('data', responseHandler);

        this.unhandledData = unhandledData.slice(packetLength ? packetLength : responseHandler.readOffset);
        this.logger.debug('[raw]', (responseHandler as any)?.constructor?.name ?? '', responseHandler);
        this.parseUnhandledData(this.unhandledData);
    }

    private verifyHandshake(debuggerHandshake: HandshakeResponse): boolean {
        const magicIsValid = (Debugger.DEBUGGER_MAGIC === debuggerHandshake.magic);
        if (magicIsValid) {
            this.logger.log('Magic is valid.');
            this.protocolVersion = [debuggerHandshake.majorVersion, debuggerHandshake.minorVersion, debuggerHandshake.patchVersion].join('.');
            this.logger.log('Protocol Version:', this.protocolVersion);

            this.watchPacketLength = debuggerHandshake.watchPacketLength;

            let handshakeVerified = true;

            if (semver.satisfies(this.protocolVersion, this.supportedVersionRange)) {
                this.logger.log('supported');
                this.emit('protocol-version', {
                    message: `Protocol Version ${this.protocolVersion} is supported!`,
                    errorCode: PROTOCOL_ERROR_CODES.SUPPORTED
                });
            } else if (semver.gtr(this.protocolVersion, this.supportedVersionRange)) {
                this.logger.log('not tested');
                this.emit('protocol-version', {
                    message: `Protocol Version ${this.protocolVersion} has not been tested and my not work as intended.\nPlease open any issues you have with this version to https://github.com/rokucommunity/roku-debug/issues`,
                    errorCode: PROTOCOL_ERROR_CODES.NOT_TESTED
                });
            } else {
                this.logger.log('not supported');
                this.emit('protocol-version', {
                    message: `Protocol Version ${this.protocolVersion} is not supported.\nIf you believe this is an error please open an issue at https://github.com/rokucommunity/roku-debug/issues`,
                    errorCode: PROTOCOL_ERROR_CODES.NOT_SUPPORTED
                });
                this.shutdown('close');
                handshakeVerified = false;
            }

            this.emit('handshake-verified', handshakeVerified);
            return handshakeVerified;
        } else {
            this.logger.log('Closing connection due to bad debugger magic', debuggerHandshake.magic);
            this.emit('handshake-verified', false);
            this.shutdown('close');
            return false;
        }
    }

    private connectToIoPort(connectIoPortResponse: ConnectIOPortResponse, unhandledData: Buffer, packetLength = 0) {
        if (connectIoPortResponse.success) {
            // Create a new TCP client.
            this.ioClient = new Net.Socket();
            // Send a connection request to the server.
            this.logger.log('Connect to IO Port: port', connectIoPortResponse.data, 'host', this.options.host);
            this.ioClient.connect({ port: connectIoPortResponse.data, host: this.options.host }, () => {
                // If there is no error, the server has accepted the request
                this.logger.log('TCP connection established with the IO Port.');
                this.connectedToIoPort = true;

                let lastPartialLine = '';
                this.ioClient.on('data', (buffer) => {
                    let responseText = buffer.toString();
                    if (!responseText.endsWith('\n')) {
                        // buffer was split, save the partial line
                        lastPartialLine += responseText;
                    } else {
                        if (lastPartialLine) {
                            // there was leftover lines, join the partial lines back together
                            responseText = lastPartialLine + responseText;
                            lastPartialLine = '';
                        }
                        // Emit the completed io string.
                        this.emit('io-output', responseText.trim());
                    }
                });

                this.ioClient.on('end', () => {
                    this.ioClient.end();
                    this.logger.log('Requested an end to the IO connection');
                });

                // Don't forget to catch error, for your own sake.
                this.ioClient.once('error', (err) => {
                    this.ioClient.end();
                    this.logger.log(`Error: ${err}`);
                });

                this.emit('connected', true);
            });

            this.removedProcessedBytes(connectIoPortResponse, unhandledData, packetLength);
            return true;
        }
        return false;
    }

    private async handleThreadsUpdate(update: UpdateThreadsResponse) {
        this.stopped = true;
        let stopReason = update.data.stopReason;
        let eventName: 'runtime-error' | 'suspend' = stopReason === STOP_REASONS.RUNTIME_ERROR ? 'runtime-error' : 'suspend';

        if (update.updateType === UPDATE_TYPES.ALL_THREADS_STOPPED) {
            if (!this.firstRunContinueFired && !this.options.stopOnEntry) {
                this.logger.log('Sending first run continue command');
                await this.continue();
                this.firstRunContinueFired = true;
            } else if (stopReason === STOP_REASONS.RUNTIME_ERROR || stopReason === STOP_REASONS.BREAK || stopReason === STOP_REASONS.STOP_STATEMENT) {
                this.primaryThread = (update.data as ThreadsStopped).primaryThreadIndex;
                this.stackFrameIndex = 0;
                this.emit(eventName, update);
            }
        } else if (stopReason === STOP_REASONS.RUNTIME_ERROR || stopReason === STOP_REASONS.BREAK || stopReason === STOP_REASONS.STOP_STATEMENT) {
            this.primaryThread = (update.data as ThreadAttached).threadIndex;
            this.emit(eventName, update);
        }
    }

    public destroy() {
        this.shutdown('close');
    }

    private shutdown(eventName: 'app-exit' | 'close') {
        if (this.controllerClient) {
            this.controllerClient.removeAllListeners();
            this.controllerClient.destroy();
            this.controllerClient = undefined;
        }

        if (this.ioClient) {
            this.ioClient.removeAllListeners();
            this.ioClient.destroy();
            this.ioClient = undefined;
        }

        this.emit(eventName);
    }
}

export interface ProtocolVersionDetails {
    message: string;
    errorCode: PROTOCOL_ERROR_CODES;
}

export interface BreakpointSpec {
    /**
     * The path of the source file where the breakpoint is to be inserted.
     */
    filePath: string;
    /**
     * The (1-based) line number in the channel application code where the breakpoint is to be executed.
     */
    lineNumber: number;
    /**
     * The number of times to ignore the breakpoint condition before executing the breakpoint. This number is decremented each time the channel application reaches the breakpoint.
     */
    hitCount?: number;
}


export interface ConstructorOptions {
    /**
     * The host/ip address of the Roku
     */
    host: string;
    /**
     * If true, the application being debugged will stop on the first line of the program.
     */
    stopOnEntry?: boolean;
    /**
     * The port number used to send all debugger commands. This is static/unchanging for Roku devices,
     * but is configurable here to support unit testing or alternate runtimes (i.e. https://www.npmjs.com/package/brs)
     */
    controllerPort?: number;
}<|MERGE_RESOLUTION|>--- conflicted
+++ resolved
@@ -85,13 +85,8 @@
      * Subscribe to various events
      */
     public on(eventName: 'app-exit' | 'cannot-continue' | 'close' | 'start', handler: () => void);
-<<<<<<< HEAD
-    public on(eventName: 'suspend', handler: (update: UpdateThreadsResponse) => void);
-    public on(eventName: 'data' | 'runtime-error', handler: (data: any) => void);
-=======
     public on(eventName: 'data', handler: (data: any) => void);
     public on(eventName: 'runtime-error' | 'suspend', handler: (data: UpdateThreadsResponse) => void);
->>>>>>> 41ce040b
     public on(eventName: 'connected', handler: (connected: boolean) => void);
     public on(eventName: 'io-output', handler: (output: string) => void);
     public on(eventName: 'protocol-version', handler: (data: ProtocolVersionDetails) => void);
