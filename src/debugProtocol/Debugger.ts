import * as Net from 'net';
import * as EventEmitter from 'eventemitter3';
import * as semver from 'semver';
import type {
    ThreadAttached,
    ThreadsStopped
} from './responses';
import {
    ConnectIOPortResponse,
    HandshakeResponse,
    HandshakeResponseV3,
    ProtocolEvent,
    ProtocolEventV3,
    StackTraceResponse,
    StackTraceResponseV3,
    ThreadsResponse,
    UndefinedResponse,
    UpdateThreadsResponse,
    VariableResponse
} from './responses';
import { PROTOCOL_ERROR_CODES, COMMANDS, STEP_TYPE, STOP_REASONS } from './Constants';
import { SmartBuffer } from 'smart-buffer';
<<<<<<< HEAD
import { ListOrAddBreakpointsResponse } from './responses/ListOrAddBreakpointsResponse';
=======
import { logger } from '../logging';
import { ERROR_CODES, UPDATE_TYPES } from '..';
import { ExecuteResponseV3 } from './responses/ExecuteResponseV3';
import { ListBreakpointsResponse } from './responses/ListBreakpointsResponse';
import { AddBreakpointsResponse } from './responses/AddBreakpointsResponse';
import { RemoveBreakpointsResponse } from './responses/RemoveBreakpointsResponse';
>>>>>>> b07d3d21

export class Debugger {

    private logger = logger.createLogger(`[${Debugger.name}]`);

    public get isStopped(): boolean {
        return this.stopped;
    }

    // The highest tested version of the protocol we support.
    public supportedVersionRange = '<=3.0.0';

    constructor(
        options: ConstructorOptions
    ) {
        this.options = {
            controllerPort: 8081,
            host: undefined,
            stopOnEntry: false,
            //override the defaults with the options from parameters
            ...options ?? {}
        };
    }
    public static DEBUGGER_MAGIC = 'bsdebug'; // 64-bit = [b'bsdebug\0' little-endian]

    public scriptTitle: string;
    public handshakeComplete = false;
    public connectedToIoPort = false;
    public watchPacketLength = false;
    public protocolVersion: string;
    public primaryThread: number;
    public stackFrameIndex: number;

    private emitter = new EventEmitter();
    private controllerClient: Net.Socket;
    private ioClient: Net.Socket;
    private unhandledData: Buffer;
    private firstRunContinueFired = false;
    private stopped = false;
    private totalRequests = 0;
    private activeRequests = {};
    private options: ConstructorOptions;

    /**
     * Get a promise that resolves after an event occurs exactly once
     */
    public once(eventName: string) {
        return new Promise((resolve) => {
            const disconnect = this.on(eventName as Parameters<Debugger['on']>[0], (...args) => {
                disconnect();
                resolve(...args);
            });
        });
    }

    /**
     * Subscribe to various events
     */
    public on(eventName: 'app-exit' | 'cannot-continue' | 'close' | 'start', handler: () => void);
    public on(eventName: 'data' | 'runtime-error' | 'suspend', handler: (data: any) => void);
    public on(eventName: 'connected', handler: (connected: boolean) => void);
    public on(eventName: 'io-output', handler: (output: string) => void);
    public on(eventName: 'protocol-version', handler: (data: ProtocolVersionDetails) => void);
    public on(eventName: 'handshake-verified', handler: (data: HandshakeResponse) => void);
    // public on(eventname: 'rendezvous', handler: (output: RendezvousHistory) => void);
    // public on(eventName: 'runtime-error', handler: (error: BrightScriptRuntimeError) => void);
    public on(eventName: string, handler: (payload: any) => void) {
        this.emitter.on(eventName, handler);
        return () => {
            this.emitter?.removeListener(eventName, handler);
        };
    }

    private emit(
        /* eslint-disable */
        eventName:
            'app-exit' |
            'cannot-continue' |
            'close' |
            'connected' |
            'data' |
            'handshake-verified' |
            'io-output' |
            'protocol-version' |
            'runtime-error' |
            'start' |
            'suspend',
        /* eslint-disable */
        data?
    ) {
        //emit these events on next tick, otherwise they will be processed immediately which could cause issues
        setTimeout(() => {
            //in rare cases, this event is fired after the debugger has closed, so make sure the event emitter still exists
            if (this.emitter) {
                this.emitter.emit(eventName, data);
            }
        }, 0);
    }

    public async connect(): Promise<boolean> {
        this.logger.log('connect', this.options);
        const debugSetupEnd = 'total socket debugger setup time';
        console.time(debugSetupEnd);

        // Create a new TCP client.`
        this.controllerClient = new Net.Socket();
        // Send a connection request to the server.

        this.controllerClient.connect({ port: this.options.controllerPort, host: this.options.host }, () => {
            // If there is no error, the server has accepted the request and created a new
            // socket dedicated to us.
            this.logger.log('TCP connection established with the server.');

            // The client can also receive data from the server by reading from its socket.
            // The client can now send data to the server by writing to its socket.
            let buffer = new SmartBuffer({ size: Buffer.byteLength(Debugger.DEBUGGER_MAGIC) + 1 }).writeStringNT(Debugger.DEBUGGER_MAGIC).toBuffer();
            this.logger.log('Sending magic to server');
            this.controllerClient.write(buffer);
        });

        this.controllerClient.on('data', (buffer) => {
            if (this.unhandledData) {
                this.unhandledData = Buffer.concat([this.unhandledData, buffer]);
            } else {
                this.unhandledData = buffer;
            }

            this.parseUnhandledData(this.unhandledData);
        });

        this.controllerClient.on('end', () => {
            this.logger.log('TCP connection closed');
            this.shutdown('app-exit');
        });

        // Don't forget to catch error, for your own sake.
        this.controllerClient.once('error', (error) => {
            console.error(`TCP connection error`, error);
            this.shutdown('close');
        });

        let connectPromise: Promise<boolean> = new Promise((resolve, reject) => {
            let disconnect = this.on('connected', (connected) => {
                disconnect();
                console.timeEnd(debugSetupEnd);
                if (connected) {
                    resolve(connected);
                } else {
                    reject(connected);
                }
            });
        });

        return connectPromise;
    }

    public async continue() {
        let result;
        if (this.stopped) {
            this.stopped = false;
            result = this.makeRequest<ProtocolEvent>(new SmartBuffer({ size: 12 }), COMMANDS.CONTINUE);
        }
        return result;
    }

    public async pause(force = false) {
        if (!this.stopped || force) {
            return this.makeRequest<ProtocolEvent>(new SmartBuffer({ size: 12 }), COMMANDS.STOP);
        }
    }

    public async exitChannel() {
        return this.makeRequest<ProtocolEvent>(new SmartBuffer({ size: 12 }), COMMANDS.EXIT_CHANNEL);
    }

    public async stepIn(threadId: number = this.primaryThread) {
        return this.step(STEP_TYPE.STEP_TYPE_LINE, threadId);
    }

    public async stepOver(threadId: number = this.primaryThread) {
        return this.step(STEP_TYPE.STEP_TYPE_OVER, threadId);
    }

    public async stepOut(threadId: number = this.primaryThread) {
        return this.step(STEP_TYPE.STEP_TYPE_OUT, threadId);
    }

    private async step(stepType: STEP_TYPE, threadId: number): Promise<ProtocolEvent> {
        this.logger.log('[step]', { stepType: STEP_TYPE[stepType], threadId, stopped: this.stopped });
        let buffer = new SmartBuffer({ size: 17 });
        buffer.writeUInt32LE(threadId); // thread_index
        buffer.writeUInt8(stepType); // step_type
        if (this.stopped) {
            this.stopped = false;
            let stepResult = await this.makeRequest<ProtocolEvent>(buffer, COMMANDS.STEP);
            if (stepResult.errorCode === ERROR_CODES.OK) {
                // this.stopped = true;
                // this.emit('suspend');
            } else {
                // there is a CANT_CONTINUE error code but we can likely treat all errors like a CANT_CONTINUE
                this.emit('cannot-continue');
            }
            return stepResult;
        }
    }

    public async threads() {
        if (this.stopped) {
            let result = await this.makeRequest<ThreadsResponse>(new SmartBuffer({ size: 12 }), COMMANDS.THREADS);
            if (result.errorCode === ERROR_CODES.OK) {
                for (let i = 0; i < result.threadsCount; i++) {
                    let thread = result.threads[i];
                    if (thread.isPrimary) {
                        this.primaryThread = i;
                        break;
                    }
                }
            }
            return result;
        }
    }

    public async stackTrace(threadIndex: number = this.primaryThread) {
        let buffer = new SmartBuffer({ size: 16 });
        buffer.writeUInt32LE(threadIndex); // thread_index
        if (this.stopped && threadIndex > -1) {
            return this.makeRequest<StackTraceResponse>(buffer, COMMANDS.STACKTRACE);
        }
    }

    public async getVariables(variablePathEntries: Array<string> = [], getChildKeys = true, stackFrameIndex: number = this.stackFrameIndex, threadIndex: number = this.primaryThread) {
        if (this.stopped && threadIndex > -1) {
            let buffer = new SmartBuffer({ size: 17 });
            buffer.writeUInt8(getChildKeys ? 1 : 0); // variable_request_flags
            buffer.writeUInt32LE(threadIndex); // thread_index
            buffer.writeUInt32LE(stackFrameIndex); // stack_frame_index
            buffer.writeUInt32LE(variablePathEntries.length); // variable_path_len
            variablePathEntries.forEach(variablePathEntry => {
                buffer.writeStringNT(variablePathEntry); // variable_path_entries - optional
            });
            return this.makeRequest<VariableResponse>(buffer, COMMANDS.VARIABLES, variablePathEntries);
        }
    }

    public async executeCommand(sourceCode: string, stackFrameIndex: number = this.stackFrameIndex, threadIndex: number = this.primaryThread) {
        if (this.stopped && threadIndex > -1) {
            console.log(sourceCode);
            let buffer = new SmartBuffer({ size: 8 });
            buffer.writeUInt32LE(threadIndex); // thread_index
            buffer.writeUInt32LE(stackFrameIndex); // stack_frame_index
            buffer.writeStringNT(sourceCode); // source_code
            return this.makeRequest<ExecuteResponseV3>(buffer, COMMANDS.EXECUTE, sourceCode);
        }
    }

<<<<<<< HEAD
    public async getBreakpointsList() {
        return this.makeRequest(new SmartBuffer({ size: 12 }), COMMANDS.LIST_BREAKPOINTS);
    }

    public async addBreakpoints(breakpoints: Array<AddBreakpointRequestObject> = []) {
=======
    public async addBreakpoints(breakpoints: BreakpointSpec[]): Promise<AddBreakpointsResponse> {
>>>>>>> b07d3d21
        if (breakpoints?.length > 0) {
            let buffer = new SmartBuffer();
            buffer.writeUInt32LE(breakpoints.length); // num_breakpoints - The number of breakpoints in the breakpoints array.
            breakpoints.forEach((breakpoint) => {
                buffer.writeStringNT(breakpoint.filePath); // file_path - The path of the source file where the breakpoint is to be inserted.
                buffer.writeUInt32LE(breakpoint.lineNumber); // line_number - The line number in the channel application code where the breakpoint is to be executed.
<<<<<<< HEAD
                buffer.writeUInt32LE(breakpoint.hitCount); // ignore_count - The number of times to ignore the breakpoint condition before executing the breakpoint. This number is decremented each time the channel application reaches the breakpoint.
            });
            return this.makeRequest<ListOrAddBreakpointsResponse>(buffer, COMMANDS.ADD_BREAKPOINTS);
        }
        return new ListOrAddBreakpointsResponse(null);
    }

    public async listBreakpoints() {
        return this.makeRequest<ListOrAddBreakpointsResponse>(new SmartBuffer({ size: 12 }), COMMANDS.LIST_BREAKPOINTS);
    }

    public async removeBreakpoints(breakpointIds: RemoveBreakpointRequestObject = []) {
        const numBreakpoints = breakpointIds.length;
        if (numBreakpoints > 0) {
            let buffer = new SmartBuffer();
            buffer.writeUInt32LE(numBreakpoints); // num_breakpoints - The number of breakpoints in the breakpoints array.
            breakpointIds.forEach((breakpointId) => {
                buffer.writeUInt32LE(breakpointId); // breakpoint_ids - An array of breakpoint IDs representing the breakpoints to be removed.
            });
            return this.makeRequest<ListOrAddBreakpointsResponse>(buffer, COMMANDS.REMOVE_BREAKPOINTS);
        }
        return [];
    }

    private async makeRequest<T = any>(buffer: SmartBuffer, command: COMMANDS, extraData?) {
=======
                buffer.writeUInt32LE(breakpoint.hitCount ?? 0); // ignore_count - The number of times to ignore the breakpoint condition before executing the breakpoint. This number is decremented each time the channel application reaches the breakpoint.
            });
            return this.makeRequest<AddBreakpointsResponse>(buffer, COMMANDS.ADD_BREAKPOINTS);
        }
        return new AddBreakpointsResponse(null);
    }

    public async listBreakpoints(): Promise<ListBreakpointsResponse> {
        return this.makeRequest<ListBreakpointsResponse>(new SmartBuffer({ size: 12 }), COMMANDS.LIST_BREAKPOINTS);
    }

    public async removeBreakpoints(breakpointIds: number[]): Promise<RemoveBreakpointsResponse> {
        if (breakpointIds?.length > 0) {
            let buffer = new SmartBuffer();
            buffer.writeUInt32LE(breakpointIds.length); // num_breakpoints - The number of breakpoints in the breakpoints array.
            breakpointIds.forEach((breakpointId) => {
                buffer.writeUInt32LE(breakpointId); // breakpoint_ids - An array of breakpoint IDs representing the breakpoints to be removed.
            });
            return this.makeRequest<RemoveBreakpointsResponse>(buffer, COMMANDS.REMOVE_BREAKPOINTS);
        }
        return new RemoveBreakpointsResponse(null);
    }

    private async makeRequest<T>(buffer: SmartBuffer, command: COMMANDS, extraData?) {
>>>>>>> b07d3d21
        this.totalRequests++;
        let requestId = this.totalRequests;
        buffer.insertUInt32LE(command, 0); // command_code - An enum representing the debugging command being sent. See the COMMANDS enum
        buffer.insertUInt32LE(requestId, 0); // request_id - The ID of the debugger request (must be >=1). This ID is included in the debugger response.
        buffer.insertUInt32LE(buffer.writeOffset + 4, 0); // packet_length - The size of the packet to be sent.

        this.activeRequests[requestId] = {
            commandType: command,
            extraData: extraData
        };

        return new Promise<T>((resolve, reject) => {
<<<<<<< HEAD
            let disconnect = this.on('data', (data) => {
                if (data.requestId === requestId) {
                    disconnect();
=======
            let unsubscribe = this.on('data', (data) => {
                if (data.requestId === requestId) {
                    unsubscribe();
>>>>>>> b07d3d21
                    resolve(data);
                }
            });

            if (this.controllerClient) {
                this.controllerClient.write(buffer.toBuffer());
            } else {
                throw new Error(`Controller connection was closed - Command: ${COMMANDS[command]}`);
            }
        });
    }

    private parseUnhandledData(buffer: Buffer): boolean {
        if (buffer.length < 1) {
            // short circuit if the buffer is empty
            return false;
        }

        if (this.handshakeComplete) {
            let debuggerRequestResponse = this.watchPacketLength ? new ProtocolEventV3(buffer) : new ProtocolEvent(buffer);
            let packetLength = debuggerRequestResponse.packetLength;
            let slicedBuffer = packetLength ? buffer.slice(4) : buffer;

            this.logger.log('incoming data - ', `bytes: ${buffer.length}`, debuggerRequestResponse)
            if (debuggerRequestResponse.success) {
                if (debuggerRequestResponse.requestId > this.totalRequests) {
                    this.removedProcessedBytes(debuggerRequestResponse, slicedBuffer, packetLength);
                    return true;
                }

                if (debuggerRequestResponse.errorCode !== ERROR_CODES.OK) {
                    this.logger.error(debuggerRequestResponse.errorCode, debuggerRequestResponse);
                    this.removedProcessedBytes(debuggerRequestResponse, buffer, packetLength);
                    return true;
                }

<<<<<<< HEAD
                if (commandType === COMMANDS.LIST_BREAKPOINTS || commandType === COMMANDS.ADD_BREAKPOINTS || commandType === COMMANDS.REMOVE_BREAKPOINTS) {
                    let debuggerListOrAddBreakpointsResponse = new ListOrAddBreakpointsResponse(unhandledData);
                    if (debuggerListOrAddBreakpointsResponse.success) {
                        this.removedProcessedBytes(debuggerListOrAddBreakpointsResponse, unhandledData);
                        return true;
                    }
                }

                if (commandType === COMMANDS.VARIABLES) {
                    let debuggerVariableRequestResponse = new VariableResponse(unhandledData);
                    if (debuggerVariableRequestResponse.success) {
                        this.removedProcessedBytes(debuggerVariableRequestResponse, unhandledData);
                        return true;
                    }
                }

                if (commandType === COMMANDS.STACKTRACE) {
                    let debuggerStacktraceRequestResponse = new StackTraceResponse(unhandledData);
                    if (debuggerStacktraceRequestResponse.success) {
                        this.removedProcessedBytes(debuggerStacktraceRequestResponse, unhandledData);
                        return true;
=======
                if (debuggerRequestResponse.updateType > 0) {
                    this.logger.log('Update Type:', UPDATE_TYPES[debuggerRequestResponse.updateType])
                    switch (debuggerRequestResponse.updateType) {
                        case UPDATE_TYPES.IO_PORT_OPENED:
                            return this.connectToIoPort(new ConnectIOPortResponse(slicedBuffer), buffer, packetLength);
                        case UPDATE_TYPES.ALL_THREADS_STOPPED:
                        case UPDATE_TYPES.THREAD_ATTACHED:
                            let debuggerUpdateThreads = new UpdateThreadsResponse(slicedBuffer);
                            if (debuggerUpdateThreads.success) {
                                this.handleThreadsUpdate(debuggerUpdateThreads);
                                this.removedProcessedBytes(debuggerUpdateThreads, slicedBuffer, packetLength);
                                return true;
                            }
                            return false
                        case UPDATE_TYPES.UNDEF:
                            return this.checkResponse(new UndefinedResponse(slicedBuffer), buffer, packetLength);
                        default:
                            return this.checkResponse(new UndefinedResponse(slicedBuffer), buffer, packetLength);
>>>>>>> b07d3d21
                    }
                } else {
                    this.logger.log('Command Type:', COMMANDS[this.activeRequests[debuggerRequestResponse.requestId].commandType])
                    switch (this.activeRequests[debuggerRequestResponse.requestId].commandType) {
                        case COMMANDS.STOP:
                        case COMMANDS.CONTINUE:
                        case COMMANDS.STEP:
                        case COMMANDS.EXIT_CHANNEL:
                            this.removedProcessedBytes(debuggerRequestResponse, buffer, packetLength);
                            return true;
                        case COMMANDS.EXECUTE:
                            return this.checkResponse(new ExecuteResponseV3(slicedBuffer), buffer, packetLength);
                        case COMMANDS.ADD_BREAKPOINTS:
                            return this.checkResponse(new AddBreakpointsResponse(slicedBuffer), buffer, packetLength);
                        case COMMANDS.LIST_BREAKPOINTS:
                            return this.checkResponse(new ListBreakpointsResponse(slicedBuffer), buffer, packetLength);
                        case COMMANDS.REMOVE_BREAKPOINTS:
                            return this.checkResponse(new RemoveBreakpointsResponse(slicedBuffer), buffer, packetLength);
                        case COMMANDS.VARIABLES:
                            return this.checkResponse(new VariableResponse(slicedBuffer), buffer, packetLength);
                        case COMMANDS.STACKTRACE:
                            return this.checkResponse(
                                packetLength ? new StackTraceResponseV3(slicedBuffer) : new StackTraceResponse(slicedBuffer),
                                buffer,
                                packetLength);
                        case COMMANDS.THREADS:
                            return this.checkResponse(new ThreadsResponse(slicedBuffer), buffer, packetLength);
                        default:
                            return this.checkResponse(debuggerRequestResponse, buffer, packetLength);
                    }
                }
            }
        } else {
            let debuggerHandshake: HandshakeResponse | HandshakeResponseV3;
            debuggerHandshake = new HandshakeResponseV3(buffer);
            if (!debuggerHandshake.success) {
                debuggerHandshake = new HandshakeResponse(buffer);
            }

            if (debuggerHandshake.success) {
                this.handshakeComplete = true;
                this.verifyHandshake(debuggerHandshake);
                this.removedProcessedBytes(debuggerHandshake, buffer);
                return true;
            }
        }

        return false;
    }

    private checkResponse(responseClass: { requestId: number, readOffset: number, success: boolean }, unhandledData: Buffer, packetLength = 0) {
        if (responseClass.success) {
            this.removedProcessedBytes(responseClass, unhandledData, packetLength);
            return true;
        } else if (packetLength > 0 && unhandledData.length >= packetLength) {
            this.removedProcessedBytes(responseClass, unhandledData, packetLength);
        }
        return false;
    }

    private removedProcessedBytes(responseHandler: { requestId: number, readOffset: number }, unhandledData: Buffer, packetLength = 0) {
        if (responseHandler.requestId > 0 && this.activeRequests[responseHandler.requestId]) {
            delete this.activeRequests[responseHandler.requestId];
        }

        this.emit('data', responseHandler);

        this.unhandledData = unhandledData.slice(packetLength ? packetLength : responseHandler.readOffset);
        this.logger.debug('[raw]', (responseHandler as any)?.constructor?.name ?? '', responseHandler);
        this.parseUnhandledData(this.unhandledData);
    }

    private verifyHandshake(debuggerHandshake: HandshakeResponse): boolean {
        const magicIsValid = (Debugger.DEBUGGER_MAGIC === debuggerHandshake.magic);
        if (magicIsValid) {
            this.logger.log('Magic is valid.');
            this.protocolVersion = [debuggerHandshake.majorVersion, debuggerHandshake.minorVersion, debuggerHandshake.patchVersion].join('.');
            this.logger.log('Protocol Version:', this.protocolVersion);

            this.watchPacketLength = debuggerHandshake.watchPacketLength;

            let handshakeVerified = true;

            if (semver.satisfies(this.protocolVersion, this.supportedVersionRange)) {
                this.logger.log('supported');
                this.emit('protocol-version', {
                    message: `Protocol Version ${this.protocolVersion} is supported!`,
                    errorCode: PROTOCOL_ERROR_CODES.SUPPORTED
                });
            } else if (semver.gtr(this.protocolVersion, this.supportedVersionRange)) {
                this.logger.log('not tested');
                this.emit('protocol-version', {
                    message: `Protocol Version ${this.protocolVersion} has not been tested and my not work as intended.\nPlease open any issues you have with this version to https://github.com/rokucommunity/roku-debug/issues`,
                    errorCode: PROTOCOL_ERROR_CODES.NOT_TESTED
                });
            } else {
                this.logger.log('not supported');
                this.emit('protocol-version', {
                    message: `Protocol Version ${this.protocolVersion} is not supported.\nIf you believe this is an error please open an issue at https://github.com/rokucommunity/roku-debug/issues`,
                    errorCode: PROTOCOL_ERROR_CODES.NOT_SUPPORTED
                });
                this.shutdown('close');
                handshakeVerified = false;
            }

            this.emit('handshake-verified', handshakeVerified);
            return handshakeVerified;
        } else {
            this.logger.log('Closing connection due to bad debugger magic', debuggerHandshake.magic);
            this.emit('handshake-verified', false);
            this.shutdown('close');
            return false;
        }
    }

    private connectToIoPort(connectIoPortResponse: ConnectIOPortResponse, unhandledData: Buffer, packetLength = 0) {
        if (connectIoPortResponse.success) {
            // Create a new TCP client.
            this.ioClient = new Net.Socket();
            // Send a connection request to the server.
            this.logger.log('Connect to IO Port: port', connectIoPortResponse.data, 'host', this.options.host);
            this.ioClient.connect({ port: connectIoPortResponse.data, host: this.options.host }, () => {
                // If there is no error, the server has accepted the request
                this.logger.log('TCP connection established with the IO Port.');
                this.connectedToIoPort = true;

                let lastPartialLine = '';
                this.ioClient.on('data', (buffer) => {
                    let responseText = buffer.toString();
                    if (!responseText.endsWith('\n')) {
                        // buffer was split, save the partial line
                        lastPartialLine += responseText;
                    } else {
                        if (lastPartialLine) {
                            // there was leftover lines, join the partial lines back together
                            responseText = lastPartialLine + responseText;
                            lastPartialLine = '';
                        }
                        // Emit the completed io string.
                        this.emit('io-output', responseText.trim());
                    }
                });

                this.ioClient.on('end', () => {
                    this.ioClient.end();
                    this.logger.log('Requested an end to the IO connection');
                });

                // Don't forget to catch error, for your own sake.
                this.ioClient.once('error', (err) => {
                    this.ioClient.end();
                    this.logger.log(`Error: ${err}`);
                });

                this.emit('connected', true);
            });

            this.removedProcessedBytes(connectIoPortResponse, unhandledData, packetLength);
            return true;
        }
        return false
    }

    private async handleThreadsUpdate(update: UpdateThreadsResponse) {
        this.stopped = true;
        let stopReason = update.data.stopReason;
        let eventName: 'runtime-error' | 'suspend' = stopReason === STOP_REASONS.RUNTIME_ERROR ? 'runtime-error' : 'suspend';

        if (update.updateType === UPDATE_TYPES.ALL_THREADS_STOPPED) {
            if (!this.firstRunContinueFired && !this.options.stopOnEntry) {
                this.logger.log('Sending first run continue command');
                await this.continue();
                this.firstRunContinueFired = true;
            } else if (stopReason === STOP_REASONS.RUNTIME_ERROR || stopReason === STOP_REASONS.BREAK || stopReason === STOP_REASONS.STOP_STATEMENT) {
                this.primaryThread = (update.data as ThreadsStopped).primaryThreadIndex;
                this.stackFrameIndex = 0;
                this.emit(eventName, update);
            }
        } else if (stopReason === STOP_REASONS.RUNTIME_ERROR || stopReason === STOP_REASONS.BREAK || stopReason === STOP_REASONS.STOP_STATEMENT) {
            this.primaryThread = (update.data as ThreadAttached).threadIndex;
            this.emit(eventName, update);
        }
    }

    public destroy() {
        this.shutdown('close');
    }

    private shutdown(eventName: 'app-exit' | 'close') {
        if (this.controllerClient) {
            this.controllerClient.removeAllListeners();
            this.controllerClient.destroy();
            this.controllerClient = undefined;
        }

        if (this.ioClient) {
            this.ioClient.removeAllListeners();
            this.ioClient.destroy();
            this.ioClient = undefined;
        }

        this.emit(eventName);
    }
}

export interface ProtocolVersionDetails {
    message: string;
    errorCode: PROTOCOL_ERROR_CODES;
}

<<<<<<< HEAD
export interface AddBreakpointRequestObject {
    filePath: string;
    lineNumber: number;
    hitCount: number;
}

export interface RemoveBreakpointRequestObject extends Array<number> { }
=======
export interface BreakpointSpec {
    /**
     * The path of the source file where the breakpoint is to be inserted.
     */
    filePath: string;
    /**
     * The (1-based) line number in the channel application code where the breakpoint is to be executed.
     */
    lineNumber: number;
    /**
     * The number of times to ignore the breakpoint condition before executing the breakpoint. This number is decremented each time the channel application reaches the breakpoint.
     */
    hitCount?: number;
}

>>>>>>> b07d3d21

export interface ConstructorOptions {
    /**
     * The host/ip address of the Roku
     */
    host: string;
    /**
     * If true, the application being debugged will stop on the first line of the program.
     */
    stopOnEntry?: boolean;
    /**
     * The port number used to send all debugger commands. This is static/unchanging for Roku devices,
     * but is configurable here to support unit testing or alternate runtimes (i.e. https://www.npmjs.com/package/brs)
     */
    controllerPort?: number;
}<|MERGE_RESOLUTION|>--- conflicted
+++ resolved
@@ -20,16 +20,12 @@
 } from './responses';
 import { PROTOCOL_ERROR_CODES, COMMANDS, STEP_TYPE, STOP_REASONS } from './Constants';
 import { SmartBuffer } from 'smart-buffer';
-<<<<<<< HEAD
-import { ListOrAddBreakpointsResponse } from './responses/ListOrAddBreakpointsResponse';
-=======
 import { logger } from '../logging';
 import { ERROR_CODES, UPDATE_TYPES } from '..';
 import { ExecuteResponseV3 } from './responses/ExecuteResponseV3';
 import { ListBreakpointsResponse } from './responses/ListBreakpointsResponse';
 import { AddBreakpointsResponse } from './responses/AddBreakpointsResponse';
 import { RemoveBreakpointsResponse } from './responses/RemoveBreakpointsResponse';
->>>>>>> b07d3d21
 
 export class Debugger {
 
@@ -285,48 +281,13 @@
         }
     }
 
-<<<<<<< HEAD
-    public async getBreakpointsList() {
-        return this.makeRequest(new SmartBuffer({ size: 12 }), COMMANDS.LIST_BREAKPOINTS);
-    }
-
-    public async addBreakpoints(breakpoints: Array<AddBreakpointRequestObject> = []) {
-=======
     public async addBreakpoints(breakpoints: BreakpointSpec[]): Promise<AddBreakpointsResponse> {
->>>>>>> b07d3d21
         if (breakpoints?.length > 0) {
             let buffer = new SmartBuffer();
             buffer.writeUInt32LE(breakpoints.length); // num_breakpoints - The number of breakpoints in the breakpoints array.
             breakpoints.forEach((breakpoint) => {
                 buffer.writeStringNT(breakpoint.filePath); // file_path - The path of the source file where the breakpoint is to be inserted.
                 buffer.writeUInt32LE(breakpoint.lineNumber); // line_number - The line number in the channel application code where the breakpoint is to be executed.
-<<<<<<< HEAD
-                buffer.writeUInt32LE(breakpoint.hitCount); // ignore_count - The number of times to ignore the breakpoint condition before executing the breakpoint. This number is decremented each time the channel application reaches the breakpoint.
-            });
-            return this.makeRequest<ListOrAddBreakpointsResponse>(buffer, COMMANDS.ADD_BREAKPOINTS);
-        }
-        return new ListOrAddBreakpointsResponse(null);
-    }
-
-    public async listBreakpoints() {
-        return this.makeRequest<ListOrAddBreakpointsResponse>(new SmartBuffer({ size: 12 }), COMMANDS.LIST_BREAKPOINTS);
-    }
-
-    public async removeBreakpoints(breakpointIds: RemoveBreakpointRequestObject = []) {
-        const numBreakpoints = breakpointIds.length;
-        if (numBreakpoints > 0) {
-            let buffer = new SmartBuffer();
-            buffer.writeUInt32LE(numBreakpoints); // num_breakpoints - The number of breakpoints in the breakpoints array.
-            breakpointIds.forEach((breakpointId) => {
-                buffer.writeUInt32LE(breakpointId); // breakpoint_ids - An array of breakpoint IDs representing the breakpoints to be removed.
-            });
-            return this.makeRequest<ListOrAddBreakpointsResponse>(buffer, COMMANDS.REMOVE_BREAKPOINTS);
-        }
-        return [];
-    }
-
-    private async makeRequest<T = any>(buffer: SmartBuffer, command: COMMANDS, extraData?) {
-=======
                 buffer.writeUInt32LE(breakpoint.hitCount ?? 0); // ignore_count - The number of times to ignore the breakpoint condition before executing the breakpoint. This number is decremented each time the channel application reaches the breakpoint.
             });
             return this.makeRequest<AddBreakpointsResponse>(buffer, COMMANDS.ADD_BREAKPOINTS);
@@ -351,7 +312,6 @@
     }
 
     private async makeRequest<T>(buffer: SmartBuffer, command: COMMANDS, extraData?) {
->>>>>>> b07d3d21
         this.totalRequests++;
         let requestId = this.totalRequests;
         buffer.insertUInt32LE(command, 0); // command_code - An enum representing the debugging command being sent. See the COMMANDS enum
@@ -364,15 +324,9 @@
         };
 
         return new Promise<T>((resolve, reject) => {
-<<<<<<< HEAD
-            let disconnect = this.on('data', (data) => {
-                if (data.requestId === requestId) {
-                    disconnect();
-=======
             let unsubscribe = this.on('data', (data) => {
                 if (data.requestId === requestId) {
                     unsubscribe();
->>>>>>> b07d3d21
                     resolve(data);
                 }
             });
@@ -409,29 +363,6 @@
                     return true;
                 }
 
-<<<<<<< HEAD
-                if (commandType === COMMANDS.LIST_BREAKPOINTS || commandType === COMMANDS.ADD_BREAKPOINTS || commandType === COMMANDS.REMOVE_BREAKPOINTS) {
-                    let debuggerListOrAddBreakpointsResponse = new ListOrAddBreakpointsResponse(unhandledData);
-                    if (debuggerListOrAddBreakpointsResponse.success) {
-                        this.removedProcessedBytes(debuggerListOrAddBreakpointsResponse, unhandledData);
-                        return true;
-                    }
-                }
-
-                if (commandType === COMMANDS.VARIABLES) {
-                    let debuggerVariableRequestResponse = new VariableResponse(unhandledData);
-                    if (debuggerVariableRequestResponse.success) {
-                        this.removedProcessedBytes(debuggerVariableRequestResponse, unhandledData);
-                        return true;
-                    }
-                }
-
-                if (commandType === COMMANDS.STACKTRACE) {
-                    let debuggerStacktraceRequestResponse = new StackTraceResponse(unhandledData);
-                    if (debuggerStacktraceRequestResponse.success) {
-                        this.removedProcessedBytes(debuggerStacktraceRequestResponse, unhandledData);
-                        return true;
-=======
                 if (debuggerRequestResponse.updateType > 0) {
                     this.logger.log('Update Type:', UPDATE_TYPES[debuggerRequestResponse.updateType])
                     switch (debuggerRequestResponse.updateType) {
@@ -450,7 +381,6 @@
                             return this.checkResponse(new UndefinedResponse(slicedBuffer), buffer, packetLength);
                         default:
                             return this.checkResponse(new UndefinedResponse(slicedBuffer), buffer, packetLength);
->>>>>>> b07d3d21
                     }
                 } else {
                     this.logger.log('Command Type:', COMMANDS[this.activeRequests[debuggerRequestResponse.requestId].commandType])
@@ -661,15 +591,6 @@
     errorCode: PROTOCOL_ERROR_CODES;
 }
 
-<<<<<<< HEAD
-export interface AddBreakpointRequestObject {
-    filePath: string;
-    lineNumber: number;
-    hitCount: number;
-}
-
-export interface RemoveBreakpointRequestObject extends Array<number> { }
-=======
 export interface BreakpointSpec {
     /**
      * The path of the source file where the breakpoint is to be inserted.
@@ -685,7 +606,6 @@
     hitCount?: number;
 }
 
->>>>>>> b07d3d21
 
 export interface ConstructorOptions {
     /**
