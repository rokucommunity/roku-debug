import { expect } from 'chai';
import * as assert from 'assert';
import * as fsExtra from 'fs-extra';
import * as path from 'path';
import * as sinonActual from 'sinon';
import type { DebugProtocol } from 'vscode-debugprotocol/lib/debugProtocol';
import { DebugSession } from 'vscode-debugadapter';
import { BrightScriptDebugSession } from './BrightScriptDebugSession';
import { fileUtils } from '../FileUtils';
import type { EvaluateContainer } from '../adapters/TelnetAdapter';
import {
    HighLevelType,
    PrimativeType
} from '../adapters/TelnetAdapter';
import { defer } from '../util';
import type { SinonStub } from 'sinon';

let sinon = sinonActual.createSandbox();
let cwd = fileUtils.standardizePath(process.cwd());
let outDir = fileUtils.standardizePath(`${cwd}/outDir`);
let stagingFolderPath = fileUtils.standardizePath(`${outDir}/stagingDir`);
const rootDir = path.normalize(path.dirname(__dirname));

describe('BrightScriptDebugSession', () => {
    let responseDeferreds = [];
    let responses = [];

    afterEach(() => {
        fsExtra.removeSync(outDir);
        sinon.restore();
    });

    let session: BrightScriptDebugSession;
    //session of type any so we can do private-ish things
    let s: any;
<<<<<<< HEAD

    let rokuAdapter: any;
=======
    let rokuAdapter: any = {
        on: () => {
            return () => {
            };
        },
        activate: () => Promise.resolve(),
        registerSourceLocator: (a, b) => { },
        setConsoleOutput: (a) => { }
    };
>>>>>>> 5875509e
    beforeEach(() => {
        sinon.restore();

        try {
            session = new BrightScriptDebugSession();
            s = session;
        } catch (e) {
            console.log(e);
        }
        //override the error response function and throw an exception so we can fail any tests
        (session as any).sendErrorResponse = (...args: string[]) => {
            throw new Error(args[2]);
        };
        //mock the rokuDeploy module with promises so we can have predictable tests
        session.rokuDeploy = <any>{
            prepublishToStaging: () => {
                return Promise.resolve();
            },
            zipPackage: () => {
                return Promise.resolve();
            },
            pressHomeButton: () => {
                return Promise.resolve();
            },
            publish: () => {
                return Promise.resolve();
            },
            createPackage: () => {
                return Promise.resolve();
            },
            deploy: () => {
                return Promise.resolve();
            },
            getOptions: () => {
            },
            getFilePaths: () => {
            }
        };
        rokuAdapter = {
            on: () => {
                return () => {
                };
            },
            activate: () => Promise.resolve(),
            exitActiveBrightscriptDebugger: () => Promise.resolve(),
            registerSourceLocator: (a, b) => { },
            setConsoleOutput: (a) => { },
            evaluate: () => { },
            getVariable: () => { }
        };
        (session as any).rokuAdapter = rokuAdapter;
        //mock the roku adapter
        (session as any).connectRokuAdapter = () => {
            return Promise.resolve(rokuAdapter);
        };

        //clear out the responses before each test
        responses = [];
        responseDeferreds = [];

        sinon.stub(session, 'sendResponse').callsFake((response) => {
            responses.push(response);

            let filteredList = [];

            //notify waiting deferreds
            for (let deferred of responseDeferreds) {
                let index = (deferred).index;
                if (responses.length - 1 >= index) {
                    deferred.resolve(responses[index]);
                } else {
                    filteredList.push(deferred);
                }
            }
        });
    });

    describe('initializeRequest', () => {
        it('does not throw', () => {
            assert.doesNotThrow(() => {
                session.initializeRequest({} as DebugProtocol.InitializeResponse, {} as DebugProtocol.InitializeRequestArguments);
            });
        });
    });

    describe('evaluating variable', () => {
        let getVariableValue;

        beforeEach(() => {
            rokuAdapter.getVariable = () => {
                return Promise.resolve(getVariableValue);
            };
        });

        function getResponse<T>(index: number) {
            let deferred = defer();
            (deferred as any).index = index;
            if (responses[index]) {
                deferred.resolve(responses[index]);
            } else {
                //do nothing, it will get resolved later
            }
            responseDeferreds.push(deferred);
            return deferred.promise as Promise<T>;
        }

        function getBooleanEvaluateContainer(expression: string, name: string = null) {
            return <EvaluateContainer>{
                name: name || expression,
                evaluateName: expression,
                type: PrimativeType.boolean,
                value: 'true',
                highLevelType: HighLevelType.primative,
                children: null
            };
        }

        it('returns the correct boolean variable', async () => {
            let expression = 'someBool';
            getVariableValue = getBooleanEvaluateContainer(expression);
            //adapter has to be at prompt for evaluates to work
            rokuAdapter.isAtDebuggerPrompt = true;
            void session.evaluateRequest({} as DebugProtocol.EvaluateResponse, { context: 'hover', expression: expression } as DebugProtocol.EvaluateArguments);
            let response = await getResponse<DebugProtocol.EvaluateResponse>(0);
            expect(response.body).to.eql({
                result: 'true',
                type: 'Boolean',
                variablesReference: 0,
                namedVariables: 0,
                indexedVariables: 0
            });
        });

        //this fails on TravisCI for some reason. TODO - fix this
        it('returns the correct indexed variables count', async () => {
            let expression = 'someArray';
            getVariableValue = <EvaluateContainer>{
                name: expression,
                evaluateName: expression,
                type: 'roArray',
                value: 'roArray',
                highLevelType: HighLevelType.array,
                //shouldn't actually process the children
                children: [getBooleanEvaluateContainer('someArray[0]', '0'), getBooleanEvaluateContainer('someArray[1]', '1')]
            };
            //adapter has to be at prompt for evaluates to work
            rokuAdapter.isAtDebuggerPrompt = true;
            void session.evaluateRequest(<any>{}, { context: 'hover', expression: expression });
            let response = await getResponse<DebugProtocol.EvaluateResponse>(0);
            expect(response.body).to.eql({
                result: 'roArray',
                type: 'roArray',
                variablesReference: 1,
                namedVariables: 0,
                indexedVariables: 2
            });
        });

        it('returns the correct named variables count', async () => {
            let expression = 'someObject';
            getVariableValue = <EvaluateContainer>{
                name: expression,
                evaluateName: expression,
                type: 'roAssociativeArray',
                value: 'roAssociativeArray',
                highLevelType: HighLevelType.object,
                //shouldn't actually process the children
                children: [getBooleanEvaluateContainer('someObject.isAlive', 'true'), getBooleanEvaluateContainer('someObject.ownsHouse', 'false')]
            };
            //adapter has to be at prompt for evaluates to work
            rokuAdapter.isAtDebuggerPrompt = true;
            void session.evaluateRequest(<any>{}, { context: 'hover', expression: expression });
            let response = await getResponse<DebugProtocol.EvaluateResponse>(0);
            expect(response.body).to.eql({
                result: 'roAssociativeArray',
                type: 'roAssociativeArray',
                variablesReference: 1,
                namedVariables: 2,
                indexedVariables: 0
            });
        });

        it.skip('allows retrieval of children', async () => {
            let expression = 'someObject';
            getVariableValue = <EvaluateContainer>{
                name: expression,
                evaluateName: expression,
                type: 'roAssociativeArray',
                value: 'roAssociativeArray',
                highLevelType: HighLevelType.object,
                //shouldn't actually process the children
                children: [getBooleanEvaluateContainer('someObject.isAlive', 'isAlive'), getBooleanEvaluateContainer('someObject.ownsHouse', 'ownsHouse')]
            };
            //adapter has to be at prompt for evaluates to work
            rokuAdapter.isAtDebuggerPrompt = true;
            void session.evaluateRequest(<any>{}, { context: 'hover', expression: expression });
            /*let response = <DebugProtocol.EvaluateResponse>*/
            await getResponse(0);

            //get variables
            void session.variablesRequest(<any>{}, { variablesReference: 1 });
            let childVars = await getResponse<DebugProtocol.VariablesResponse>(1);
            assert.deepEqual(childVars.body.variables, [
                {
                    name: 'isAlive',
                    value: 'true',
                    variablesReference: 2,
                    evaluateName: 'someObject.isAlive'
                }, {
                    name: 'ownsHouse',
                    value: 'true',
                    variablesReference: 3,
                    evaluateName: 'someObject.ownsHouse'
                }
            ]);
        });
    });

    describe('findMainFunction', () => {
        let folder;
        afterEach(() => {
            fsExtra.emptyDirSync('./.tmp');
            fsExtra.rmdirSync('./.tmp');
        });

        async function doTest(fileContents: string, lineContents: string, lineNumber: number) {
            fsExtra.emptyDirSync('./.tmp');
            folder = path.resolve('./.tmp/findMainFunctionTests/');
            fsExtra.mkdirSync(folder);

            let filePath = path.resolve(`${folder}/main.brs`);

            //prevent actually talking to the file system...just hardcode the list to exactly our main file
            (session.rokuDeploy as any).getFilePaths = () => {
                return [{
                    src: filePath,
                    dest: filePath
                }];
            };

            fsExtra.writeFileSync(filePath, fileContents);
            (session as any).launchConfiguration = {
                files: [
                    folder + '/**/*'
                ]
            };
            let entryPoint = await fileUtils.findEntryPoint(folder);
            expect(entryPoint.pathAbsolute).to.equal(filePath);
            expect(entryPoint.lineNumber).to.equal(lineNumber);
            expect(entryPoint.contents).to.equal(lineContents);
        }

        it('works for RunUserInterface', async () => {
            await doTest('\nsub RunUserInterface()\nend sub', 'sub RunUserInterface()', 2);
            //works with args
            await doTest('\n\nsub RunUserInterface(args as Dynamic)\nend sub', 'sub RunUserInterface(args as Dynamic)', 3);
            //works with extra spacing
            await doTest('\n\nsub   RunUserInterface()\nend sub', 'sub   RunUserInterface()', 3);
            await doTest('\n\nsub RunUserInterface   ()\nend sub', 'sub RunUserInterface   ()', 3);
        });

        it('works for sub main', async () => {
            await doTest('\nsub Main()\nend sub', 'sub Main()', 2);
            //works with args
            await doTest('sub Main(args as Dynamic)\nend sub', 'sub Main(args as Dynamic)', 1);
            //works with extra spacing
            await doTest('sub   Main()\nend sub', 'sub   Main()', 1);
            await doTest('sub Main   ()\nend sub', 'sub Main   ()', 1);
        });

        it('works for function main', async () => {
            await doTest('function Main()\nend function', 'function Main()', 1);
            await doTest('function Main(args as Dynamic)\nend function', 'function Main(args as Dynamic)', 1);
            //works with extra spacing
            await doTest('function   Main()\nend function', 'function   Main()', 1);
            await doTest('function Main   ()\nend function', 'function Main   ()', 1);
        });

        it('works for sub RunScreenSaver', async () => {
            await doTest('sub RunScreenSaver()\nend sub', 'sub RunScreenSaver()', 1);
            //works with extra spacing
            await doTest('sub   RunScreenSaver()\nend sub', 'sub   RunScreenSaver()', 1);
            await doTest('sub RunScreenSaver   ()\nend sub', 'sub RunScreenSaver   ()', 1);
        });

        it('works for function RunScreenSaver', async () => {
            await doTest('function RunScreenSaver()\nend function', 'function RunScreenSaver()', 1);
            //works with extra spacing
            await doTest('function   RunScreenSaver()\nend function', 'function   RunScreenSaver()', 1);
            await doTest('function RunScreenSaver   ()\nend function', 'function RunScreenSaver   ()', 1);
        });
    });

    describe('setBreakPointsRequest', () => {
        let response;
        let args;
        beforeEach(() => {
            response = undefined;
            //intercept the sent response
            session.sendResponse = (res) => {
                response = res;
            };

            args = {
                source: {
                    path: path.normalize(`${rootDir}/dest/some/file.brs`)
                },
                breakpoints: []
            };
        });

        it('returns correct results', () => {
            args.breakpoints = [{ line: 1 }];
            session.setBreakPointsRequest(<any>{}, args);
            expect(response.body.breakpoints[0]).to.deep.include({
                line: 1,
                verified: true
            });

            //mark debugger as 'launched' which should change the behavior of breakpoints.
            session.breakpointManager.lockBreakpoints();

            //remove the breakpoint breakpoint (it should not remove the breakpoint because it was already verified)
            args.breakpoints = [];
            session.setBreakPointsRequest(<any>{}, args);
            expect(response.body.breakpoints).to.be.lengthOf(0);

            //add breakpoint during live debug session. one was there before, the other is new. Only one will be verified
            args.breakpoints = [{ line: 1 }, { line: 2 }];
            session.setBreakPointsRequest(<any>{}, args);
            expect(
                response.body.breakpoints.map(x => ({ line: x.line, verified: x.verified }))
            ).to.eql([{
                line: 1,
                verified: true
            }, {
                line: 2,
                verified: false
            }]);
        });

        it('supports breakpoints within xml files', () => {
            args.source.path = `${rootDir}/some/xml-file.xml`;
            args.breakpoints = [{ line: 1 }];
            session.setBreakPointsRequest(<any>{}, args);
            //breakpoint should be disabled
            expect(response.body.breakpoints[0]).to.deep.include({ line: 1, verified: true });
        });

        it('handles breakpoints for non-brightscript files', () => {
            args.source.path = `${rootDir}/some/xml-file.jpg`;
            args.breakpoints = [{ line: 1 }];
            session.setBreakPointsRequest(<any>{}, args);
            expect(response.body.breakpoints).to.be.lengthOf(1);
            //breakpoint should be disabled
            expect(response.body.breakpoints[0]).to.deep.include({ line: 1, verified: false });
        });
    });

    describe('handleEntryBreakpoint', () => {
        it('registers the entry breakpoint when stopOnEntry is enabled', async () => {
            (session as any).launchConfiguration = { stopOnEntry: true };
            session.projectManager.mainProject = <any>{
                stagingFolderPath: stagingFolderPath
            };
            let stub = sinon.stub(session.projectManager, 'registerEntryBreakpoint').returns(Promise.resolve());
            await session.handleEntryBreakpoint();
            expect(stub.called).to.be.true;
            expect(stub.args[0][0]).to.equal(stagingFolderPath);
        });
        it('does NOT register the entry breakpoint when stopOnEntry is enabled', async () => {
            (session as any).launchConfiguration = { stopOnEntry: false };
            let stub = sinon.stub(session.projectManager, 'registerEntryBreakpoint').returns(Promise.resolve());
            await session.handleEntryBreakpoint();
            expect(stub.called).to.be.false;
        });
    });

    describe('shutdown', () => {
        it('erases all staging folders when configured to do so', () => {
            let stub = sinon.stub(fsExtra, 'removeSync').returns(null);
            session.projectManager.mainProject = <any>{
                stagingFolderPath: 'stagingPathA'
            };
            session.projectManager.componentLibraryProjects.push(<any>{
                stagingFolderPath: 'stagingPathB'
            });
            (session as any).launchConfiguration = {
                retainStagingFolder: false
            };
            //stub the super shutdown call so it doesn't kill the test session
            sinon.stub(DebugSession.prototype, 'shutdown').returns(null);

            session.shutdown();
            expect(stub.callCount).to.equal(2);
            expect(stub.args.map(x => x[0])).to.eql([
                'stagingPathA',
                'stagingPathB'
            ]);
        });
    });

    describe('evaluateRequest', () => {
        const frameId = 12;
        let evalStub: SinonStub;
        let getVarStub: SinonStub;
        let getVarValue = {
            evaluateName: '',
            highLevelType: 'primative',
            value: '"alpha"'
        } as EvaluateContainer;

        beforeEach(() => {
            rokuAdapter.isAtDebuggerPrompt = true;
            evalStub = sinon.stub(rokuAdapter, 'evaluate').callsFake((args) => {
                console.log('called with', args);
            });
            getVarStub = sinon.stub(rokuAdapter, 'getVariable').callsFake(() => {
                return Promise.resolve(getVarValue);
            });
        });

        async function expectResponse(args: DebugProtocol.EvaluateArguments, responseBody: DebugProtocol.EvaluateResponse['body']) {
            const result = await session.evaluateRequest({} as any, {
                frameId: frameId,
                ...args
            });
            expect(responses[0]?.body).to.eql(responseBody);
            return result;
        }

        it('ensures closing quote for hover', async () => {
            await expectResponse({
                expression: `"Billy`,
                context: 'hover'
            }, {
                result: 'invalid',
                variablesReference: 0
            });
            console.log('checking calls');
            expect(evalStub.calledWith(`"Billy"`, frameId)).to.be.true;
        });

        it('skips when not at debugger prompt', async () => {
            rokuAdapter.isAtDebuggerPrompt = false;
            await expectResponse({
                context: 'repl',
                expression: 'print "hello"'
            }, undefined);
        });

        it('caches results', async () => {
            const refId = session['getEvaluateRefId']('person.name', frameId);
            session['variables'][refId] = {
                name: 'person.name',
                variablesReference: 0,
                value: 'someValue'
            };
            await expectResponse({
                context: 'repl',
                expression: 'person.name'
            }, {
                result: 'someValue',
                variablesReference: 0,
                type: undefined,
                indexedVariables: 0,
                namedVariables: 0
            });
        });

        it('clears cache on evaluate call', async () => {
            const refId = session['getEvaluateRefId']('person.name', frameId);
            session['variables'][refId] = {
                name: 'person.name',
                variablesReference: 0,
                value: 'someValue'
            };
            await expectResponse({
                context: 'repl',
                expression: 'print person.name'
            }, {
                result: 'invalid',
                variablesReference: 0
            });
            expect(session['variables']).to.be.empty;
        });

        describe('repl', () => {
            it('calls eval for print statement', async () => {
                await expectResponse({
                    context: 'repl',
                    expression: 'print "hello"'
                }, {
                    result: 'invalid',
                    variablesReference: 0
                });
                expect(evalStub.called).to.be.true;
            });

            it('calls getVariable for var expressions', async () => {
                await expectResponse({
                    context: 'repl',
                    expression: 'person.name'
                }, {
                    result: '"alpha"',
                    variablesReference: 0,
                    indexedVariables: 0,
                    type: undefined,
                    namedVariables: 0
                });
                expect(getVarStub.calledWith('person.name', frameId, true));
            });
        });

    });

});<|MERGE_RESOLUTION|>--- conflicted
+++ resolved
@@ -33,20 +33,8 @@
     let session: BrightScriptDebugSession;
     //session of type any so we can do private-ish things
     let s: any;
-<<<<<<< HEAD
 
     let rokuAdapter: any;
-=======
-    let rokuAdapter: any = {
-        on: () => {
-            return () => {
-            };
-        },
-        activate: () => Promise.resolve(),
-        registerSourceLocator: (a, b) => { },
-        setConsoleOutput: (a) => { }
-    };
->>>>>>> 5875509e
     beforeEach(() => {
         sinon.restore();
 
@@ -91,7 +79,6 @@
                 };
             },
             activate: () => Promise.resolve(),
-            exitActiveBrightscriptDebugger: () => Promise.resolve(),
             registerSourceLocator: (a, b) => { },
             setConsoleOutput: (a) => { },
             evaluate: () => { },
