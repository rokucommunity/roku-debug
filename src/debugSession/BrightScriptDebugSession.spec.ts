import { expect } from 'chai';
import * as assert from 'assert';
import * as fsExtra from 'fs-extra';
import * as path from 'path';
import * as sinonActual from 'sinon';
import type { DebugProtocol } from 'vscode-debugprotocol/lib/debugProtocol';
import { Breakpoint, DebugSession } from 'vscode-debugadapter';
import { BrightScriptDebugSession } from './BrightScriptDebugSession';
import { fileUtils } from '../FileUtils';
<<<<<<< HEAD
import type { EvaluateContainer, StackFrame, TelnetAdapter } from '../adapters/TelnetAdapter';
=======
import type { EvaluateContainer, TelnetAdapter } from '../adapters/TelnetAdapter';
>>>>>>> e9a8e47e
import { PrimativeType } from '../adapters/TelnetAdapter';
import { defer } from '../util';
import { HighLevelType } from '../interfaces';
import type { LaunchConfiguration } from '../LaunchConfiguration';
import type { SinonStub } from 'sinon';
import { standardizePath as s } from 'brighterscript';
<<<<<<< HEAD
import type { ComponentLibraryConstructorParams, AddProjectParams } from '../managers/ProjectManager';
import { ComponentLibraryProject, Project } from '../managers/ProjectManager';
import Sinon = require('sinon');

const sinon = sinonActual.createSandbox();
const tempDir = s`${__dirname}/../../.tmp`;
const rootDir = s`${tempDir}/rootDir}`;
const outDir = s`${tempDir}/outDir`;
const stagingDir = s`${outDir}/stagingDir`;
const complib1Dir = s`${tempDir}/complib1`;
=======
import { DefaultFiles } from 'roku-deploy';
import type { DebugProtocolAdapter } from '../adapters/DebugProtocolAdapter';

let sinon = sinonActual.createSandbox();
const tempDir = s`${process.cwd()}/.tmp`;
const rootDir = s`${tempDir}/rootDir`;
const outDir = s`${tempDir}/out`;
const stagingFolderPath = s`${tempDir}/stagingDir`;
>>>>>>> e9a8e47e

describe('BrightScriptDebugSession', () => {
    let responseDeferreds = [];
    let responses = [];

    afterEach(() => {
        fsExtra.removeSync(outDir);
        sinon.restore();
    });

    let session: BrightScriptDebugSession;

    let launchConfiguration: LaunchConfiguration;
    let initRequestArgs: DebugProtocol.InitializeRequestArguments;

<<<<<<< HEAD
    let rokuAdapter: TelnetAdapter;
    let errorSpy: Sinon.SinonSpy;
=======
    let rokuAdapter: ReturnType<typeof createRokuAdapter>;
>>>>>>> e9a8e47e

    beforeEach(() => {
        sinon.restore();

        try {
            session = new BrightScriptDebugSession();
        } catch (e) {
            console.log(e);
        }
        errorSpy = sinon.spy(session.logger, 'error');
        //override the error response function and throw an exception so we can fail any tests
        (session as any).sendErrorResponse = (...args: string[]) => {
            throw new Error(args[2]);
        };
        launchConfiguration = {
            rootDir: rootDir,
            outDir: outDir,
            stagingFolderPath: stagingFolderPath,
            files: DefaultFiles
        } as any;
        session['launchConfiguration'] = launchConfiguration;
        session.projectManager.launchConfiguration = launchConfiguration;
        session.breakpointManager.launchConfiguration = launchConfiguration;
        initRequestArgs = {} as any;
        session['initRequestArgs'] = initRequestArgs;

        //mock the rokuDeploy module with promises so we can have predictable tests
        session.rokuDeploy = <any>{
            prepublishToStaging: () => {
                return Promise.resolve();
            },
            zipPackage: () => {
                return Promise.resolve();
            },
            pressHomeButton: () => {
                return Promise.resolve();
            },
            publish: () => {
                return Promise.resolve();
            },
            createPackage: () => {
                return Promise.resolve();
            },
            deploy: () => {
                return Promise.resolve();
            },
            getOptions: () => {
            },
            getFilePaths: () => {
            }
        };
<<<<<<< HEAD
        rokuAdapter = {
            on: () => {
                return () => {
                };
            },
            activate: () => Promise.resolve(),
            registerSourceLocator: (a, b) => { },
            setConsoleOutput: (a) => { },
            evaluate: () => { },
            getVariable: () => { },
            getStackTrace: () => { }
        } as any;
        session['rokuAdapter'] = rokuAdapter;
=======
        rokuAdapter = createRokuAdapter();
        (session as any).rokuAdapter = rokuAdapter;
>>>>>>> e9a8e47e
        //mock the roku adapter
        session['connectRokuAdapter'] = () => {
            return Promise.resolve(rokuAdapter);
        };

        //clear out the responses before each test
        responses = [];
        responseDeferreds = [];

        sinon.stub(session, 'sendResponse').callsFake((response) => {
            responses.push(response);

            let filteredList = [];

            //notify waiting deferreds
            for (let deferred of responseDeferreds) {
                let index = (deferred).index;
                if (responses.length - 1 >= index) {
                    deferred.resolve(responses[index]);
                } else {
                    filteredList.push(deferred);
                }
            }
        });
    });

    function createRokuAdapter() {
        return {
            on: () => {
                return () => {
                };
            },
            activate: () => Promise.resolve(),
            registerSourceLocator: (a, b) => { },
            setConsoleOutput: (a) => { },
            evaluate: (() => { }) as (...args) => any,
            syncBreakpoints: () => { },
            getVariable: (() => Promise.resolve()) as () => any,
            isAtDebuggerPrompt: false
        };
    }

    describe('initializeRequest', () => {
        it('does not throw', () => {
            assert.doesNotThrow(() => {
                session.initializeRequest({} as DebugProtocol.InitializeResponse, {} as DebugProtocol.InitializeRequestArguments);
            });
        });
    });

    describe('evaluating variable', () => {
        let getVariableValue;

        beforeEach(() => {
            rokuAdapter.getVariable = () => {
                return Promise.resolve(getVariableValue);
            };
        });

        function getResponse<T>(index: number) {
            let deferred = defer();
            (deferred as any).index = index;
            if (responses[index]) {
                deferred.resolve(responses[index]);
            } else {
                //do nothing, it will get resolved later
            }
            responseDeferreds.push(deferred);
            return deferred.promise as Promise<T>;
        }

        function getBooleanEvaluateContainer(expression: string, name: string = null) {
            return <EvaluateContainer>{
                name: name || expression,
                evaluateName: expression,
                type: PrimativeType.boolean,
                value: 'true',
                highLevelType: HighLevelType.primative,
                children: null
            };
        }

        it('returns the correct boolean variable', async () => {
            let expression = 'someBool';
            getVariableValue = getBooleanEvaluateContainer(expression);
            //adapter has to be at prompt for evaluates to work
            rokuAdapter.isAtDebuggerPrompt = true;
            void session.evaluateRequest({} as DebugProtocol.EvaluateResponse, { context: 'hover', expression: expression } as DebugProtocol.EvaluateArguments);
            let response = await getResponse<DebugProtocol.EvaluateResponse>(0);
            expect(response.body).to.eql({
                result: 'true',
                type: 'Boolean',
                variablesReference: 0,
                namedVariables: 0,
                indexedVariables: 0
            });
        });

        //this fails on TravisCI for some reason. TODO - fix this
        it('returns the correct indexed variables count', async () => {
            let expression = 'someArray';
            getVariableValue = <EvaluateContainer>{
                name: expression,
                evaluateName: expression,
                type: 'roArray',
                value: 'roArray',
                highLevelType: HighLevelType.array,
                //shouldn't actually process the children
                children: [getBooleanEvaluateContainer('someArray[0]', '0'), getBooleanEvaluateContainer('someArray[1]', '1')]
            };
            //adapter has to be at prompt for evaluates to work
            rokuAdapter.isAtDebuggerPrompt = true;
            void session.evaluateRequest(<any>{}, { context: 'hover', expression: expression });
            let response = await getResponse<DebugProtocol.EvaluateResponse>(0);
            expect(response.body).to.eql({
                result: 'roArray',
                type: 'roArray',
                variablesReference: 1,
                namedVariables: 0,
                indexedVariables: 2
            });
        });

        it('returns the correct named variables count', async () => {
            let expression = 'someObject';
            getVariableValue = <EvaluateContainer>{
                name: expression,
                evaluateName: expression,
                type: 'roAssociativeArray',
                value: 'roAssociativeArray',
                highLevelType: HighLevelType.object,
                //shouldn't actually process the children
                children: [getBooleanEvaluateContainer('someObject.isAlive', 'true'), getBooleanEvaluateContainer('someObject.ownsHouse', 'false')]
            };
            //adapter has to be at prompt for evaluates to work
            rokuAdapter.isAtDebuggerPrompt = true;
            void session.evaluateRequest(<any>{}, { context: 'hover', expression: expression });
            let response = await getResponse<DebugProtocol.EvaluateResponse>(0);
            expect(response.body).to.eql({
                result: 'roAssociativeArray',
                type: 'roAssociativeArray',
                variablesReference: 1,
                namedVariables: 2,
                indexedVariables: 0
            });
        });

        it.skip('allows retrieval of children', async () => {
            let expression = 'someObject';
            getVariableValue = <EvaluateContainer>{
                name: expression,
                evaluateName: expression,
                type: 'roAssociativeArray',
                value: 'roAssociativeArray',
                highLevelType: HighLevelType.object,
                //shouldn't actually process the children
                children: [getBooleanEvaluateContainer('someObject.isAlive', 'isAlive'), getBooleanEvaluateContainer('someObject.ownsHouse', 'ownsHouse')]
            };
            //adapter has to be at prompt for evaluates to work
            rokuAdapter.isAtDebuggerPrompt = true;
            void session.evaluateRequest(<any>{}, { context: 'hover', expression: expression });
            /*let response = <DebugProtocol.EvaluateResponse>*/
            await getResponse(0);

            //get variables
            void session.variablesRequest(<any>{}, { variablesReference: 1 });
            let childVars = await getResponse<DebugProtocol.VariablesResponse>(1);
            assert.deepEqual(childVars.body.variables, [
                {
                    name: 'isAlive',
                    value: 'true',
                    variablesReference: 2,
                    evaluateName: 'someObject.isAlive'
                }, {
                    name: 'ownsHouse',
                    value: 'true',
                    variablesReference: 3,
                    evaluateName: 'someObject.ownsHouse'
                }
            ]);
        });
    });

    describe('findMainFunction', () => {
        let folder;
        afterEach(() => {
            fsExtra.emptyDirSync('./.tmp');
            fsExtra.rmdirSync('./.tmp');
        });

        async function doTest(fileContents: string, lineContents: string, lineNumber: number) {
            fsExtra.emptyDirSync('./.tmp');
            folder = path.resolve('./.tmp/findMainFunctionTests/');
            fsExtra.mkdirSync(folder);

            let filePath = path.resolve(`${folder}/main.brs`);

            //prevent actually talking to the file system...just hardcode the list to exactly our main file
            (session.rokuDeploy as any).getFilePaths = () => {
                return [{
                    src: filePath,
                    dest: filePath
                }];
            };

            fsExtra.writeFileSync(filePath, fileContents);
            (session as any).launchConfiguration = {
                files: [
                    folder + '/**/*'
                ]
            };
            let entryPoint = await fileUtils.findEntryPoint(folder);
            expect(entryPoint.pathAbsolute).to.equal(filePath);
            expect(entryPoint.lineNumber).to.equal(lineNumber);
            expect(entryPoint.contents).to.equal(lineContents);
        }

        it('works for RunUserInterface', async () => {
            await doTest('\nsub RunUserInterface()\nend sub', 'sub RunUserInterface()', 2);
            //works with args
            await doTest('\n\nsub RunUserInterface(args as Dynamic)\nend sub', 'sub RunUserInterface(args as Dynamic)', 3);
            //works with extra spacing
            await doTest('\n\nsub   RunUserInterface()\nend sub', 'sub   RunUserInterface()', 3);
            await doTest('\n\nsub RunUserInterface   ()\nend sub', 'sub RunUserInterface   ()', 3);
        });

        it('works for sub main', async () => {
            await doTest('\nsub Main()\nend sub', 'sub Main()', 2);
            //works with args
            await doTest('sub Main(args as Dynamic)\nend sub', 'sub Main(args as Dynamic)', 1);
            //works with extra spacing
            await doTest('sub   Main()\nend sub', 'sub   Main()', 1);
            await doTest('sub Main   ()\nend sub', 'sub Main   ()', 1);
        });

        it('works for function main', async () => {
            await doTest('function Main()\nend function', 'function Main()', 1);
            await doTest('function Main(args as Dynamic)\nend function', 'function Main(args as Dynamic)', 1);
            //works with extra spacing
            await doTest('function   Main()\nend function', 'function   Main()', 1);
            await doTest('function Main   ()\nend function', 'function Main   ()', 1);
        });

        it('works for sub RunScreenSaver', async () => {
            await doTest('sub RunScreenSaver()\nend sub', 'sub RunScreenSaver()', 1);
            //works with extra spacing
            await doTest('sub   RunScreenSaver()\nend sub', 'sub   RunScreenSaver()', 1);
            await doTest('sub RunScreenSaver   ()\nend sub', 'sub RunScreenSaver   ()', 1);
        });

        it('works for function RunScreenSaver', async () => {
            await doTest('function RunScreenSaver()\nend function', 'function RunScreenSaver()', 1);
            //works with extra spacing
            await doTest('function   RunScreenSaver()\nend function', 'function   RunScreenSaver()', 1);
            await doTest('function RunScreenSaver   ()\nend function', 'function RunScreenSaver   ()', 1);
        });
    });

    describe('setBreakPointsRequest', () => {
        let response;
        let args: DebugProtocol.SetBreakpointsArguments;
        beforeEach(() => {
            response = undefined;
            //intercept the sent response
            session.sendResponse = (res) => {
                response = res;
            };

            args = {
                source: {
                    path: s`${rootDir}/dest/some/file.brs`
                },
                breakpoints: []
            };
        });

        it('returns correct results', async () => {
            args.source.path = s`${rootDir}/source/main.brs`;

            fsExtra.outputFileSync(s`${rootDir}/manifest`, '');
            fsExtra.outputFileSync(s`${rootDir}/source/main.brs`, 'sub main()\nend sub');
            args.breakpoints = [{ line: 1 }];
            await session.setBreakPointsRequest(<any>{}, args);
            expect(response.body.breakpoints[0]).to.deep.include({
                line: 1,
                verified: false
            });

            //simulate "launch"
            await session.prepareMainProject();

            //remove the breakpoint
            args.breakpoints = [];
            await session.setBreakPointsRequest(<any>{}, args);
            expect(response.body.breakpoints).to.be.lengthOf(0);

            //add breakpoint during live debug session. one was there before, the other is new. Neither will be verified right now
            args.breakpoints = [{ line: 1 }, { line: 2 }];
            await session.setBreakPointsRequest(<any>{}, args);
            expect(
                response.body.breakpoints.map(x => ({ line: x.line, verified: x.verified }))
            ).to.eql([{
                line: 1,
                verified: true
            }, {
                line: 2,
                verified: false
            }]);
        });

        it('supports breakpoints within xml files', async () => {
            args.source.path = `${rootDir}/some/xml-file.xml`;
            args.breakpoints = [{ line: 1 }];
            await session.setBreakPointsRequest(<any>{}, args);
            //breakpoint should be unverified by default
            expect(response.body.breakpoints[0]).to.deep.include({
                line: 1,
                verified: false
            });
        });

        it('handles breakpoints for non-brightscript files', async () => {
            args.source.path = `${rootDir}/some/xml-file.jpg`;
            args.breakpoints = [{ line: 1 }];
            await session.setBreakPointsRequest(<any>{}, args);
            expect(response.body.breakpoints).to.be.lengthOf(1);
            //breakpoint should be disabled
            expect(response.body.breakpoints[0]).to.deep.include({ line: 1, verified: false });
        });
    });

    describe('handleEntryBreakpoint', () => {
        it('registers the entry breakpoint when stopOnEntry is enabled', async () => {
            (session as any).launchConfiguration = { stopOnEntry: true };
            session.projectManager.mainProject = <any>{
                stagingFolderPath: stagingDir
            };
            let stub = sinon.stub(session.projectManager, 'registerEntryBreakpoint').returns(Promise.resolve());
            await session.handleEntryBreakpoint();
            expect(stub.called).to.be.true;
            expect(stub.args[0][0]).to.equal(stagingDir);
        });
        it('does NOT register the entry breakpoint when stopOnEntry is enabled', async () => {
            (session as any).launchConfiguration = { stopOnEntry: false };
            let stub = sinon.stub(session.projectManager, 'registerEntryBreakpoint').returns(Promise.resolve());
            await session.handleEntryBreakpoint();
            expect(stub.called).to.be.false;
        });
    });

    describe('shutdown', () => {
        it('erases all staging folders when configured to do so', () => {
            let stub = sinon.stub(fsExtra, 'removeSync').returns(null);
            session.projectManager.mainProject = <any>{
                stagingFolderPath: 'stagingPathA'
            };
            session.projectManager.componentLibraryProjects.push(<any>{
                stagingFolderPath: 'stagingPathB'
            });
            (session as any).launchConfiguration = {
                retainStagingFolder: false
            };
            //stub the super shutdown call so it doesn't kill the test session
            sinon.stub(DebugSession.prototype, 'shutdown').returns(null);

            session.shutdown();
            expect(stub.callCount).to.equal(2);
            expect(stub.args.map(x => x[0])).to.eql([
                'stagingPathA',
                'stagingPathB'
            ]);
        });
    });

    describe('evaluateRequest', () => {
        const frameId = 12;
        let evalStub: SinonStub;
        let getVarStub: SinonStub;
        let getVarValue = {
            evaluateName: '',
            highLevelType: 'primative',
            value: '"alpha"'
        } as EvaluateContainer;

        beforeEach(() => {
            rokuAdapter.isAtDebuggerPrompt = true;
            evalStub = sinon.stub(rokuAdapter, 'evaluate').callsFake((args) => {
                console.log('called with', args);
                return Promise.resolve({
                    message: undefined,
                    type: 'message'
                });
            });
            getVarStub = sinon.stub(rokuAdapter, 'getVariable').callsFake(() => {
                return Promise.resolve(getVarValue);
            });
        });

        async function expectResponse(args: DebugProtocol.EvaluateArguments, responseBody: DebugProtocol.EvaluateResponse['body']) {
            const result = await session.evaluateRequest({} as any, {
                frameId: frameId,
                ...args
            });
            expect(responses[0]?.body).to.eql(responseBody);
            return result;
        }

        it('ensures closing quote for hover', async () => {
            initRequestArgs.supportsInvalidatedEvent = true;
            await expectResponse({
                expression: `"Billy`,
                context: 'hover'
            }, {
                result: 'invalid',
                variablesReference: 0
            });
            console.log('checking calls');
            expect(evalStub.getCall(0)?.args[0]).equal('"Billy"');
        });

        it('skips when not at debugger prompt', async () => {
            rokuAdapter.isAtDebuggerPrompt = false;
            await expectResponse({
                context: 'repl',
                expression: 'print "hello"'
            }, {
                result: 'invalid',
                variablesReference: 0
            });
        });

        it('caches results', async () => {
            const refId = session['getEvaluateRefId']('person.name', frameId);
            session['variables'][refId] = {
                name: 'person.name',
                variablesReference: 0,
                value: 'someValue'
            };
            await expectResponse({
                context: 'repl',
                expression: 'person.name'
            }, {
                result: 'someValue',
                variablesReference: 0,
                type: undefined,
                indexedVariables: 0,
                namedVariables: 0
            });
        });

        it('clears cache on evaluate call', async () => {
            const refId = session['getEvaluateRefId']('person.name', frameId);
            session['variables'][refId] = {
                name: 'person.name',
                variablesReference: 0,
                value: 'someValue'
            };
            await expectResponse({
                context: 'repl',
                expression: 'print person.name'
            }, {
                result: 'invalid',
                variablesReference: 0
            });
            expect(session['variables']).to.be.empty;
        });

        describe('stackTraceRequest', () => {
            it('gracefully handles missing files', async () => {
                session.projectManager.mainProject = new Project({
                    rootDir: rootDir,
                    outDir: stagingDir
                } as Partial<AddProjectParams> as any);
                session.projectManager['mainProject'].fileMappings = [];

                session.projectManager.componentLibraryProjects.push(
                    new ComponentLibraryProject({
                        rootDir: complib1Dir,
                        stagingFolderPath: stagingDir,
                        outDir: outDir,
                        libraryIndex: 1
                    } as Partial<ComponentLibraryConstructorParams> as any)
                );
                session.projectManager['componentLibraryProjects'][0].fileMappings = [];

                sinon.stub(rokuAdapter, 'getStackTrace').returns(Promise.resolve([{
                    filePath: 'customComplib:/source/lib/AdManager__lib1.brs',
                    lineNumber: 500,
                    functionIdentifier: 'doSomething'
                }, {
                    filePath: 'roku_ads_lib:/libsource/Roku_Ads.brs',
                    lineNumber: 400,
                    functionIdentifier: 'roku_ads__showads'
                }, {
                    filePath: 'pkg:/source/main.brs',
                    lineNumber: 10,
                    functionIdentifier: 'main'
                }] as StackFrame[]));
                await session['stackTraceRequest']({} as any, { threadId: 1 });
                expect(errorSpy.getCalls()[0]?.args ?? []).to.eql([]);
            });
        });

        describe('repl', () => {
            it('calls eval for print statement', async () => {
                await expectResponse({
                    context: 'repl',
                    expression: 'print "hello"'
                }, {
                    result: 'invalid',
                    variablesReference: 0
                });
                expect(evalStub.called).to.be.true;
            });

            it('calls getVariable for var expressions', async () => {
                await expectResponse({
                    context: 'repl',
                    expression: 'person.name'
                }, {
                    result: '"alpha"',
                    variablesReference: 0,
                    indexedVariables: 0,
                    type: undefined,
                    namedVariables: 0
                });
                expect(getVarStub.calledWith('person.name', frameId, true));
            });
        });

    });

});<|MERGE_RESOLUTION|>--- conflicted
+++ resolved
@@ -7,21 +7,17 @@
 import { Breakpoint, DebugSession } from 'vscode-debugadapter';
 import { BrightScriptDebugSession } from './BrightScriptDebugSession';
 import { fileUtils } from '../FileUtils';
-<<<<<<< HEAD
 import type { EvaluateContainer, StackFrame, TelnetAdapter } from '../adapters/TelnetAdapter';
-=======
-import type { EvaluateContainer, TelnetAdapter } from '../adapters/TelnetAdapter';
->>>>>>> e9a8e47e
 import { PrimativeType } from '../adapters/TelnetAdapter';
 import { defer } from '../util';
 import { HighLevelType } from '../interfaces';
 import type { LaunchConfiguration } from '../LaunchConfiguration';
 import type { SinonStub } from 'sinon';
 import { standardizePath as s } from 'brighterscript';
-<<<<<<< HEAD
-import type { ComponentLibraryConstructorParams, AddProjectParams } from '../managers/ProjectManager';
+import { DefaultFiles } from 'roku-deploy';
+import type { DebugProtocolAdapter } from '../adapters/DebugProtocolAdapter';
+import type { AddProjectParams, ComponentLibraryConstructorParams } from '../managers/ProjectManager';
 import { ComponentLibraryProject, Project } from '../managers/ProjectManager';
-import Sinon = require('sinon');
 
 const sinon = sinonActual.createSandbox();
 const tempDir = s`${__dirname}/../../.tmp`;
@@ -29,16 +25,6 @@
 const outDir = s`${tempDir}/outDir`;
 const stagingDir = s`${outDir}/stagingDir`;
 const complib1Dir = s`${tempDir}/complib1`;
-=======
-import { DefaultFiles } from 'roku-deploy';
-import type { DebugProtocolAdapter } from '../adapters/DebugProtocolAdapter';
-
-let sinon = sinonActual.createSandbox();
-const tempDir = s`${process.cwd()}/.tmp`;
-const rootDir = s`${tempDir}/rootDir`;
-const outDir = s`${tempDir}/out`;
-const stagingFolderPath = s`${tempDir}/stagingDir`;
->>>>>>> e9a8e47e
 
 describe('BrightScriptDebugSession', () => {
     let responseDeferreds = [];
@@ -54,12 +40,8 @@
     let launchConfiguration: LaunchConfiguration;
     let initRequestArgs: DebugProtocol.InitializeRequestArguments;
 
-<<<<<<< HEAD
     let rokuAdapter: TelnetAdapter;
-    let errorSpy: Sinon.SinonSpy;
-=======
-    let rokuAdapter: ReturnType<typeof createRokuAdapter>;
->>>>>>> e9a8e47e
+    let errorSpy: sinon.SinonSpy;
 
     beforeEach(() => {
         sinon.restore();
@@ -77,7 +59,7 @@
         launchConfiguration = {
             rootDir: rootDir,
             outDir: outDir,
-            stagingFolderPath: stagingFolderPath,
+            stagingFolderPath: stagingDir,
             files: DefaultFiles
         } as any;
         session['launchConfiguration'] = launchConfiguration;
@@ -111,7 +93,6 @@
             getFilePaths: () => {
             }
         };
-<<<<<<< HEAD
         rokuAdapter = {
             on: () => {
                 return () => {
@@ -121,14 +102,11 @@
             registerSourceLocator: (a, b) => { },
             setConsoleOutput: (a) => { },
             evaluate: () => { },
+            syncBreakpoints: () => { },
             getVariable: () => { },
             getStackTrace: () => { }
         } as any;
         session['rokuAdapter'] = rokuAdapter;
-=======
-        rokuAdapter = createRokuAdapter();
-        (session as any).rokuAdapter = rokuAdapter;
->>>>>>> e9a8e47e
         //mock the roku adapter
         session['connectRokuAdapter'] = () => {
             return Promise.resolve(rokuAdapter);
@@ -154,22 +132,6 @@
             }
         });
     });
-
-    function createRokuAdapter() {
-        return {
-            on: () => {
-                return () => {
-                };
-            },
-            activate: () => Promise.resolve(),
-            registerSourceLocator: (a, b) => { },
-            setConsoleOutput: (a) => { },
-            evaluate: (() => { }) as (...args) => any,
-            syncBreakpoints: () => { },
-            getVariable: (() => Promise.resolve()) as () => any,
-            isAtDebuggerPrompt: false
-        };
-    }
 
     describe('initializeRequest', () => {
         it('does not throw', () => {
