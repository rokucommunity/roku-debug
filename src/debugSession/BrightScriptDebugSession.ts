import * as fsExtra from 'fs-extra';
import { orderBy } from 'natural-orderby';
import * as path from 'path';
import * as request from 'request';
import * as rokuDeploy from 'roku-deploy';
import type { RokuDeploy, RokuDeployOptions } from 'roku-deploy';
import {
    DebugSession as BaseDebugSession,
    Handles,
    InitializedEvent,
    OutputEvent,
    Scope,
    Source,
    StackFrame,
    StoppedEvent,
    TerminatedEvent,
    Thread,
    Variable
} from 'vscode-debugadapter';
import type { SceneGraphCommandResponse } from '../SceneGraphDebugCommandController';
import { SceneGraphDebugCommandController } from '../SceneGraphDebugCommandController';
import type { DebugProtocol } from 'vscode-debugprotocol';
import { defer, util } from '../util';
import { fileUtils, standardizePath as s } from '../FileUtils';
import { ComponentLibraryServer } from '../ComponentLibraryServer';
import { ProjectManager, Project, ComponentLibraryProject } from '../managers/ProjectManager';
import type { EvaluateContainer } from '../adapters/DebugProtocolAdapter';
import { DebugProtocolAdapter } from '../adapters/DebugProtocolAdapter';
import { TelnetAdapter } from '../adapters/TelnetAdapter';
import type { BrightScriptDebugCompileError } from '../CompileErrorProcessor';
import {
    LaunchStartEvent,
    LogOutputEvent,
    RendezvousEvent,
    CompileFailureEvent,
    StoppedEventReason,
    ChanperfEvent,
    DebugServerLogOutputEvent
} from './Events';
import type { LaunchConfiguration, ComponentLibraryConfiguration } from '../LaunchConfiguration';
import { FileManager } from '../managers/FileManager';
import { SourceMapManager } from '../managers/SourceMapManager';
import { LocationManager } from '../managers/LocationManager';
import { BreakpointManager } from '../managers/BreakpointManager';
import type { Logger, LogMessage } from '../logging';
import { logger, debugServerLogOutputEventTransport, fileTransport } from '../logging';

export class BrightScriptDebugSession extends BaseDebugSession {
    public constructor() {
        super();

        // this debugger uses one-based lines and columns
        this.setDebuggerLinesStartAt1(true);
        this.setDebuggerColumnsStartAt1(true);

        //give util a reference to this session to assist in logging across the entire module
        util._debugSession = this;
        this.fileManager = new FileManager();
        this.sourceMapManager = new SourceMapManager();
        this.locationManager = new LocationManager(this.sourceMapManager);
        this.breakpointManager = new BreakpointManager(this.sourceMapManager, this.locationManager);
        this.projectManager = new ProjectManager(this.breakpointManager, this.locationManager);
    }

    public logger = logger.createLogger(`[${BrightScriptDebugSession.name}]`);

    public fileManager: FileManager;

    public projectManager: ProjectManager;

    public breakpointManager: BreakpointManager;

    public locationManager: LocationManager;

    public sourceMapManager: SourceMapManager;

    //set imports as class properties so they can be spied upon during testing
    public rokuDeploy = rokuDeploy as unknown as RokuDeploy;

    private componentLibraryServer = new ComponentLibraryServer();

    private rokuAdapterDeferred = defer<DebugProtocolAdapter | TelnetAdapter>();
    /**
     * A promise that is resolved whenever the app has started running for the first time
     */
    private firstRunDeferred = defer<void>();

    private evaluateRefIdLookup: Record<string, number> = {};
    private evaluateRefIdCounter = 1;

    private variables: Record<number, AugmentedVariable> = {};

    private variableHandles = new Handles<string>();

    private rokuAdapter: DebugProtocolAdapter | TelnetAdapter;
    private enableDebugProtocol: boolean;

    private getRokuAdapter() {
        return this.rokuAdapterDeferred.promise;
    }

    private launchConfiguration: LaunchConfiguration;

    /**
     * The 'initialize' request is the first request called by the frontend
     * to interrogate the features the debug adapter provides.
     */
    public initializeRequest(response: DebugProtocol.InitializeResponse, args: DebugProtocol.InitializeRequestArguments): void {
        // since this debug adapter can accept configuration requests like 'setBreakpoint' at any time,
        // we request them early by sending an 'initializeRequest' to the frontend.
        // The frontend will end the configuration sequence by calling 'configurationDone' request.
        this.sendEvent(new InitializedEvent());

        response.body = response.body || {};

        // This debug adapter implements the configurationDoneRequest.
        response.body.supportsConfigurationDoneRequest = true;

        // make VS Code to use 'evaluate' when hovering over source
        response.body.supportsEvaluateForHovers = true;

        // make VS Code to show a 'step back' button
        response.body.supportsStepBack = false;

        // This debug adapter supports conditional breakpoints
        response.body.supportsConditionalBreakpoints = true;

        // This debug adapter supports breakpoints that break execution after a specified number of hits
        response.body.supportsHitConditionalBreakpoints = true;

        // This debug adapter supports log points by interpreting the 'logMessage' attribute of the SourceBreakpoint
        response.body.supportsLogPoints = true;

        this.sendResponse(response);

        //register the debug output log transport writer
        debugServerLogOutputEventTransport.setWriter((message: LogMessage) => {
            this.sendEvent(
                new DebugServerLogOutputEvent(
                    message.logger.formatMessage(message, false)
                )
            );
        });
    }

    public async launchRequest(response: DebugProtocol.LaunchResponse, config: LaunchConfiguration) {
        this.launchConfiguration = config;

        if (this.launchConfiguration.debugLogPath) {
            fileTransport.setLogFilePath(this.launchConfiguration.debugLogPath);
        } else {
            logger.removeTransport(fileTransport);
        }

        this.enableDebugProtocol = this.launchConfiguration.enableDebugProtocol;

        //do a DNS lookup for the host to fix issues with roku rejecting ECP
        this.launchConfiguration.host = await util.dnsLookup(this.launchConfiguration.host);

        this.projectManager.launchConfiguration = this.launchConfiguration;
        this.breakpointManager.launchConfiguration = this.launchConfiguration;

        this.sendEvent(new LaunchStartEvent(this.launchConfiguration));

        let error: Error;
        this.logger.log('Packaging and deploying to roku');
        try {
            //build the main project and all component libraries at the same time
            await Promise.all([
                this.prepareMainProject(),
                this.prepareAndHostComponentLibraries(this.launchConfiguration.componentLibraries, this.launchConfiguration.componentLibrariesPort)
            ]);

            util.log(`Connecting to Roku via ${this.enableDebugProtocol ? 'the BrightScript debug protocol' : 'telnet'} at ${this.launchConfiguration.host}`);

            this.createRokuAdapter(this.launchConfiguration.host);
            if (!this.enableDebugProtocol) {
                //connect to the roku debug via telnet
                await this.connectRokuAdapter();
            } else {
                await (this.rokuAdapter as DebugProtocolAdapter).watchCompileOutput();
            }

            await this.runAutomaticSceneGraphCommands(this.launchConfiguration.autoRunSgDebugCommands);

            //press the home button to ensure we're at the home screen
            await this.rokuDeploy.pressHomeButton(this.launchConfiguration.host);

            //pass the debug functions used to locate the client files and lines thought the adapter to the RendezvousTracker
            this.rokuAdapter.registerSourceLocator(async (debuggerPath: string, lineNumber: number) => {
                return this.projectManager.getSourceLocation(debuggerPath, lineNumber);
            });

            //pass the log level down thought the adapter to the RendezvousTracker and ChanperfTracker
            this.rokuAdapter.setConsoleOutput(this.launchConfiguration.consoleOutput);

            //pass along the console output
            if (this.launchConfiguration.consoleOutput === 'full') {
                this.rokuAdapter.on('console-output', (data) => {
                    this.sendLogOutput(data);
                });
            } else {
                this.rokuAdapter.on('unhandled-console-output', (data) => {
                    this.sendLogOutput(data);
                });
            }

            // Send chanperf events to the extension
            this.rokuAdapter.on('chanperf', (output) => {
                this.sendEvent(new ChanperfEvent(output));
            });

            // Send rendezvous events to the extension
            this.rokuAdapter.on('rendezvous', (output) => {
                this.sendEvent(new RendezvousEvent(output));
            });

            //listen for a closed connection (shut down when received)
            this.rokuAdapter.on('close', (reason = '') => {
                if (reason === 'compileErrors') {
                    error = new Error('compileErrors');
                } else {
                    error = new Error('Unable to connect to Roku. Is another device already connected?');
                }
            });

            // handle any compile errors
            // eslint-disable-next-line @typescript-eslint/no-misused-promises
            this.rokuAdapter.on('compile-errors', async (errors: BrightScriptDebugCompileError[]) => {
                // remove redundant errors and adjust the line number:
                // - Roku device and sourcemap work with 1-based line numbers,
                // - VS expects 0-based lines.
                const compileErrors = util.filterGenericErrors(errors);
                for (let compileError of compileErrors) {
                    let sourceLocation = await this.projectManager.getSourceLocation(compileError.path, compileError.lineNumber);
                    if (sourceLocation) {
                        compileError.path = sourceLocation.filePath;
                        compileError.lineNumber = sourceLocation.lineNumber - 1; //0-based
                    } else {
                        // TODO: may need to add a custom event if the source location could not be found by the ProjectManager
                        compileError.path = fileUtils.removeLeadingSlash(util.removeFileScheme(compileError.path));
                        compileError.lineNumber = (compileError.lineNumber || 1) - 1; //0-based
                    }
                }

                this.sendEvent(new CompileFailureEvent(compileErrors));
                //stop the roku adapter and exit the channel
                void this.rokuAdapter.destroy();
                void this.rokuDeploy.pressHomeButton(this.launchConfiguration.host);
            });

            // close disconnect if required when the app is exited
            // eslint-disable-next-line @typescript-eslint/no-misused-promises
            this.rokuAdapter.on('app-exit', async () => {
                if (this.launchConfiguration.stopDebuggerOnAppExit || !this.rokuAdapter.supportsMultipleRuns) {
                    let message = `App exit event detected${this.rokuAdapter.supportsMultipleRuns ? ' and launchConfiguration.stopDebuggerOnAppExit is true' : ''}`;
                    message += ' - shutting down debug session';

                    this.logger.log(message);
                    this.sendEvent(new LogOutputEvent(message));
                    if (this.rokuAdapter) {
                        void this.rokuAdapter.destroy();
                    }
                    //return to the home screen
                    await this.rokuDeploy.pressHomeButton(this.launchConfiguration.host);
                    this.shutdown();
                    this.sendEvent(new TerminatedEvent());
                } else {
                    const message = 'App exit detected; but launchConfiguration.stopDebuggerOnAppExit is set to false, so keeping debug session running.';
                    this.logger.log(message);
                    this.sendEvent(new LogOutputEvent(message));
                }
            });

            //ignore the compile error failure from within the publish
            (this.launchConfiguration as any).failOnCompileError = false;
            // Set the remote debug flag on the args to be passed to roku deploy so the socket debugger can be started if needed.
            (this.launchConfiguration as any).remoteDebug = this.enableDebugProtocol;

            //publish the package to the target Roku
            await this.rokuDeploy.publish(this.launchConfiguration as any as RokuDeployOptions);

            if (this.enableDebugProtocol) {
                //connect to the roku debug via sockets
                await this.connectRokuAdapter();
            }

            //tell the adapter adapter that the channel has been launched.
            await this.rokuAdapter.activate();

            if (!error) {
                if (this.rokuAdapter.connected) {
                    this.logger.info('Host connection was established before the main public process was completed');
                    this.logger.log(`deployed to Roku@${this.launchConfiguration.host}`);
                    this.sendResponse(response);
                } else {
                    this.logger.info('Main public process was completed but we are still waiting for a connection to the host');
                    this.rokuAdapter.on('connected', (status) => {
                        if (status) {
                            this.logger.log(`deployed to Roku@${this.launchConfiguration.host}`);
                            this.sendResponse(response);
                        }
                    });
                }
            } else {
                throw error;
            }
        } catch (e) {
            //if the message is anything other than compile errors, we want to display the error
            //TODO: look into the reason why we are getting the 'Invalid response code: 400' on compile errors
            if (e.message !== 'compileErrors' && e.message !== 'Invalid response code: 400') {
                //TODO make the debugger stop!
                util.log('Encountered an issue during the publish process');
                util.log((e as Error).message);
                this.sendErrorResponse(response, -1, (e as Error).message);
            } else {
                //request adapter to send errors (even empty) before ending the session
                await this.rokuAdapter.sendErrors();
            }
            this.shutdown();
            return;
        }

        //at this point, the project has been deployed. If we need to use a deep link, launch it now.
        if (this.launchConfiguration.deepLinkUrl) {
            //wait until the first entry breakpoint has been hit
            await this.firstRunDeferred.promise;
            //if we are at a breakpoint, continue
            await this.rokuAdapter.continue();
            //kill the app on the roku
            await this.rokuDeploy.pressHomeButton(this.launchConfiguration.host);
            //send the deep link http request
            await new Promise((resolve, reject) => {
                request.post(this.launchConfiguration.deepLinkUrl, (err, response) => {
                    return err ? reject(err) : resolve(response);
                });
            });
        }
    }

    /**
     * Send log output to the "client" (i.e. vscode)
     * @param logOutput
     */
    private sendLogOutput(logOutput: string) {
        const lines = logOutput.split(/\r?\n/g);
        for (let line of lines) {
            line += '\n';
            this.sendEvent(new OutputEvent(line, 'stdout'));
            this.sendEvent(new LogOutputEvent(line));
        }
    }

    private async runAutomaticSceneGraphCommands(commands: string[]) {
        if (commands) {
            let connection = new SceneGraphDebugCommandController(this.launchConfiguration.host);

            try {
                await connection.connect();
                for (let command of this.launchConfiguration.autoRunSgDebugCommands) {
                    let response: SceneGraphCommandResponse;
                    switch (command) {
                        case 'chanperf':
                            util.log('Enabling Chanperf Tracking');
                            response = await connection.chanperf({ interval: 1 });
                            if (!response.error) {
                                util.log(response.result.rawResponse);
                            }
                            break;

                        case 'fpsdisplay':
                            util.log('Enabling FPS Display');
                            response = await connection.fpsDisplay('on');
                            if (!response.error) {
                                util.log(response.result.data as string);
                            }
                            break;

                        case 'logrendezvous':
                            util.log('Enabling Rendezvous Logging:');
                            response = await connection.logrendezvous('on');
                            if (!response.error) {
                                util.log(response.result.rawResponse);
                            }
                            break;

                        default:
                            util.log(`Running custom SceneGraph debug command on port 8080 '${command}':`);
                            response = await connection.exec(command);
                            if (!response.error) {
                                util.log(response.result.rawResponse);
                            }
                            break;
                    }
                }
                await connection.end();
            } catch (error) {
                util.log(`Error connecting to port 8080: ${error.message}`);
            }
        }
    }

    /**
     * Stage, insert breakpoints, and package the main project
     */
    public async prepareMainProject() {
        //add the main project
        this.projectManager.mainProject = new Project({
            rootDir: this.launchConfiguration.rootDir,
            files: this.launchConfiguration.files,
            outDir: this.launchConfiguration.outDir,
            sourceDirs: this.launchConfiguration.sourceDirs,
            bsConst: this.launchConfiguration.bsConst,
            injectRaleTrackerTask: this.launchConfiguration.injectRaleTrackerTask,
            raleTrackerTaskFileLocation: this.launchConfiguration.raleTrackerTaskFileLocation,
            injectRdbOnDeviceComponent: this.launchConfiguration.injectRdbOnDeviceComponent,
            rdbFilesBasePath: this.launchConfiguration.rdbFilesBasePath,
            stagingFolderPath: this.launchConfiguration.stagingFolderPath
        });

        util.log('Moving selected files to staging area');
        await this.projectManager.mainProject.stage();

        //add the entry breakpoint if stopOnEntry is true
        await this.handleEntryBreakpoint();

        //add breakpoint lines to source files and then publish
        util.log('Adding stop statements for active breakpoints');

        //prevent new breakpoints from being verified
        this.breakpointManager.lockBreakpoints();

        //write all `stop` statements to the files in the staging folder
        await this.breakpointManager.writeBreakpointsForProject(this.projectManager.mainProject);

        //create zip package from staging folder
        util.log('Creating zip archive from project sources');
        await this.projectManager.mainProject.zipPackage({ retainStagingFolder: true });
    }

    /**
     * Accepts custom events and requests from the extension
     * @param command name of the command to execute
     */
    protected customRequest(command: string) {
        if (command === 'rendezvous.clearHistory') {
            this.rokuAdapter.clearRendezvousHistory();
        }

        if (command === 'chanperf.clearHistory') {
            this.rokuAdapter.clearChanperfHistory();
        }
    }

    /**
     * Stores the path to the staging folder for each component library
     */
    protected async prepareAndHostComponentLibraries(componentLibraries: ComponentLibraryConfiguration[], port: number) {
        if (componentLibraries && componentLibraries.length > 0) {
            let componentLibrariesOutDir = s`${this.launchConfiguration.outDir}/component-libraries`;
            //make sure this folder exists (and is empty)
            await fsExtra.ensureDir(componentLibrariesOutDir);
            await fsExtra.emptyDir(componentLibrariesOutDir);

            //create a ComponentLibraryProject for each component library
            for (let libraryIndex = 0; libraryIndex < componentLibraries.length; libraryIndex++) {
                let componentLibrary = componentLibraries[libraryIndex];

                this.projectManager.componentLibraryProjects.push(
                    new ComponentLibraryProject({
                        rootDir: componentLibrary.rootDir,
                        files: componentLibrary.files,
                        outDir: componentLibrariesOutDir,
                        outFile: componentLibrary.outFile,
                        sourceDirs: componentLibrary.sourceDirs,
                        bsConst: componentLibrary.bsConst,
                        injectRaleTrackerTask: componentLibrary.injectRaleTrackerTask,
                        raleTrackerTaskFileLocation: componentLibrary.raleTrackerTaskFileLocation,
                        libraryIndex: libraryIndex
                    })
                );
            }

            //prepare all of the libraries in parallel
            let compLibPromises = this.projectManager.componentLibraryProjects.map(async (compLibProject) => {

                await compLibProject.stage();

                // Add breakpoint lines to the staging files and before publishing
                util.log('Adding stop statements for active breakpoints in Component Libraries');

                //write the `stop` statements to every file that has breakpoints
                await this.breakpointManager.writeBreakpointsForProject(compLibProject);

                await compLibProject.postfixFiles();

                await compLibProject.zipPackage({ retainStagingFolder: true });
            });

            let hostingPromise: Promise<any>;
            if (compLibPromises) {
                // prepare static file hosting
                hostingPromise = this.componentLibraryServer.startStaticFileHosting(componentLibrariesOutDir, port, (message: string) => {
                    util.log(message);
                });
            }

            //wait for all component libaries to finish building, and the file hosting to start up
            await Promise.all([
                ...compLibPromises,
                hostingPromise
            ]);
        }
    }

    protected sourceRequest(response: DebugProtocol.SourceResponse, args: DebugProtocol.SourceArguments) {
        this.logger.log('sourceRequest');
        let old = this.sendResponse;
        this.sendResponse = function sendResponse(...args) {
            old.apply(this, args);
            this.sendResponse = old;
        };
        super.sourceRequest(response, args);
    }

    protected configurationDoneRequest(response: DebugProtocol.ConfigurationDoneResponse, args: DebugProtocol.ConfigurationDoneArguments) {
        this.logger.log('configurationDoneRequest');
    }

    /**
     * Called every time a breakpoint is created, modified, or deleted, for each file. This receives the entire list of breakpoints every time.
     */
    public setBreakPointsRequest(response: DebugProtocol.SetBreakpointsResponse, args: DebugProtocol.SetBreakpointsArguments) {
        let sanitizedBreakpoints = this.breakpointManager.replaceBreakpoints(args.source.path, args.breakpoints);
        //sort the breakpoints
        let sortedAndFilteredBreakpoints = orderBy(sanitizedBreakpoints, [x => x.line, x => x.column])
            //filter out the inactive breakpoints
            .filter(x => x.isHidden === false);

        response.body = {
            breakpoints: sortedAndFilteredBreakpoints
        };
        this.sendResponse(response);

        //set a small timeout so the user sees the breakpoints disappear before reappearing
        //This is disabled because I'm not sure anyone actually wants this functionality, but I didn't want to lose it.
        // setTimeout(() => {
        //     //notify the client about every other breakpoint that was not explicitly requested here
        //     //(basically force to re-enable the `stop` breakpoints that were written into the source code by the debugger)
        //     var otherBreakpoints = sanitizedBreakpoints.filter(x => sortedAndFilteredBreakpoints.indexOf(x) === -1);
        //     for (var breakpoint of otherBreakpoints) {
        //         this.sendEvent(new BreakpointEvent('new', <DebugProtocol.Breakpoint>{
        //             line: breakpoint.line,
        //             verified: true,
        //             source: args.source
        //         }));
        //     }
        // }, 100);
    }

    protected exceptionInfoRequest(response: DebugProtocol.ExceptionInfoResponse, args: DebugProtocol.ExceptionInfoArguments) {
        this.logger.log('exceptionInfoRequest');
    }

    protected async threadsRequest(response: DebugProtocol.ThreadsResponse) {
        this.logger.log('threadsRequest');
        //wait for the roku adapter to load
        await this.getRokuAdapter();

        let threads = [];

        //only send the threads request if we are at the debugger prompt
        if (this.rokuAdapter.isAtDebuggerPrompt) {
            let rokuThreads = await this.rokuAdapter.getThreads();

            for (let thread of rokuThreads) {
                threads.push(
                    new Thread(thread.threadId, `Thread ${thread.threadId}`)
                );
            }
        } else {
            this.logger.log('Skipped getting threads because the RokuAdapter is not accepting input at this time.');
        }

        response.body = {
            threads: threads
        };

        this.sendResponse(response);
    }

    protected async stackTraceRequest(response: DebugProtocol.StackTraceResponse, args: DebugProtocol.StackTraceArguments) {
        try {
            this.logger.log('stackTraceRequest');
            let frames = [];

            if (this.rokuAdapter.isAtDebuggerPrompt) {
                let stackTrace = await this.rokuAdapter.getStackTrace(args.threadId);

                for (let debugFrame of stackTrace) {
                    let sourceLocation = await this.projectManager.getSourceLocation(debugFrame.filePath, debugFrame.lineNumber);

                    //the stacktrace returns function identifiers in all lower case. Try to get the actual case
                    //load the contents of the file and get the correct casing for the function identifier
                    try {
                        let functionName = this.fileManager.getCorrectFunctionNameCase(sourceLocation.filePath, debugFrame.functionIdentifier);
                        if (functionName) {

                            //search for original function name if this is an anonymous function.
                            //anonymous function names are prefixed with $ in the stack trace (i.e. $anon_1 or $functionname_40002)
                            if (functionName.startsWith('$')) {
                                functionName = this.fileManager.getFunctionNameAtPosition(
                                    sourceLocation.filePath,
                                    sourceLocation.lineNumber - 1,
                                    functionName
                                );
                            }
                            debugFrame.functionIdentifier = functionName;
                        }
                    } catch (error) {
                        this.logger.error('Error correcting function identifier case', { error, sourceLocation, debugFrame });
                    }

                    let frame = new StackFrame(
                        debugFrame.frameId,
                        `${debugFrame.functionIdentifier}`,
                        new Source(path.basename(sourceLocation.filePath), sourceLocation.filePath),
                        sourceLocation.lineNumber,
                        1
                    );
                    frames.push(frame);
                }
            } else {
                this.logger.log('Skipped calculating stacktrace because the RokuAdapter is not accepting input at this time');
            }
            response.body = {
                stackFrames: frames,
                totalFrames: frames.length
            };
            this.sendResponse(response);
        } catch (error) {
            this.logger.error('Error getting stacktrace', { error, args });
        }
    }

    protected async scopesRequest(response: DebugProtocol.ScopesResponse, args: DebugProtocol.ScopesArguments) {
        this.logger.log('scopesRequest', { args });
        try {
            const scopes = new Array<Scope>();

            if (this.enableDebugProtocol) {
                let refId = this.getEvaluateRefId('', args.frameId);
                let v: AugmentedVariable;
                //if we already looked this item up, return it
                if (this.variables[refId]) {
                    v = this.variables[refId];
                } else {
                    let result = await this.rokuAdapter.getVariable('', args.frameId, true);
                    if (!result) {
                        throw new Error(`Could not get scopes`);
                    }
                    v = this.getVariableFromResult(result, args.frameId);
                    //TODO - testing something, remove later
                    // eslint-disable-next-line camelcase
                    v.request_seq = response.request_seq;
                    v.frameId = args.frameId;
                }

                let scope = new Scope('Local', refId, false);
                scopes.push(scope);
            } else {
                // NOTE: Legacy telnet support
                scopes.push(new Scope('Local', this.variableHandles.create('local'), false));
            }

            response.body = {
                scopes: scopes
            };
            this.sendResponse(response);
        } catch (error) {
            this.logger.error('Error getting scopes', { error, args });
        }
    }

    protected async continueRequest(response: DebugProtocol.ContinueResponse, args: DebugProtocol.ContinueArguments) {
        this.logger.log('continueRequest');
        await this.rokuAdapter.continue();
        this.sendResponse(response);
    }

    protected async pauseRequest(response: DebugProtocol.PauseResponse, args: DebugProtocol.PauseArguments) {
        this.logger.log('pauseRequest');
        await this.rokuAdapter.pause();
        this.sendResponse(response);
    }

    protected reverseContinueRequest(response: DebugProtocol.ReverseContinueResponse, args: DebugProtocol.ReverseContinueArguments) {
        this.logger.log('reverseContinueRequest');
        this.sendResponse(response);
    }

    /**
     * Clicked the "Step Over" button
     * @param response
     * @param args
     */
    protected async nextRequest(response: DebugProtocol.NextResponse, args: DebugProtocol.NextArguments) {
<<<<<<< HEAD
        util.logDebug('nextRequest');
        try {
            await this.rokuAdapter.stepOver(args.threadId);
        } catch (error) {
            util.logDebug(`Error running 'BrightScriptDebugSession.nextRequest()'`, error);
        }
=======
        this.logger.log('nextRequest');
        await this.rokuAdapter.stepOver(args.threadId);
>>>>>>> 2b3f6a0f
        this.sendResponse(response);
    }

    protected async stepInRequest(response: DebugProtocol.StepInResponse, args: DebugProtocol.StepInArguments) {
        this.logger.log('stepInRequest');
        await this.rokuAdapter.stepInto(args.threadId);
        this.sendResponse(response);
    }

    protected async stepOutRequest(response: DebugProtocol.StepOutResponse, args: DebugProtocol.StepOutArguments) {
        this.logger.log('stepOutRequest');
        await this.rokuAdapter.stepOut(args.threadId);
        this.sendResponse(response);
    }

    protected stepBackRequest(response: DebugProtocol.StepBackResponse, args: DebugProtocol.StepBackArguments) {
        this.logger.log('stepBackRequest');

        this.sendResponse(response);
    }

    public async variablesRequest(response: DebugProtocol.VariablesResponse, args: DebugProtocol.VariablesArguments) {
        try {
            this.logger.log('variablesRequest', { args });

            let childVariables: AugmentedVariable[] = [];
            //wait for any `evaluate` commands to finish so we have a higher likely hood of being at a debugger prompt
            await this.evaluateRequestPromise;
            if (this.rokuAdapter.isAtDebuggerPrompt) {
                const reference = this.variableHandles.get(args.variablesReference);
                if (reference) {
                    // NOTE: Legacy telnet support for local vars
                    if (this.launchConfiguration.enableVariablesPanel) {
                        const vars = await (this.rokuAdapter as TelnetAdapter).getScopeVariables(reference);

                        for (const varName of vars) {
                            let result = await this.rokuAdapter.getVariable(varName, -1);
                            let tempVar = this.getVariableFromResult(result, -1);
                            childVariables.push(tempVar);
                        }
                    } else {
                        childVariables.push(new Variable('variables disabled by launch.json setting', 'enableVariablesPanel: false'));
                    }
                } else {
                    //find the variable with this reference
                    let v = this.variables[args.variablesReference];
                    //query for child vars if we haven't done it yet.
                    if (v.childVariables.length === 0) {
                        let result = await this.rokuAdapter.getVariable(v.evaluateName, v.frameId);
                        let tempVar = this.getVariableFromResult(result, v.frameId);
                        tempVar.frameId = v.frameId;
                        v.childVariables = tempVar.childVariables;
                    }
                    childVariables = v.childVariables;
                }

                //if the variable is an array, send only the requested range
                if (Array.isArray(childVariables) && args.filter === 'indexed') {
                    //only send the variable range requested by the debugger
                    childVariables = childVariables.slice(args.start, args.start + args.count);
                }
                response.body = {
                    variables: childVariables
                };
            } else {
                this.logger.log('Skipped getting variables because the RokuAdapter is not accepting input at this time');
            }
            this.sendResponse(response);
        } catch (error) {
            this.logger.error('Error during variablesRequest', error, { args });
        }
    }

    private evaluateRequestPromise = Promise.resolve();

    public async evaluateRequest(response: DebugProtocol.EvaluateResponse, args: DebugProtocol.EvaluateArguments) {
        try {
            let deferred = defer<any>();

            this.evaluateRequestPromise = this.evaluateRequestPromise.then(() => {
                return deferred.promise;
            });

            //fix vscode bug that excludes closing quotemark sometimes.
            if (args.context === 'hover') {
                args.expression = util.ensureClosingQuote(args.expression);
            }

            try {

                if (this.rokuAdapter.isAtDebuggerPrompt) {
                    if (['hover', 'watch'].includes(args.context) || args.expression.toLowerCase().trim().startsWith('print ')) {
                        //if this command has the word print in front of it, remove that word
                        let expression = args.expression.replace(/^print/i, '').trim();
                        let refId = this.getEvaluateRefId(expression, args.frameId);
                        let v: AugmentedVariable;
                        //if we already looked this item up, return it
                        if (this.variables[refId]) {
                            v = this.variables[refId];
                        } else {
                            let result = await this.rokuAdapter.getVariable(expression.toLowerCase(), args.frameId, true);
                            if (!result) {
                                console.error(`bad variable request ${expression}`);
                                return;
                            }
                            v = this.getVariableFromResult(result, args.frameId);
                            //TODO - testing something, remove later
                            // eslint-disable-next-line camelcase
                            v.request_seq = response.request_seq;
                            v.frameId = args.frameId;
                        }
                        response.body = {
                            result: v.value,
                            type: v.type,
                            variablesReference: v.variablesReference,
                            namedVariables: v.namedVariables || 0,
                            indexedVariables: v.indexedVariables || 0
                        };
                    } else if (args.context === 'repl' && !this.enableDebugProtocol) {
                        let lowerExpression = args.expression.toLowerCase().trim();

                        if (['cont', 'c'].includes(lowerExpression)) {
                            await this.rokuAdapter.continue();

                        } else if (lowerExpression === 'over') {
                            await this.rokuAdapter.stepOver(-1);

                        } else if (['step', 's', 't'].includes(lowerExpression)) {
                            await this.rokuAdapter.stepInto(-1);

                        } else if (lowerExpression === 'out') {
                            await this.rokuAdapter.stepOut(-1);

                        } else if (['down', 'd', 'exit', 'thread', 'th', 'up', 'u'].includes(lowerExpression)) {
                            await (this.rokuAdapter as TelnetAdapter).requestPipeline.executeCommand(args.expression, false);

                        } else {
                            const promise = this.rokuAdapter.evaluate(args.expression);
                            response.body = <any>{
                                result: await promise
                            };
                            // //print the output to the screen
                            // this.sendEvent(new OutputEvent(result, 'stdout'));
                            // TODO: support var? maybe?
                        }
                    }
                } else {
                    this.logger.log('Skipped evaluate request because RokuAdapter is not accepting requests at this time');
                }
            } finally {
                deferred.resolve();
            }
            this.sendResponse(response);
        } catch (error) {
            this.logger.error('Error during variables request', error);
        }
    }

    /**
     * Called when the host stops debugging
     * @param response
     * @param args
     */
    protected async disconnectRequest(response: DebugProtocol.DisconnectResponse, args: DebugProtocol.DisconnectArguments, request?: DebugProtocol.Request) {
        if (this.rokuAdapter) {
            await this.rokuAdapter.destroy();
        }
        //return to the home screen
        if (!this.enableDebugProtocol) {
            await this.rokuDeploy.pressHomeButton(this.launchConfiguration.host);
        }
        this.componentLibraryServer.stop();
        this.sendResponse(response);
    }

    private createRokuAdapter(host: string) {
        if (this.enableDebugProtocol) {
            this.rokuAdapter = new DebugProtocolAdapter(host, this.launchConfiguration.stopOnEntry);
        } else {
            this.rokuAdapter = new TelnetAdapter(host, this.launchConfiguration.enableDebuggerAutoRecovery);
        }
    }

    /**
     * Registers the main events for the RokuAdapter
     */
    private async connectRokuAdapter() {
        this.rokuAdapter.on('start', () => {
            if (!this.firstRunDeferred.isCompleted) {
                this.firstRunDeferred.resolve();
            }
        });

        //when the debugger suspends (pauses for debugger input)
        // eslint-disable-next-line @typescript-eslint/no-misused-promises
        this.rokuAdapter.on('suspend', async () => {
            util.logDebug('DebugSession: received "suspend" event');
            let threads = await this.rokuAdapter.getThreads();
            let threadId = threads[0]?.threadId;

            this.clearState();
            let exceptionText = '';
            const event: StoppedEvent = new StoppedEvent(StoppedEventReason.breakpoint, threadId, exceptionText);
            // Socket debugger will always stop all threads and supports multi thread inspection.
            (event.body as any).allThreadsStopped = this.enableDebugProtocol;
            this.sendEvent(event);
        });

        //anytime the adapter encounters an exception on the roku,
        // eslint-disable-next-line @typescript-eslint/no-misused-promises
        this.rokuAdapter.on('runtime-error', async (exception) => {
            let rokuAdapter = await this.getRokuAdapter();
            let threads = await rokuAdapter.getThreads();
            let threadId = threads[0]?.threadId;
            this.sendEvent(new StoppedEvent(StoppedEventReason.exception, threadId, exception.message));
        });

        // If the roku says it can't continue, we are no longer able to debug, so kill the debug session
        this.rokuAdapter.on('cannot-continue', () => {
            this.sendEvent(new TerminatedEvent());
        });
        //make the connection
        await this.rokuAdapter.connect();
        this.rokuAdapterDeferred.resolve(this.rokuAdapter);
    }

    private getVariableFromResult(result: EvaluateContainer, frameId: number) {
        let v: AugmentedVariable;

        if (result) {
            if (this.enableDebugProtocol) {
                let refId = this.getEvaluateRefId(result.evaluateName, frameId);
                if (result.keyType) {
                    // check to see if this is an dictionary or a list
                    if (result.keyType === 'Integer') {
                        // list type
                        v = new Variable(result.name, result.type, refId, result.elementCount, 0);
                        this.variables[refId] = v;
                    } else if (result.keyType === 'String') {
                        // dictionary type
                        v = new Variable(result.name, result.type, refId, 0, result.elementCount);
                    }
                } else {
                    v = new Variable(result.name, `${result.value}`);
                }
                this.variables[refId] = v;
            } else {
                if (result.highLevelType === 'primative' || result.highLevelType === 'uninitialized') {
                    v = new Variable(result.name, `${result.value}`);
                } else if (result.highLevelType === 'array') {
                    let refId = this.getEvaluateRefId(result.evaluateName, frameId);
                    v = new Variable(result.name, result.type, refId, result.children?.length ?? 0, 0);
                    this.variables[refId] = v;
                } else if (result.highLevelType === 'object') {
                    let refId = this.getEvaluateRefId(result.evaluateName, frameId);
                    v = new Variable(result.name, result.type, refId, 0, result.children?.length ?? 0);
                    this.variables[refId] = v;
                } else if (result.highLevelType === 'function') {
                    v = new Variable(result.name, result.value);
                }
            }

            v.type = result.type;
            v.evaluateName = result.evaluateName;
            v.frameId = frameId;
            v.presentationHint = result.presentationHint ? { kind: result.presentationHint } : undefined;

            if (result.children) {
                let childVariables = [];
                for (let childContainer of result.children) {
                    let childVar = this.getVariableFromResult(childContainer, frameId);
                    childVariables.push(childVar);
                }
                v.childVariables = childVariables;
            }
        }
        return v;
    }

    private getEvaluateRefId(expression: string, frameId: number) {
        let evaluateRefId = `${expression}-${frameId}`;
        if (!this.evaluateRefIdLookup[evaluateRefId]) {
            this.evaluateRefIdLookup[evaluateRefId] = this.evaluateRefIdCounter++;
        }
        return this.evaluateRefIdLookup[evaluateRefId];
    }

    private clearState() {
        //erase all cached variables
        this.variables = {};
    }

    /**
     * If `stopOnEntry` is enabled, register the entry breakpoint.
     */
    public async handleEntryBreakpoint() {
        if (this.launchConfiguration.stopOnEntry && !this.enableDebugProtocol) {
            await this.projectManager.registerEntryBreakpoint(this.projectManager.mainProject.stagingFolderPath);
        }
    }

    /**
     * Called when the debugger is terminated
     */
    public shutdown() {
        //if configured, delete the staging directory
        if (!this.launchConfiguration.retainStagingFolder) {
            let stagingFolderPaths = this.projectManager.getStagingFolderPaths();
            for (let stagingFolderPath of stagingFolderPaths) {
                try {
                    fsExtra.removeSync(stagingFolderPath);
                } catch (e) {
                    util.log(`Error removing staging directory '${stagingFolderPath}': ${JSON.stringify(e)}`);
                }
            }
        }
        super.shutdown();
    }
}

interface AugmentedVariable extends DebugProtocol.Variable {
    childVariables?: AugmentedVariable[];
    // eslint-disable-next-line camelcase
    request_seq?: number;
    frameId?: number;
}<|MERGE_RESOLUTION|>--- conflicted
+++ resolved
@@ -705,17 +705,12 @@
      * @param args
      */
     protected async nextRequest(response: DebugProtocol.NextResponse, args: DebugProtocol.NextArguments) {
-<<<<<<< HEAD
-        util.logDebug('nextRequest');
+        this.logger.log('nextRequest');
         try {
             await this.rokuAdapter.stepOver(args.threadId);
         } catch (error) {
-            util.logDebug(`Error running 'BrightScriptDebugSession.nextRequest()'`, error);
-        }
-=======
-        this.logger.log('nextRequest');
-        await this.rokuAdapter.stepOver(args.threadId);
->>>>>>> 2b3f6a0f
+            this.logger.error(`Error running '${BrightScriptDebugSession.prototype.nextRequest.name}()'`, error);
+        }
         this.sendResponse(response);
     }
 
@@ -912,7 +907,7 @@
         //when the debugger suspends (pauses for debugger input)
         // eslint-disable-next-line @typescript-eslint/no-misused-promises
         this.rokuAdapter.on('suspend', async () => {
-            util.logDebug('DebugSession: received "suspend" event');
+            this.logger.info('received "suspend" event from adapter');
             let threads = await this.rokuAdapter.getThreads();
             let threadId = threads[0]?.threadId;
 
