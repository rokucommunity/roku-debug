import * as fsExtra from 'fs-extra';
import { orderBy } from 'natural-orderby';
import * as path from 'path';
import { rokuDeploy, CompileError } from 'roku-deploy';
import type { DeviceInfo, RokuDeploy, RokuDeployOptions } from 'roku-deploy';
import {
    BreakpointEvent,
    DebugSession as BaseDebugSession,
    Handles,
    InitializedEvent,
    InvalidatedEvent,
    OutputEvent,
    Scope,
    Source,
    StackFrame,
    StoppedEvent,
    TerminatedEvent,
    Thread,
    Variable
} from 'vscode-debugadapter';
import type { SceneGraphCommandResponse } from '../SceneGraphDebugCommandController';
import { SceneGraphDebugCommandController } from '../SceneGraphDebugCommandController';
import type { DebugProtocol } from 'vscode-debugprotocol';
import { defer, util } from '../util';
import { fileUtils, standardizePath as s } from '../FileUtils';
import { ComponentLibraryServer } from '../ComponentLibraryServer';
import { ProjectManager, Project, ComponentLibraryProject } from '../managers/ProjectManager';
import type { EvaluateContainer } from '../adapters/DebugProtocolAdapter';
import { isDebugProtocolAdapter, DebugProtocolAdapter } from '../adapters/DebugProtocolAdapter';
import { TelnetAdapter } from '../adapters/TelnetAdapter';
import type { BSDebugDiagnostic } from '../CompileErrorProcessor';
import { RendezvousTracker } from '../RendezvousTracker';
import {
    LaunchStartEvent,
    LogOutputEvent,
    RendezvousEvent,
    DiagnosticsEvent,
    StoppedEventReason,
    ChanperfEvent,
    DebugServerLogOutputEvent,
    ChannelPublishedEvent,
    PopupMessageEvent,
    CustomRequestEvent,
    ClientToServerCustomEventName
} from './Events';
import type { LaunchConfiguration, ComponentLibraryConfiguration } from '../LaunchConfiguration';
import { FileManager } from '../managers/FileManager';
import { SourceMapManager } from '../managers/SourceMapManager';
import { LocationManager } from '../managers/LocationManager';
import type { AugmentedSourceBreakpoint } from '../managers/BreakpointManager';
import { BreakpointManager } from '../managers/BreakpointManager';
import type { LogMessage } from '../logging';
import { logger, FileLoggingManager, debugServerLogOutputEventTransport, LogLevelPriority } from '../logging';
import * as xml2js from 'xml2js';
import { VariableType } from '../debugProtocol/events/responses/VariablesResponse';
import { DiagnosticSeverity } from 'brighterscript';

const diagnosticSource = 'roku-debug';

export class BrightScriptDebugSession extends BaseDebugSession {
    public constructor() {
        super();

        // this debugger uses one-based lines and columns
        this.setDebuggerLinesStartAt1(true);
        this.setDebuggerColumnsStartAt1(true);

        //give util a reference to this session to assist in logging across the entire module
        util._debugSession = this;
        this.fileManager = new FileManager();
        this.sourceMapManager = new SourceMapManager();
        this.locationManager = new LocationManager(this.sourceMapManager);
        this.breakpointManager = new BreakpointManager(this.sourceMapManager, this.locationManager);
        //send newly-verified breakpoints to vscode
        this.breakpointManager.on('breakpoints-verified', (data) => this.onDeviceBreakpointsChanged('changed', data));
        this.projectManager = new ProjectManager(this.breakpointManager, this.locationManager);
        this.fileLoggingManager = new FileLoggingManager();
    }

    private onDeviceBreakpointsChanged(eventName: 'changed' | 'new', data: { breakpoints: AugmentedSourceBreakpoint[] }) {
        this.logger.info('Sending verified device breakpoints to client', data);
        //send all verified breakpoints to the client
        for (const breakpoint of data.breakpoints) {
            const event: DebugProtocol.Breakpoint = {
                line: breakpoint.line,
                column: breakpoint.column,
                verified: breakpoint.verified,
                id: breakpoint.id,
                source: {
                    path: breakpoint.srcPath
                }
            };
            this.sendEvent(new BreakpointEvent(eventName, event));
        }
    }

    public logger = logger.createLogger(`[session]`);

    /**
     * A sequence used to help identify log statements for requests
     */
    private idCounter = 1;

    public fileManager: FileManager;

    public projectManager: ProjectManager;

    public fileLoggingManager: FileLoggingManager;

    public breakpointManager: BreakpointManager;

    public locationManager: LocationManager;

    public sourceMapManager: SourceMapManager;

    //set imports as class properties so they can be spied upon during testing
    public rokuDeploy = rokuDeploy as unknown as RokuDeploy;

    private componentLibraryServer = new ComponentLibraryServer();

    private rokuAdapterDeferred = defer<DebugProtocolAdapter | TelnetAdapter>();
    /**
     * A promise that is resolved whenever the app has started running for the first time
     */
    private firstRunDeferred = defer<void>();

    private evaluateRefIdLookup: Record<string, number> = {};
    private evaluateRefIdCounter = 1;

    private variables: Record<number, AugmentedVariable> = {};

    private variableHandles = new Handles<string>();

    private rokuAdapter: DebugProtocolAdapter | TelnetAdapter;

    private rendezvousTracker: RendezvousTracker;

    public tempVarPrefix = '__rokudebug__';

    /**
     * The first encountered compile error, will be used to send to the client as a runtime error (nicer UI presentation)
     */
    private compileError: BSDebugDiagnostic;

    /**
     * A magic number to represent a fake thread that will be used for showing compile errors in the UI as if they were runtime crashes
     */
    private COMPILE_ERROR_THREAD_ID = 7_777;

    private get enableDebugProtocol() {
        return this.launchConfiguration.enableDebugProtocol;
    }

    private getRokuAdapter() {
        return this.rokuAdapterDeferred.promise;
    }

    private launchConfiguration: LaunchConfiguration;
    private initRequestArgs: DebugProtocol.InitializeRequestArguments;

    /**
     * The 'initialize' request is the first request called by the frontend
     * to interrogate the features the debug adapter provides.
     */
    public initializeRequest(response: DebugProtocol.InitializeResponse, args: DebugProtocol.InitializeRequestArguments): void {
        this.initRequestArgs = args;
        this.logger.log('initializeRequest');
        // since this debug adapter can accept configuration requests like 'setBreakpoint' at any time,
        // we request them early by sending an 'initializeRequest' to the frontend.
        // The frontend will end the configuration sequence by calling 'configurationDone' request.
        this.sendEvent(new InitializedEvent());

        response.body = response.body || {};

        // This debug adapter implements the configurationDoneRequest.
        response.body.supportsConfigurationDoneRequest = true;

        // The debug adapter supports the 'restart' request. In this case a client should not implement 'restart' by terminating and relaunching the adapter but by calling the RestartRequest.
        response.body.supportsRestartRequest = true;

        // make VS Code to use 'evaluate' when hovering over source
        response.body.supportsEvaluateForHovers = true;

        // make VS Code to show a 'step back' button
        response.body.supportsStepBack = false;

        // This debug adapter supports conditional breakpoints
        response.body.supportsConditionalBreakpoints = true;

        // This debug adapter supports breakpoints that break execution after a specified number of hits
        response.body.supportsHitConditionalBreakpoints = true;

        // This debug adapter supports log points by interpreting the 'logMessage' attribute of the SourceBreakpoint
        response.body.supportsLogPoints = true;

        this.sendResponse(response);

        //register the debug output log transport writer
        debugServerLogOutputEventTransport.setWriter((message: LogMessage) => {
            this.sendEvent(
                new DebugServerLogOutputEvent(
                    message.logger.formatMessage(message, false)
                )
            );
        });
        this.logger.log('initializeRequest finished');
    }

    private showPopupMessage(message: string, severity: 'error' | 'warn' | 'info', modal = false) {
        this.logger.trace('[showPopupMessage]', severity, message);
        this.sendEvent(new PopupMessageEvent(message, severity, modal));
    }

    private static requestIdSequence = 0;

    private async sendCustomRequest<T = any>(name: string, data: T) {
        const requestId = BrightScriptDebugSession.requestIdSequence++;
        const responsePromise = new Promise<any>((resolve, reject) => {
            this.on(ClientToServerCustomEventName.customRequestEventResponse, (response) => {
                if (response.requestId === requestId) {
                    if (response.error) {
                        throw response.error;
                    } else {
                        resolve(response);
                    }
                }
            });
        });
        this.sendEvent(
            new CustomRequestEvent({
                requestId: requestId,
                name: name,
                ...data ?? {}
            }));
        await responsePromise;
    }

    /**
      * Get the cwd from the launchConfiguration, or default to process.cwd()
      */
    private get cwd() {
        return this.launchConfiguration?.cwd ?? process.cwd();
    }

    public deviceInfo: DeviceInfo;

    /**
     * Set defaults and standardize values for all of the LaunchConfiguration values
     * @param config
     * @returns
     */
    private normalizeLaunchConfig(config: LaunchConfiguration) {
        config.componentLibrariesPort ??= 8080;
        config.packagePort ??= 80;
        config.remotePort ??= 8060;
        config.sceneGraphDebugCommandsPort ??= 8080;
        config.controlPort ??= 8081;
        config.brightScriptConsolePort ??= 8085;
        config.stagingDir ??= config.stagingFolderPath;
        return config;
    }

    public async launchRequest(response: DebugProtocol.LaunchResponse, config: LaunchConfiguration) {
        this.logger.log('[launchRequest] begin');
        //send the response right away so the UI immediately shows the debugger toolbar
        this.sendResponse(response);

        this.launchConfiguration = this.normalizeLaunchConfig(config);

        //set the logLevel provided by the launch config
        if (this.launchConfiguration.logLevel) {
            logger.logLevel = this.launchConfiguration.logLevel;
        }

        //do a DNS lookup for the host to fix issues with roku rejecting ECP
        try {
            this.launchConfiguration.host = await util.dnsLookup(this.launchConfiguration.host);
        } catch (e) {
            return this.shutdown(`Could not resolve ip address for host '${this.launchConfiguration.host}'`);
        }

        // fetches the device info and parses the xml data to JSON object
        try {
            this.deviceInfo = await rokuDeploy.getDeviceInfo({ host: this.launchConfiguration.host, remotePort: this.launchConfiguration.remotePort, enhance: true, timeout: 4_000 });
        } catch (e) {
            return this.shutdown(`Unable to connect to roku at '${this.launchConfiguration.host}'. Verify the IP address is correct and that the device is powered on and connected to same network as this computer.`);
        }

        if (this.deviceInfo && !this.deviceInfo.developerEnabled) {
            return this.shutdown(`Developer mode is not enabled for host '${this.launchConfiguration.host}'.`);
        }

        //initialize all file logging (rokuDevice, debugger, etc)
        this.fileLoggingManager.activate(this.launchConfiguration?.fileLogging, this.cwd);

        this.projectManager.launchConfiguration = this.launchConfiguration;
        this.breakpointManager.launchConfiguration = this.launchConfiguration;

        this.sendEvent(new LaunchStartEvent(this.launchConfiguration));

        let error: Error;
        this.logger.log('[launchRequest] Packaging and deploying to roku');
        try {
            const start = Date.now();
            //build the main project and all component libraries at the same time
            await Promise.all([
                this.prepareMainProject(),
                this.prepareAndHostComponentLibraries(this.launchConfiguration.componentLibraries, this.launchConfiguration.componentLibrariesPort)
            ]);
            this.logger.log(`Packaging projects took: ${(util.formatTime(Date.now() - start))}`);

            if (this.enableDebugProtocol) {
                util.log(`Connecting to Roku via the BrightScript debug protocol at ${this.launchConfiguration.host}:${this.launchConfiguration.controlPort}`);
            } else {
                util.log(`Connecting to Roku via telnet at ${this.launchConfiguration.host}:${this.launchConfiguration.brightScriptConsolePort}`);
            }

            await this.initRendezvousTracking();

            this.createRokuAdapter(this.rendezvousTracker);
            if (!this.enableDebugProtocol) {
                //connect to the roku debug via telnet
                if (!this.rokuAdapter.connected) {
                    await this.connectRokuAdapter();
                }
            } else {
                await (this.rokuAdapter as DebugProtocolAdapter).watchCompileOutput();
            }

            await this.runAutomaticSceneGraphCommands(this.launchConfiguration.autoRunSgDebugCommands);

            //press the home button to ensure we're at the home screen
            await this.rokuDeploy.pressHomeButton(this.launchConfiguration.host, this.launchConfiguration.remotePort);

            //pass the log level down thought the adapter to the RendezvousTracker and ChanperfTracker
            this.rokuAdapter.setConsoleOutput(this.launchConfiguration.consoleOutput);

            //pass along the console output
            if (this.launchConfiguration.consoleOutput === 'full') {
                this.rokuAdapter.on('console-output', (data) => {
                    this.sendLogOutput(data);
                });
            } else {
                this.rokuAdapter.on('unhandled-console-output', (data) => {
                    this.sendLogOutput(data);
                });
            }

            // Send chanperf events to the extension
            this.rokuAdapter.on('chanperf', (output) => {
                this.sendEvent(new ChanperfEvent(output));
            });

            //listen for a closed connection (shut down when received)
            this.rokuAdapter.on('close', (reason = '') => {
                if (reason === 'compileErrors') {
                    error = new Error('compileErrors');
                } else {
                    error = new Error('Unable to connect to Roku. Is another device already connected?');
                }
            });

            // handle any compile errors
            this.rokuAdapter.on('diagnostics', (diagnostics: BSDebugDiagnostic[]) => {
                void this.handleDiagnostics(diagnostics);
            });

            // close disconnect if required when the app is exited
            // eslint-disable-next-line @typescript-eslint/no-misused-promises
            this.rokuAdapter.on('app-exit', async () => {
                if (this.launchConfiguration.stopDebuggerOnAppExit || !this.rokuAdapter.supportsMultipleRuns) {
                    let message = `App exit event detected${this.rokuAdapter.supportsMultipleRuns ? ' and launchConfiguration.stopDebuggerOnAppExit is true' : ''}`;
                    message += ' - shutting down debug session';

                    this.logger.log('on app-exit', message);
                    this.sendEvent(new LogOutputEvent(message));
                    await this.shutdown();
                } else {
                    const message = 'App exit detected; but launchConfiguration.stopDebuggerOnAppExit is set to false, so keeping debug session running.';
                    this.logger.log('[launchRequest]', message);
                    this.sendEvent(new LogOutputEvent(message));
                }
            });

            await this.connectAndPublish();

            this.sendEvent(new ChannelPublishedEvent(
                this.launchConfiguration
            ));

            //tell the adapter adapter that the channel has been launched.
            await this.rokuAdapter.activate();
            if (this.rokuAdapter.isDestroyed) {
                throw new Error('Debug session encountered an error');
            }
            if (!error) {
                if (this.rokuAdapter.connected) {
                    this.logger.info('Host connection was established before the main public process was completed');
                    this.logger.log(`deployed to Roku@${this.launchConfiguration.host}`);
                } else {
                    this.logger.info('Main public process was completed but we are still waiting for a connection to the host');
                    this.rokuAdapter.on('connected', (status) => {
                        if (status) {
                            this.logger.log(`deployed to Roku@${this.launchConfiguration.host}`);
                        }
                    });
                }
            } else {
                throw error;
            }
        } catch (e) {
            //if the message is anything other than compile errors, we want to display the error
            if (!(e instanceof CompileError)) {
                util.log('Encountered an issue during the publish process');
                util.log((e as Error)?.stack);
                this.sendErrorResponse(response, -1, (e as Error)?.stack);

                //send any compile errors to the client
                await this.rokuAdapter?.sendErrors();
            }
        }

        //at this point, the project has been deployed. If we need to use a deep link, launch it now.
        if (this.launchConfiguration.deepLinkUrl) {
            //wait until the first entry breakpoint has been hit
            await this.firstRunDeferred.promise;
            //if we are at a breakpoint, continue
            await this.rokuAdapter.continue();
            //kill the app on the roku
            await this.rokuDeploy.pressHomeButton(this.launchConfiguration.host, this.launchConfiguration.remotePort);
            //convert a hostname to an ip address
            const deepLinkUrl = await util.resolveUrl(this.launchConfiguration.deepLinkUrl);
            //send the deep link http request
            await util.httpPost(deepLinkUrl);
        }
    }

    /**
     * Activate rendezvous tracking (IF enabled in the LaunchConfig)
     */
    public async initRendezvousTracking() {
        const timeout = 5000;
        let initCompleted = false;
        await Promise.race([
            util.sleep(timeout),
            this._initRendezvousTracking().finally(() => {
                initCompleted = true;
            })
        ]);

        if (initCompleted === false) {
            this.showPopupMessage(`Rendezvous tracking timed out after ${timeout}ms. Consider setting "rendezvousTracking": false in launch.json`, 'warn');
        }
    }

    private async _initRendezvousTracking() {
        this.rendezvousTracker = new RendezvousTracker(this.deviceInfo, this.launchConfiguration);

        //pass the debug functions used to locate the client files and lines thought the adapter to the RendezvousTracker
        this.rendezvousTracker.registerSourceLocator(async (debuggerPath: string, lineNumber: number) => {
            return this.projectManager.getSourceLocation(debuggerPath, lineNumber);
        });

        // Send rendezvous events to the debug protocol client
        this.rendezvousTracker.on('rendezvous', (output) => {
            this.sendEvent(new RendezvousEvent(output));
        });

        //clear the history so the user doesn't have leftover rendezvous data from a previous session
        this.rendezvousTracker.clearHistory();

        //if rendezvous tracking is enabled, then enable it on the device
        if (this.launchConfiguration.rendezvousTracking !== false) {
            // start ECP rendezvous tracking (if possible)
            await this.rendezvousTracker.activate();
        }
    }

    /**
     * Anytime a roku adapter emits diagnostics, this method is called to handle it.
     */
    private async handleDiagnostics(diagnostics: BSDebugDiagnostic[]) {
        // Roku device and sourcemap work with 1-based line numbers, VSCode expects 0-based lines.
        for (let diagnostic of diagnostics) {
            diagnostic.source = diagnosticSource;
            let sourceLocation = await this.projectManager.getSourceLocation(diagnostic.path, diagnostic.range.start.line + 1);
            if (sourceLocation) {
                diagnostic.path = sourceLocation.filePath;
                diagnostic.range.start.line = sourceLocation.lineNumber - 1; //sourceLocation is 1-based, but we need 0-based
                diagnostic.range.end.line = sourceLocation.lineNumber - 1; //sourceLocation is 1-based, but we need 0-based
            } else {
                // TODO: may need to add a custom event if the source location could not be found by the ProjectManager
                diagnostic.path = fileUtils.removeLeadingSlash(util.removeFileScheme(diagnostic.path));
            }
        }

        //find the first compile error (i.e. first DiagnosticSeverity.Error) if there is one
        this.compileError = diagnostics.find(x => x.severity === DiagnosticSeverity.Error);
        if (this.compileError) {
            this.sendEvent(new StoppedEvent(
                StoppedEventReason.exception,
                this.COMPILE_ERROR_THREAD_ID,
                `CompileError: ${this.compileError.message}`
            ));
        }

        this.sendEvent(new DiagnosticsEvent(diagnostics));
    }

    private async connectAndPublish() {
        let connectPromise: Promise<any>;
        //connect to the roku debug via sockets
        if (this.enableDebugProtocol) {
            connectPromise = this.connectRokuAdapter().catch(e => this.logger.error(e));
        }

        this.logger.log('Uploading zip');
        const start = Date.now();
        let packageIsPublished = false;

        //delete any currently installed dev channel (if enabled to do so)
        try {
            if (this.launchConfiguration.deleteDevChannelBeforeInstall === true) {
                await this.rokuDeploy.deleteInstalledChannel({
                    ...this.launchConfiguration
                } as any as RokuDeployOptions);
            }
        } catch (e) {
            const statusCode = e?.results?.response?.statusCode;
            const message = e.message as string;
            if (statusCode === 401) {
                this.showPopupMessage(message, 'error', true);
                await this.shutdown(message);
                throw e;
            }
            this.logger.warn('Failed to delete the dev channel...probably not a big deal', e);
        }


        //publish the package to the target Roku
        const publishPromise = this.rokuDeploy.publish({
            ...this.launchConfiguration,
            //supply the outDir and outFile based on `packagePath` if provided, otherwise use the defaults
            outDir: this.launchConfiguration.packagePath ? path.dirname(this.launchConfiguration.packagePath) : this.launchConfiguration.outDir,
            outFile: this.launchConfiguration.packagePath ? path.basename(this.launchConfiguration.packagePath) : undefined,
            //typing fix
            logLevel: LogLevelPriority[this.logger.logLevel],
            // enable the debug protocol if true
            remoteDebug: this.enableDebugProtocol,
            //necessary for capturing compile errors from the protocol (has no effect on telnet)
            remoteDebugConnectEarly: false,
            //we don't want to fail if there were compile errors...we'll let our compile error processor handle that
            failOnCompileError: true
        }).then(() => {
            packageIsPublished = true;
        }).catch(async (e) => {
            const statusCode = e?.results?.response?.statusCode;
            const message = e.message as string;
            if (statusCode && statusCode !== 200) {
                this.showPopupMessage(message, 'error', true);
                await this.shutdown(message);
                throw e;
            }
            this.logger.error(e);
        });

        await publishPromise;

        this.logger.log(`Uploading zip took ${Date.now() - start}ms`);

        //the channel has been deployed. Wait for the adapter to finish connecting.
        //if it hasn't connected after 5 seconds, it probably will never connect.
        await Promise.race([
            connectPromise,
            util.sleep(10000)
        ]);
        this.logger.log('Finished racing promises');
        //if the adapter is still not connected, then it will probably never connect. Abort.
        if (packageIsPublished && !this.rokuAdapter.connected) {
            return this.shutdown('Debug session cancelled: failed to connect to debug protocol control port.');
        }
    }

    /**
     * Send log output to the "client" (i.e. vscode)
     * @param logOutput
     */
    private sendLogOutput(logOutput: string) {
        this.fileLoggingManager.writeRokuDeviceLog(logOutput);
        const lines = logOutput.split(/\r?\n/g);
        for (let line of lines) {
            line += '\n';
            this.sendEvent(new OutputEvent(line, 'stdout'));
            this.sendEvent(new LogOutputEvent(line));
        }
    }

    private async runAutomaticSceneGraphCommands(commands: string[]) {
        if (commands) {
            let connection = new SceneGraphDebugCommandController(this.launchConfiguration.host, this.launchConfiguration.sceneGraphDebugCommandsPort);

            try {
                await connection.connect();
                for (let command of this.launchConfiguration.autoRunSgDebugCommands) {
                    let response: SceneGraphCommandResponse;
                    switch (command) {
                        case 'chanperf':
                            util.log('Enabling Chanperf Tracking');
                            response = await connection.chanperf({ interval: 1 });
                            if (!response.error) {
                                util.log(response.result.rawResponse);
                            }
                            break;

                        case 'fpsdisplay':
                            util.log('Enabling FPS Display');
                            response = await connection.fpsDisplay('on');
                            if (!response.error) {
                                util.log(response.result.data as string);
                            }
                            break;

                        case 'logrendezvous':
                            util.log('Enabling Rendezvous Logging:');
                            response = await connection.logrendezvous('on');
                            if (!response.error) {
                                util.log(response.result.rawResponse);
                            }
                            break;

                        default:
                            util.log(`Running custom SceneGraph debug command on port 8080 '${command}':`);
                            response = await connection.exec(command);
                            if (!response.error) {
                                util.log(response.result.rawResponse);
                            }
                            break;
                    }
                }
                await connection.end();
            } catch (error) {
                util.log(`Error connecting to port 8080: ${error.message}`);
            }
        }
    }

    /**
     * Stage, insert breakpoints, and package the main project
     */
    public async prepareMainProject() {
        //add the main project
        this.projectManager.mainProject = new Project({
            rootDir: this.launchConfiguration.rootDir,
            files: this.launchConfiguration.files,
            outDir: this.launchConfiguration.outDir,
            sourceDirs: this.launchConfiguration.sourceDirs,
            bsConst: this.launchConfiguration.bsConst,
            injectRaleTrackerTask: this.launchConfiguration.injectRaleTrackerTask,
            raleTrackerTaskFileLocation: this.launchConfiguration.raleTrackerTaskFileLocation,
            injectRdbOnDeviceComponent: this.launchConfiguration.injectRdbOnDeviceComponent,
            rdbFilesBasePath: this.launchConfiguration.rdbFilesBasePath,
<<<<<<< HEAD
            stagingFolderPath: this.launchConfiguration.stagingFolderPath,
            packagePath: this.launchConfiguration.packagePath
=======
            stagingDir: this.launchConfiguration.stagingDir
>>>>>>> 7e28fdb8
        });

        util.log('Moving selected files to staging area');
        await this.projectManager.mainProject.stage();

        //add the entry breakpoint if stopOnEntry is true
        await this.handleEntryBreakpoint();

        //add breakpoint lines to source files and then publish
        util.log('Adding stop statements for active breakpoints');

        //write the `stop` statements to every file that has breakpoints (do for telnet, skip for debug protocol)
        if (!this.enableDebugProtocol) {

            await this.breakpointManager.writeBreakpointsForProject(this.projectManager.mainProject);
        }

        if (this.launchConfiguration.packageTask) {
            util.log(`Executing task '${this.launchConfiguration.packageTask}' to build the zip for us`);
            await this.sendCustomRequest('executeTask', { task: this.launchConfiguration.packageTask });
        } else {
            //create zip package from staging folder
            util.log('Creating zip archive from project sources');
            await this.projectManager.mainProject.zipPackage({ retainStagingFolder: true });
        }
    }

    /**
     * Accepts custom events and requests from the extension
     * @param command name of the command to execute
     */
    protected customRequest(command: string, response: DebugProtocol.Response, args: any) {
        if (command === 'rendezvous.clearHistory') {
            this.rokuAdapter.clearRendezvousHistory();

        } else if (command === 'chanperf.clearHistory') {
            this.rokuAdapter.clearChanperfHistory();

        } else if (command === 'customRequestEventResponse') {
            this.emit('customRequestEventResponse', args);
        }
        this.sendResponse(response);
    }

    /**
     * Stores the path to the staging folder for each component library
     */
    protected async prepareAndHostComponentLibraries(componentLibraries: ComponentLibraryConfiguration[], port: number) {
        if (componentLibraries && componentLibraries.length > 0) {
            let componentLibrariesOutDir = s`${this.launchConfiguration.outDir}/component-libraries`;
            //make sure this folder exists (and is empty)
            await fsExtra.ensureDir(componentLibrariesOutDir);
            await fsExtra.emptyDir(componentLibrariesOutDir);

            //create a ComponentLibraryProject for each component library
            for (let libraryIndex = 0; libraryIndex < componentLibraries.length; libraryIndex++) {
                let componentLibrary = componentLibraries[libraryIndex];

                this.projectManager.componentLibraryProjects.push(
                    new ComponentLibraryProject({
                        rootDir: componentLibrary.rootDir,
                        files: componentLibrary.files,
                        outDir: componentLibrariesOutDir,
                        outFile: componentLibrary.outFile,
                        sourceDirs: componentLibrary.sourceDirs,
                        bsConst: componentLibrary.bsConst,
                        injectRaleTrackerTask: componentLibrary.injectRaleTrackerTask,
                        raleTrackerTaskFileLocation: componentLibrary.raleTrackerTaskFileLocation,
                        libraryIndex: libraryIndex
                    })
                );
            }

            //prepare all of the libraries in parallel
            let compLibPromises = this.projectManager.componentLibraryProjects.map(async (compLibProject) => {

                await compLibProject.stage();

                // Add breakpoint lines to the staging files and before publishing
                util.log('Adding stop statements for active breakpoints in Component Libraries');

                //write the `stop` statements to every file that has breakpoints (do for telnet, skip for debug protocol)
                if (!this.enableDebugProtocol) {
                    await this.breakpointManager.writeBreakpointsForProject(compLibProject);
                }

                await compLibProject.postfixFiles();

                await compLibProject.zipPackage({ retainStagingFolder: true });
            });

            let hostingPromise: Promise<any>;
            if (compLibPromises) {
                // prepare static file hosting
                hostingPromise = this.componentLibraryServer.startStaticFileHosting(componentLibrariesOutDir, port, (message: string) => {
                    util.log(message);
                });
            }

            //wait for all component libaries to finish building, and the file hosting to start up
            await Promise.all([
                ...compLibPromises,
                hostingPromise
            ]);
        }
    }

    protected sourceRequest(response: DebugProtocol.SourceResponse, args: DebugProtocol.SourceArguments) {
        this.logger.log('sourceRequest');
        let old = this.sendResponse;
        this.sendResponse = function sendResponse(...args) {
            old.apply(this, args);
            this.sendResponse = old;
        };
        super.sourceRequest(response, args);
    }

    protected configurationDoneRequest(response: DebugProtocol.ConfigurationDoneResponse, args: DebugProtocol.ConfigurationDoneArguments) {
        this.logger.log('configurationDoneRequest');
    }

    /**
     * Called every time a breakpoint is created, modified, or deleted, for each file. This receives the entire list of breakpoints every time.
     */
    public async setBreakPointsRequest(response: DebugProtocol.SetBreakpointsResponse, args: DebugProtocol.SetBreakpointsArguments) {
        this.logger.log('setBreakpointsRequest');
        let sanitizedBreakpoints = this.breakpointManager.replaceBreakpoints(args.source.path, args.breakpoints);
        //sort the breakpoints
        let sortedAndFilteredBreakpoints = orderBy(sanitizedBreakpoints, [x => x.line, x => x.column]);

        response.body = {
            breakpoints: sortedAndFilteredBreakpoints
        };
        this.sendResponse(response);

        this.logger.debug('[setBreakpointsRequest] syncBreakpoints()', args);
        await this.rokuAdapter?.syncBreakpoints();
    }

    protected exceptionInfoRequest(response: DebugProtocol.ExceptionInfoResponse, args: DebugProtocol.ExceptionInfoArguments) {
        this.logger.log('exceptionInfoRequest');
    }

    protected async threadsRequest(response: DebugProtocol.ThreadsResponse) {
        this.logger.log('threadsRequest');

        let threads = [];

        //This is a bit of a hack. If there's a compile error, send a thread to represent it so we can show the compile error like a runtime exception
        if (this.compileError) {
            threads.push(new Thread(this.COMPILE_ERROR_THREAD_ID, 'Compile Error'));
        } else {
            //wait for the roku adapter to load
            await this.getRokuAdapter();

            //only send the threads request if we are at the debugger prompt
            if (this.rokuAdapter.isAtDebuggerPrompt) {
                let rokuThreads = await this.rokuAdapter.getThreads();

                for (let thread of rokuThreads) {
                    threads.push(
                        new Thread(thread.threadId, `Thread ${thread.threadId}`)
                    );
                }
            } else {
                this.logger.log('Skipped getting threads because the RokuAdapter is not accepting input at this time.');
            }

        }

        response.body = {
            threads: threads
        };

        this.sendResponse(response);
    }

    protected async stackTraceRequest(response: DebugProtocol.StackTraceResponse, args: DebugProtocol.StackTraceArguments) {
        try {
            this.logger.log('stackTraceRequest');
            let frames = [];

            //this is a bit of a hack. If there's a compile error, send a full stack frame so we can show the compile error like a runtime crash
            if (this.compileError) {
                frames.push(new StackFrame(
                    0,
                    'Compile Error',
                    new Source(path.basename(this.compileError.path), this.compileError.path),
                    //diagnostics are 0 based, vscode expects 1 based
                    this.compileError.range.start.line + 1,
                    this.compileError.range.start.character + 1
                ));
            } else {
                if (this.rokuAdapter.isAtDebuggerPrompt) {
                    let stackTrace = await this.rokuAdapter.getStackTrace(args.threadId);

                    for (let debugFrame of stackTrace) {
                        let sourceLocation = await this.projectManager.getSourceLocation(debugFrame.filePath, debugFrame.lineNumber);

                        //the stacktrace returns function identifiers in all lower case. Try to get the actual case
                        //load the contents of the file and get the correct casing for the function identifier
                        try {
                            let functionName = this.fileManager.getCorrectFunctionNameCase(sourceLocation?.filePath, debugFrame.functionIdentifier);
                            if (functionName) {

                                //search for original function name if this is an anonymous function.
                                //anonymous function names are prefixed with $ in the stack trace (i.e. $anon_1 or $functionname_40002)
                                if (functionName.startsWith('$')) {
                                    functionName = this.fileManager.getFunctionNameAtPosition(
                                        sourceLocation.filePath,
                                        sourceLocation.lineNumber - 1,
                                        functionName
                                    );
                                }
                                debugFrame.functionIdentifier = functionName;
                            }
                        } catch (error) {
                            this.logger.error('Error correcting function identifier case', { error, sourceLocation, debugFrame });
                        }
                        const filePath = sourceLocation?.filePath ?? debugFrame.filePath;

                        const frame: DebugProtocol.StackFrame = new StackFrame(
                            debugFrame.frameId,
                            `${debugFrame.functionIdentifier}`,
                            new Source(path.basename(filePath), filePath),
                            sourceLocation?.lineNumber ?? debugFrame.lineNumber,
                            1
                        );
                        if (!sourceLocation) {
                            frame.presentationHint = 'subtle';
                        }
                        frames.push(frame);
                    }
                } else {
                    this.logger.log('Skipped calculating stacktrace because the RokuAdapter is not accepting input at this time');
                }
            }
            response.body = {
                stackFrames: frames,
                totalFrames: frames.length
            };
            this.sendResponse(response);
        } catch (error) {
            this.logger.error('Error getting stacktrace', { error, args });
        }
    }

    protected async scopesRequest(response: DebugProtocol.ScopesResponse, args: DebugProtocol.ScopesArguments) {
        const logger = this.logger.createLogger(`scopesRequest ${this.idCounter}`);
        logger.info('begin', { args });
        try {
            const scopes = new Array<Scope>();

            if (isDebugProtocolAdapter(this.rokuAdapter)) {
                let refId = this.getEvaluateRefId('', args.frameId);
                let v: AugmentedVariable;
                //if we already looked this item up, return it
                if (this.variables[refId]) {
                    v = this.variables[refId];
                } else {
                    let result = await this.rokuAdapter.getLocalVariables(args.frameId);
                    if (!result) {
                        throw new Error(`Could not get scopes`);
                    }
                    v = this.getVariableFromResult(result, args.frameId);
                    //TODO - testing something, remove later
                    // eslint-disable-next-line camelcase
                    v.request_seq = response.request_seq;
                    v.frameId = args.frameId;
                }

                let scope = new Scope('Local', refId, false);
                scopes.push(scope);
            } else {
                // NOTE: Legacy telnet support
                scopes.push(new Scope('Local', this.variableHandles.create('local'), false));
            }

            response.body = {
                scopes: scopes
            };
            logger.debug('send response', { response });
            this.sendResponse(response);
            logger.info('end');
        } catch (error) {
            logger.error('Error getting scopes', { error, args });
        }
    }

    protected async continueRequest(response: DebugProtocol.ContinueResponse, args: DebugProtocol.ContinueArguments) {
        //if we have a compile error, we should shut down
        if (this.compileError) {
            this.sendResponse(response);
            await this.shutdown();
            return;
        }

        this.logger.log('continueRequest');
        await this.rokuAdapter.continue();
        this.sendResponse(response);
    }

    protected async pauseRequest(response: DebugProtocol.PauseResponse, args: DebugProtocol.PauseArguments) {
        this.logger.log('pauseRequest');

        //if we have a compile error, we should shut down
        if (this.compileError) {
            this.sendResponse(response);
            await this.shutdown();
            return;
        }

        await this.rokuAdapter.pause();
        this.sendResponse(response);
    }

    protected reverseContinueRequest(response: DebugProtocol.ReverseContinueResponse, args: DebugProtocol.ReverseContinueArguments) {
        this.logger.log('reverseContinueRequest');
        this.sendResponse(response);
    }

    /**
     * Clicked the "Step Over" button
     * @param response
     * @param args
     */
    protected async nextRequest(response: DebugProtocol.NextResponse, args: DebugProtocol.NextArguments) {
        this.logger.log('[nextRequest] begin');

        //if we have a compile error, we should shut down
        if (this.compileError) {
            this.sendResponse(response);
            await this.shutdown();
            return;
        }

        try {
            await this.rokuAdapter.stepOver(args.threadId);
            this.logger.info('[nextRequest] end');
        } catch (error) {
            this.logger.error(`[nextRequest] Error running '${BrightScriptDebugSession.prototype.nextRequest.name}()'`, error);
        }
        this.sendResponse(response);
    }

    protected async stepInRequest(response: DebugProtocol.StepInResponse, args: DebugProtocol.StepInArguments) {
        this.logger.log('[stepInRequest]');

        //if we have a compile error, we should shut down
        if (this.compileError) {
            this.sendResponse(response);
            await this.shutdown();
            return;
        }

        await this.rokuAdapter.stepInto(args.threadId);
        this.sendResponse(response);
        this.logger.info('[stepInRequest] end');
    }

    protected async stepOutRequest(response: DebugProtocol.StepOutResponse, args: DebugProtocol.StepOutArguments) {
        this.logger.log('[stepOutRequest] begin');

        //if we have a compile error, we should shut down
        if (this.compileError) {
            this.sendResponse(response);
            await this.shutdown();
            return;
        }

        await this.rokuAdapter.stepOut(args.threadId);
        this.sendResponse(response);
        this.logger.info('[stepOutRequest] end');
    }

    protected stepBackRequest(response: DebugProtocol.StepBackResponse, args: DebugProtocol.StepBackArguments) {
        this.logger.log('[stepBackRequest] begin');
        this.sendResponse(response);
        this.logger.info('[stepBackRequest] end');
    }

    public async variablesRequest(response: DebugProtocol.VariablesResponse, args: DebugProtocol.VariablesArguments) {
        const logger = this.logger.createLogger('[variablesRequest]');
        try {
            logger.log('begin', { args });

            let childVariables: AugmentedVariable[] = [];
            //wait for any `evaluate` commands to finish so we have a higher likely hood of being at a debugger prompt
            await this.evaluateRequestPromise;
            if (!this.rokuAdapter.isAtDebuggerPrompt) {
                logger.log('Skipped getting variables because the RokuAdapter is not accepting input at this time');
                response.success = false;
                response.message = 'Debug session is not paused';
                return this.sendResponse(response);
            }
            const reference = this.variableHandles.get(args.variablesReference);
            if (reference) {
                logger.log('reference', reference);
                // NOTE: Legacy telnet support for local vars
                if (this.launchConfiguration.enableVariablesPanel) {
                    const vars = await (this.rokuAdapter as TelnetAdapter).getScopeVariables();

                    for (const varName of vars) {
                        let result = await this.rokuAdapter.getVariable(varName, -1);
                        let tempVar = this.getVariableFromResult(result, -1);
                        childVariables.push(tempVar);
                    }
                } else {
                    childVariables.push(new Variable('variables disabled by launch.json setting', 'enableVariablesPanel: false'));
                }
            } else {
                //find the variable with this reference
                let v = this.variables[args.variablesReference];
                if (!v) {
                    response.success = false;
                    response.message = `Variable reference has expired`;
                    return this.sendResponse(response);
                }
                logger.log('variable', v);
                //query for child vars if we haven't done it yet.
                if (v.childVariables.length === 0) {
                    let result = await this.rokuAdapter.getVariable(v.evaluateName, v.frameId);
                    let tempVar = this.getVariableFromResult(result, v.frameId);
                    tempVar.frameId = v.frameId;
                    v.childVariables = tempVar.childVariables;
                }
                childVariables = v.childVariables;
            }

            //if the variable is an array, send only the requested range
            if (Array.isArray(childVariables) && args.filter === 'indexed') {
                //only send the variable range requested by the debugger
                childVariables = childVariables.slice(args.start, args.start + args.count);
            }

            let filteredChildVariables = this.launchConfiguration.showHiddenVariables !== true ? childVariables.filter(
                (child: AugmentedVariable) => !child.name.startsWith(this.tempVarPrefix)) : childVariables;

            response.body = {
                variables: filteredChildVariables
            };
        } catch (error) {
            logger.error('Error during variablesRequest', error, { args });
            response.success = false;
            response.message = error?.message ?? 'Error during variablesRequest';
        } finally {
            logger.info('end', { response });
        }
        this.sendResponse(response);
    }

    private evaluateRequestPromise = Promise.resolve();
    private evaluateVarIndexByFrameId = new Map<number, number>();

    private getNextVarIndex(frameId: number): number {
        if (!this.evaluateVarIndexByFrameId.has(frameId)) {
            this.evaluateVarIndexByFrameId.set(frameId, 0);
        }
        let value = this.evaluateVarIndexByFrameId.get(frameId);
        this.evaluateVarIndexByFrameId.set(frameId, value + 1);
        return value;
    }

    public async evaluateRequest(response: DebugProtocol.EvaluateResponse, args: DebugProtocol.EvaluateArguments) {
        let deferred = defer<void>();
        if (args.context === 'repl' && !this.enableDebugProtocol && args.expression.trim().startsWith('>')) {
            this.clearState();
            const expression = args.expression.replace(/^\s*>\s*/, '');
            this.logger.log('Sending raw telnet command...I sure hope you know what you\'re doing', { expression });
            (this.rokuAdapter as TelnetAdapter).requestPipeline.client.write(`${expression}\r\n`);
            this.sendResponse(response);
            return deferred.promise;
        }

        try {
            this.evaluateRequestPromise = this.evaluateRequestPromise.then(() => {
                return deferred.promise;
            });

            //fix vscode hover bug that excludes closing quotemark sometimes.
            if (args.context === 'hover') {
                args.expression = util.ensureClosingQuote(args.expression);
            }

            if (!this.rokuAdapter.isAtDebuggerPrompt) {
                let message = 'Skipped evaluate request because RokuAdapter is not accepting requests at this time';
                if (args.context === 'repl') {
                    this.sendEvent(new OutputEvent(message, 'stderr'));
                    response.body = {
                        result: 'invalid',
                        variablesReference: 0
                    };
                } else {
                    throw new Error(message);
                }

                //is at debugger prompt
            } else {
                let variablePath = util.getVariablePath(args.expression);
                if (!variablePath && util.isAssignableExpression(args.expression)) {
                    let varIndex = this.getNextVarIndex(args.frameId);
                    let arrayVarName = this.tempVarPrefix + 'eval';
                    if (varIndex === 0) {
                        const response = await this.rokuAdapter.evaluate(`${arrayVarName} = []`, args.frameId);
                        console.log(response);
                    }
                    let statement = `${arrayVarName}[${varIndex}] = ${args.expression}`;
                    args.expression = `${arrayVarName}[${varIndex}]`;
                    let commandResults = await this.rokuAdapter.evaluate(statement, args.frameId);
                    if (commandResults.type === 'error') {
                        throw new Error(commandResults.message);
                    }
                    variablePath = [arrayVarName, varIndex.toString()];
                }

                //if we found a variable path (e.g. ['a', 'b', 'c']) then do a variable lookup because it's faster and more widely supported than `evaluate`
                if (variablePath) {
                    let refId = this.getEvaluateRefId(args.expression, args.frameId);
                    let v: AugmentedVariable;
                    //if we already looked this item up, return it
                    if (this.variables[refId]) {
                        v = this.variables[refId];
                    } else {
                        let result = await this.rokuAdapter.getVariable(args.expression, args.frameId);
                        if (!result) {
                            throw new Error('Error: unable to evaluate expression');
                        }

                        v = this.getVariableFromResult(result, args.frameId);
                        //TODO - testing something, remove later
                        // eslint-disable-next-line camelcase
                        v.request_seq = response.request_seq;
                        v.frameId = args.frameId;
                    }
                    response.body = {
                        result: v.value,
                        type: v.type,
                        variablesReference: v.variablesReference,
                        namedVariables: v.namedVariables || 0,
                        indexedVariables: v.indexedVariables || 0
                    };

                    //run an `evaluate` call
                } else {
                    let commandResults = await this.rokuAdapter.evaluate(args.expression, args.frameId);

                    commandResults.message = util.trimDebugPrompt(commandResults.message);
                    if (args.context !== 'watch') {
                        //clear variable cache since this action could have side-effects
                        this.clearState();
                        this.sendInvalidatedEvent(null, args.frameId);
                    }
                    //if the adapter captured output (probably only telnet), print it to the vscode debug console
                    if (typeof commandResults.message === 'string') {
                        this.sendEvent(new OutputEvent(commandResults.message, commandResults.type === 'error' ? 'stderr' : 'stdio'));
                    }

                    if (this.enableDebugProtocol || (typeof commandResults.message !== 'string')) {
                        response.body = {
                            result: 'invalid',
                            variablesReference: 0
                        };
                    } else {
                        response.body = {
                            result: commandResults.message === '\r\n' ? 'invalid' : commandResults.message,
                            variablesReference: 0
                        };
                    }
                }
            }
        } catch (error) {
            this.logger.error('Error during variables request', error);
            response.success = false;
            response.message = error?.message ?? error;
        }
        try {
            this.sendResponse(response);
        } catch { }
        deferred.resolve();
    }

    /**
     * Called when the host stops debugging
     * @param response
     * @param args
     */
    protected async disconnectRequest(response: DebugProtocol.DisconnectResponse, args: DebugProtocol.DisconnectArguments, request?: DebugProtocol.Request) {
        //return to the home screen
        if (!this.enableDebugProtocol) {
            await this.rokuDeploy.pressHomeButton(this.launchConfiguration.host, this.launchConfiguration.remotePort);
        }
        this.sendResponse(response);
        await this.shutdown();
    }

    private createRokuAdapter(rendezvousTracker: RendezvousTracker) {
        if (this.enableDebugProtocol) {
            this.rokuAdapter = new DebugProtocolAdapter(this.launchConfiguration, this.projectManager, this.breakpointManager, rendezvousTracker, this.deviceInfo);
        } else {
            this.rokuAdapter = new TelnetAdapter(this.launchConfiguration, rendezvousTracker);
        }
    }

    protected async restartRequest(response: DebugProtocol.RestartResponse, args: DebugProtocol.RestartArguments, request?: DebugProtocol.Request) {
        this.logger.log('[restartRequest] begin');
        if (this.rokuAdapter) {
            if (!this.enableDebugProtocol) {
                this.rokuAdapter.removeAllListeners();
            }
            await this.rokuAdapter.destroy();
            this.rokuAdapterDeferred = defer();
        }
        await this.launchRequest(response, args.arguments as LaunchConfiguration);
    }

    /**
     * Used to track whether the entry breakpoint has already been handled
     */
    private entryBreakpointWasHandled = false;

    /**
     * Registers the main events for the RokuAdapter
     */
    private async connectRokuAdapter() {
        this.rokuAdapter.on('start', () => {
            if (!this.firstRunDeferred.isCompleted) {
                this.firstRunDeferred.resolve();
            }
        });

        //when the debugger suspends (pauses for debugger input)
        // eslint-disable-next-line @typescript-eslint/no-misused-promises
        this.rokuAdapter.on('suspend', async () => {
            await this.onSuspend();
        });

        //anytime the adapter encounters an exception on the roku,
        // eslint-disable-next-line @typescript-eslint/no-misused-promises
        this.rokuAdapter.on('runtime-error', async (exception) => {
            let rokuAdapter = await this.getRokuAdapter();
            let threads = await rokuAdapter.getThreads();
            let threadId = threads[0]?.threadId;
            this.sendEvent(new StoppedEvent(StoppedEventReason.exception, threadId, exception.message));
        });

        // If the roku says it can't continue, we are no longer able to debug, so kill the debug session
        this.rokuAdapter.on('cannot-continue', () => {
            void this.shutdown();
        });

        //make the connection
        await this.rokuAdapter.connect();
        this.rokuAdapterDeferred.resolve(this.rokuAdapter);
        return this.rokuAdapter;
    }

    private async onSuspend() {
        //clear the index for storing evalutated expressions
        this.evaluateVarIndexByFrameId.clear();

        const threads = await this.rokuAdapter.getThreads();
        const activeThread = threads.find(x => x.isSelected);

        //TODO remove this once Roku fixes their threads off-by-one line number issues
        //look up the correct line numbers for each thread from the StackTrace
        await Promise.all(
            threads.map(async (thread) => {
                const stackTrace = await this.rokuAdapter.getStackTrace(thread.threadId);
                const stackTraceLineNumber = stackTrace[0]?.lineNumber;
                if (stackTraceLineNumber !== thread.lineNumber) {
                    this.logger.warn(`Thread ${thread.threadId} reported incorrect line (${thread.lineNumber}). Using line from stack trace instead (${stackTraceLineNumber})`, thread, stackTrace);
                    thread.lineNumber = stackTraceLineNumber;
                }
            })
        );

        outer: for (const bp of this.breakpointManager.failedDeletions) {
            for (const thread of threads) {
                let sourceLocation = await this.projectManager.getSourceLocation(thread.filePath, thread.lineNumber);
                // This stop was due to a breakpoint that we tried to delete, but couldn't.
                // Now that we are stopped, we can delete it. We won't stop here again unless you re-add the breakpoint. You're welcome.
                if ((bp.srcPath === sourceLocation.filePath) && (bp.line === sourceLocation.lineNumber)) {
                    this.showPopupMessage(`Stopped at breakpoint that failed to delete. Deleting now, and should not cause future stops.`, 'info');
                    this.logger.warn(`Stopped at breakpoint that failed to delete. Deleting now, and should not cause future stops`, bp, thread, sourceLocation);
                    break outer;
                }
            }
        }

        //sync breakpoints
        await this.rokuAdapter?.syncBreakpoints();
        this.logger.info('received "suspend" event from adapter');

        //if !stopOnEntry, and we haven't encountered a suspend yet, THIS is the entry breakpoint. auto-continue
        if (!this.entryBreakpointWasHandled && !this.launchConfiguration.stopOnEntry) {
            this.entryBreakpointWasHandled = true;
            //if there's a user-defined breakpoint at this exact position, it needs to be handled like a regular breakpoint (i.e. suspend). So only auto-continue if there's no breakpoint here
            if (activeThread && !await this.breakpointManager.lineHasBreakpoint(this.projectManager.getAllProjects(), activeThread.filePath, activeThread.lineNumber - 1)) {
                this.logger.info('Encountered entry breakpoint and `stopOnEntry` is disabled. Continuing...');
                return this.rokuAdapter.continue();
            }
        }

        this.clearState();
        const event: StoppedEvent = new StoppedEvent(
            StoppedEventReason.breakpoint,
            //Not sure why, but sometimes there is no active thread. Just pick thread 0 to prevent the app from totally crashing
            activeThread?.threadId ?? 0,
            '' //exception text
        );
        // Socket debugger will always stop all threads and supports multi thread inspection.
        (event.body as any).allThreadsStopped = this.enableDebugProtocol;
        this.sendEvent(event);

    }

    private getVariableFromResult(result: EvaluateContainer, frameId: number) {
        let v: AugmentedVariable;

        if (result) {
            if (this.enableDebugProtocol) {
                let refId = this.getEvaluateRefId(result.evaluateName, frameId);
                if (result.keyType) {
                    // check to see if this is an dictionary or a list
                    if (result.keyType === 'Integer') {
                        // list type
                        v = new Variable(result.name, result.type, refId, result.elementCount, 0);
                        this.variables[refId] = v;
                    } else if (result.keyType === 'String') {
                        // dictionary type
                        v = new Variable(result.name, result.type, refId, 0, result.elementCount);
                    }
                } else {
                    let value: string;
                    if (result.type === VariableType.Invalid) {
                        value = result.value ?? 'Invalid';
                    } else if (result.type === VariableType.Uninitialized) {
                        value = 'Uninitialized';
                    } else {
                        value = `${result.value}`;
                    }
                    v = new Variable(result.name, value);
                }
                this.variables[refId] = v;
            } else {
                if (result.highLevelType === 'primative' || result.highLevelType === 'uninitialized') {
                    v = new Variable(result.name, `${result.value}`);
                } else if (result.highLevelType === 'array') {
                    let refId = this.getEvaluateRefId(result.evaluateName, frameId);
                    v = new Variable(result.name, result.type, refId, result.children?.length ?? 0, 0);
                    this.variables[refId] = v;
                } else if (result.highLevelType === 'object') {
                    let refId = this.getEvaluateRefId(result.evaluateName, frameId);
                    v = new Variable(result.name, result.type, refId, 0, result.children?.length ?? 0);
                    this.variables[refId] = v;
                } else if (result.highLevelType === 'function') {
                    v = new Variable(result.name, result.value);
                } else {
                    //all other cases, but mostly for HighLevelType.unknown
                    v = new Variable(result.name, result.value);
                }
            }

            v.type = result.type;
            v.evaluateName = result.evaluateName;
            v.frameId = frameId;
            v.type = result.type;
            v.presentationHint = result.presentationHint ? { kind: result.presentationHint } : undefined;

            if (result.children) {
                let childVariables = [];
                for (let childContainer of result.children) {
                    let childVar = this.getVariableFromResult(childContainer, frameId);
                    childVariables.push(childVar);
                }
                v.childVariables = childVariables;
            }
            // if the var is an array and debugProtocol is enabled, include the array size
            if (this.enableDebugProtocol && v.type === VariableType.Array) {
                v.value = `${v.type}(${result.elementCount})` as any;
            }
        }
        return v;
    }


    private getEvaluateRefId(expression: string, frameId: number) {
        let evaluateRefId = `${expression}-${frameId}`;
        if (!this.evaluateRefIdLookup[evaluateRefId]) {
            this.evaluateRefIdLookup[evaluateRefId] = this.evaluateRefIdCounter++;
        }
        return this.evaluateRefIdLookup[evaluateRefId];
    }

    private clearState() {
        //erase all cached variables
        this.variables = {};
    }

    /**
     * Tells the client to re-request all variables because we've invalidated them
     * @param threadId
     * @param stackFrameId
     */
    private sendInvalidatedEvent(threadId?: number, stackFrameId?: number) {
        //if the client supports this request, send it
        if (this.initRequestArgs.supportsInvalidatedEvent) {
            this.sendEvent(new InvalidatedEvent(['variables'], threadId, stackFrameId));
        }
    }

    /**
     * If `stopOnEntry` is enabled, register the entry breakpoint.
     */
    public async handleEntryBreakpoint() {
        if (!this.enableDebugProtocol) {
            this.entryBreakpointWasHandled = true;
            if (this.launchConfiguration.stopOnEntry || this.launchConfiguration.deepLinkUrl) {
                await this.projectManager.registerEntryBreakpoint(this.projectManager.mainProject.stagingDir);
            }
        }
    }

    private shutdownPromise: Promise<void> | undefined = undefined;

    /**
     * Called when the debugger is terminated. Feel free to call this as frequently as you want; we'll only run the shutdown process the first time, and return
     * the same promise on subsequent calls
     */
    public async shutdown(errorMessage?: string): Promise<void> {
        if (this.shutdownPromise === undefined) {
            this.logger.log('[shutdown] Beginning shutdown sequence', errorMessage);
            this.shutdownPromise = this._shutdown(errorMessage);
        } else {
            this.logger.log('[shutdown] Tried to call `.shutdown()` again. Returning the same promise');
        }
        return this.shutdownPromise;
    }

    private async _shutdown(errorMessage?: string): Promise<void> {
        try {
            this.componentLibraryServer?.stop();

            this.rendezvousTracker?.destroy?.();

            //if configured, delete the staging directory
            if (!this.launchConfiguration.retainStagingFolder) {
                const stagingDirs = this.projectManager?.getStagingDirs() ?? [];
                this.logger.info('deleting staging folders', stagingDirs);
                for (let stagingDir of stagingDirs) {
                    try {
                        fsExtra.removeSync(stagingDir);
                    } catch (e) {
                        this.logger.error(e);
                        util.log(`Error removing staging directory '${stagingDir}': ${JSON.stringify(e)}`);
                    }
                }
            }

            //if there was an error message, display it to the user
            if (errorMessage) {
                this.logger.error(errorMessage);
                this.showPopupMessage(errorMessage, 'error');
            }

            this.logger.log('Destroy rokuAdapter');
            await this.rokuAdapter?.destroy?.();
            //press the home button to return to the home screen
            try {
                this.logger.log('Press home button');
                await this.rokuDeploy.pressHomeButton(this.launchConfiguration.host, this.launchConfiguration.remotePort);
            } catch (e) {
                this.logger.error(e);
            }


            this.logger.log('Send terminated event');
            this.sendEvent(new TerminatedEvent());

            //shut down the process
            this.logger.log('super.shutdown()');
            super.shutdown();
            this.logger.log('shutdown complete');
        } catch (e) {
            this.logger.error(e);
        }
    }
}

interface AugmentedVariable extends DebugProtocol.Variable {
    childVariables?: AugmentedVariable[];
    // eslint-disable-next-line camelcase
    request_seq?: number;
    frameId?: number;
}<|MERGE_RESOLUTION|>--- conflicted
+++ resolved
@@ -659,12 +659,8 @@
             raleTrackerTaskFileLocation: this.launchConfiguration.raleTrackerTaskFileLocation,
             injectRdbOnDeviceComponent: this.launchConfiguration.injectRdbOnDeviceComponent,
             rdbFilesBasePath: this.launchConfiguration.rdbFilesBasePath,
-<<<<<<< HEAD
-            stagingFolderPath: this.launchConfiguration.stagingFolderPath,
+            stagingDir: this.launchConfiguration.stagingDir,
             packagePath: this.launchConfiguration.packagePath
-=======
-            stagingDir: this.launchConfiguration.stagingDir
->>>>>>> 7e28fdb8
         });
 
         util.log('Moving selected files to staging area');
