--- conflicted
+++ resolved
@@ -1284,25 +1284,7 @@
 
                 //is at debugger prompt
             } else {
-<<<<<<< HEAD
-                let variablePath = util.getVariablePath(args.expression);
-                if (!variablePath && util.isAssignableExpression(args.expression)) {
-                    let varIndex = this.getNextVarIndex(args.frameId);
-                    let arrayVarName = this.tempVarPrefix + 'eval';
-                    if (varIndex === 0) {
-                        await this.rokuAdapter.evaluate(`${arrayVarName} = []`, args.frameId);
-                    }
-                    let statement = `${arrayVarName}[${varIndex}] = ${args.expression}`;
-                    args.expression = `${arrayVarName}[${varIndex}]`;
-                    let commandResults = await this.rokuAdapter.evaluate(statement, args.frameId);
-                    if (commandResults.type === 'error') {
-                        throw new Error(commandResults.message);
-                    }
-                    variablePath = [arrayVarName, varIndex.toString()];
-                }
-=======
                 let { evalArgs, variablePath } = await this.evaluateExpressionToTempVar(args, util.getVariablePath(args.expression));
->>>>>>> f88dddec
 
                 //if we found a variable path (e.g. ['a', 'b', 'c']) then do a variable lookup because it's faster and more widely supported than `evaluate`
                 if (variablePath) {
