--- conflicted
+++ resolved
@@ -2,12 +2,7 @@
 import { orderBy } from 'natural-orderby';
 import * as path from 'path';
 import * as request from 'request';
-<<<<<<< HEAD
-import { rokuDeploy } from 'roku-deploy';
-import { CompileError } from 'roku-deploy/dist/Errors';
-=======
 import { rokuDeploy, CompileError } from 'roku-deploy';
->>>>>>> 10b3fcf3
 import type { RokuDeploy, RokuDeployOptions } from 'roku-deploy';
 import {
     BreakpointEvent,
