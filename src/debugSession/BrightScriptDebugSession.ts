import * as fsExtra from 'fs-extra';
import { orderBy } from 'natural-orderby';
import * as path from 'path';
import { rokuDeploy, CompileError, isUpdateCheckRequiredError, isConnectionResetError } from 'roku-deploy';
import type { DeviceInfo, RokuDeploy, RokuDeployOptions } from 'roku-deploy';
import {
    BreakpointEvent,
    DebugSession as BaseDebugSession,
    InitializedEvent,
    InvalidatedEvent,
    OutputEvent,
    Source,
    StackFrame,
    StoppedEvent,
    TerminatedEvent,
    Thread,
    Variable
} from '@vscode/debugadapter';
import type { SceneGraphCommandResponse } from '../SceneGraphDebugCommandController';
import { SceneGraphDebugCommandController } from '../SceneGraphDebugCommandController';
import type { DebugProtocol } from '@vscode/debugprotocol';
import { defer, util } from '../util';
import { fileUtils, standardizePath as s } from '../FileUtils';
import { ComponentLibraryServer } from '../ComponentLibraryServer';
import { ProjectManager, Project, ComponentLibraryProject } from '../managers/ProjectManager';
import type { EvaluateContainer } from '../adapters/DebugProtocolAdapter';
import { DebugProtocolAdapter } from '../adapters/DebugProtocolAdapter';
import { TelnetAdapter } from '../adapters/TelnetAdapter';
import type { BSDebugDiagnostic } from '../CompileErrorProcessor';
import { RendezvousTracker } from '../RendezvousTracker';
import {
    LaunchStartEvent,
    LogOutputEvent,
    RendezvousEvent,
    DiagnosticsEvent,
    StoppedEventReason,
    ChanperfEvent,
    DebugServerLogOutputEvent,
    ChannelPublishedEvent,
    CustomRequestEvent,
    ClientToServerCustomEventName
} from './Events';
import type { LaunchConfiguration, ComponentLibraryConfiguration } from '../LaunchConfiguration';
import { FileManager } from '../managers/FileManager';
import { SourceMapManager } from '../managers/SourceMapManager';
import { LocationManager } from '../managers/LocationManager';
import type { AugmentedSourceBreakpoint } from '../managers/BreakpointManager';
import { BreakpointManager } from '../managers/BreakpointManager';
import type { LogMessage } from '../logging';
import { logger, FileLoggingManager, debugServerLogOutputEventTransport, LogLevelPriority } from '../logging';
import { VariableType } from '../debugProtocol/events/responses/VariablesResponse';
import { DiagnosticSeverity } from 'brighterscript';
import type { ExceptionBreakpoint } from '../debugProtocol/events/requests/SetExceptionBreakpointsRequest';
import { debounce } from 'debounce';
import { interfaces, components, events } from 'brighterscript/dist/roku-types';
import { globalCallables } from 'brighterscript/dist/globalCallables';
import { bscProjectWorkerPool } from '../bsc/threading/BscProjectWorkerPool';
import { populateVariableFromRegistryEcp } from './ecpRegistryUtils';
import { AppState, rokuECP } from '../RokuECP';
import { SocketConnectionInUseError } from '../Exceptions';

const diagnosticSource = 'roku-debug';

export class BrightScriptDebugSession extends BaseDebugSession {
    public constructor() {
        super();

        // this debugger uses one-based lines and columns
        this.setDebuggerLinesStartAt1(false);
        this.setDebuggerColumnsStartAt1(false);

        //give util a reference to this session to assist in logging across the entire module
        util._debugSession = this;
        this.fileManager = new FileManager();
        this.sourceMapManager = new SourceMapManager();
        this.locationManager = new LocationManager(this.sourceMapManager);
        this.breakpointManager = new BreakpointManager(this.sourceMapManager, this.locationManager);
        //send newly-verified breakpoints to vscode
        this.breakpointManager.on('breakpoints-verified', (data) => this.onDeviceBreakpointsChanged('changed', data));
        this.projectManager = new ProjectManager({
            breakpointManager: this.breakpointManager,
            locationManager: this.locationManager
        });
        this.fileLoggingManager = new FileLoggingManager();
    }

    private onDeviceBreakpointsChanged(eventName: 'changed' | 'new', data: { breakpoints: AugmentedSourceBreakpoint[] }) {
        this.logger.info('Sending verified device breakpoints to client', data);
        //send all verified breakpoints to the client
        for (const breakpoint of data.breakpoints) {
            const event: DebugProtocol.Breakpoint = {
                line: breakpoint.line,
                column: breakpoint.column,
                verified: breakpoint.verified,
                id: breakpoint.id,
                reason: breakpoint.reason,
                message: breakpoint.message,
                source: {
                    path: breakpoint.srcPath
                }
            };
            this.sendEvent(new BreakpointEvent(eventName, event));
        }
    }

    public logger = logger.createLogger(`[session]`);

    private readonly isWindowsPlatform = process.platform.startsWith('win');

    /**
     * A sequence used to help identify log statements for requests
     */
    private idCounter = 1;

    public fileManager: FileManager;

    public projectManager: ProjectManager;

    public fileLoggingManager: FileLoggingManager;

    public breakpointManager: BreakpointManager;

    public locationManager: LocationManager;

    public sourceMapManager: SourceMapManager;

    //set imports as class properties so they can be spied upon during testing
    public rokuDeploy = rokuDeploy as unknown as RokuDeploy;

    private componentLibraryServer = new ComponentLibraryServer();

    private rokuAdapterDeferred = defer<DebugProtocolAdapter | TelnetAdapter>();
    /**
     * A promise that is resolved whenever the app has started running for the first time
     */
    private firstRunDeferred = defer<void>();

    private evaluateRefIdLookup: Record<string, number> = {};
    private evaluateRefIdCounter = 1;

    private variables: Record<number, AugmentedVariable> = {};

    private rokuAdapter: DebugProtocolAdapter | TelnetAdapter;

    private rendezvousTracker: RendezvousTracker;

    public tempVarPrefix = '__rokudebug__';

    /**
     * The first encountered compile error, will be used to send to the client as a runtime error (nicer UI presentation)
     */
    private compileError: BSDebugDiagnostic;

    /**
     * A magic number to represent a fake thread that will be used for showing compile errors in the UI as if they were runtime crashes
     */
    private COMPILE_ERROR_THREAD_ID = 7_777;

    private get enableDebugProtocol() {
        return this.launchConfiguration.enableDebugProtocol;
    }

    /**
     * Get a promise that resolves when the roku adapter is ready to be used
     */
    private async getRokuAdapter() {
        await this.rokuAdapterDeferred.promise;
        await this.rokuAdapter.onReady();
        return this.rokuAdapter;
    }

    private launchConfiguration: LaunchConfiguration;
    private initRequestArgs: DebugProtocol.InitializeRequestArguments;

    private exceptionBreakpoints: ExceptionBreakpoint[] = [];

    /**
     * The 'initialize' request is the first request called by the frontend
     * to interrogate the features the debug adapter provides.
     */
    public initializeRequest(response: DebugProtocol.InitializeResponse, args: DebugProtocol.InitializeRequestArguments): void {
        this.initRequestArgs = args;
        this.logger.log('initializeRequest');

        response.body = response.body || {};

        // This debug adapter implements the configurationDoneRequest.
        response.body.supportsConfigurationDoneRequest = true;

        // The debug adapter supports the 'restart' request. In this case a client should not implement 'restart' by terminating and relaunching the adapter but by calling the RestartRequest.
        response.body.supportsRestartRequest = true;

        // make VS Code to use 'evaluate' when hovering over source
        response.body.supportsEvaluateForHovers = true;

        // make VS Code to show a 'step back' button
        response.body.supportsStepBack = false;

        // This debug adapter supports conditional breakpoints
        response.body.supportsConditionalBreakpoints = true;

        response.body.supportsExceptionFilterOptions = true;
        response.body.supportsExceptionOptions = true;

        //the list of exception breakpoints (we have to send them all the time, even if the device doesn't support them)
        response.body.exceptionBreakpointFilters = [{
            filter: 'caught',
            supportsCondition: true,
            conditionDescription: '__brs_err__.rethrown = true',
            label: 'Caught Exceptions',
            description: `Breaks on all errors, even if they're caught later.`,
            default: false
        }, {
            filter: 'uncaught',
            supportsCondition: true,
            conditionDescription: '__brs_err__.rethrown = true',
            label: 'Uncaught Exceptions',
            description: 'Breaks only on errors that are not handled.',
            default: true
        }];

        // This debug adapter supports breakpoints that break execution after a specified number of hits
        response.body.supportsHitConditionalBreakpoints = true;

        // This debug adapter supports log points by interpreting the 'logMessage' attribute of the SourceBreakpoint
        response.body.supportsLogPoints = true;

        response.body.supportsCompletionsRequest = true;
        response.body.completionTriggerCharacters = ['.', '(', '{', ',', ' '];

        this.sendResponse(response);

        //register the debug output log transport writer
        debugServerLogOutputEventTransport.setWriter((message: LogMessage) => {
            this.sendEvent(
                new DebugServerLogOutputEvent(
                    message.logger.formatMessage(message, false)
                )
            );
        });

        // since this debug adapter can accept configuration requests like 'setBreakpoint' at any time,
        // we request them early by sending an 'initializeRequest' to the frontend.
        // The frontend will end the configuration sequence by calling 'configurationDone' request.
        this.sendEvent(new InitializedEvent());

        this.logger.log('initializeRequest finished');
    }

    protected async setExceptionBreakPointsRequest(response: DebugProtocol.SetExceptionBreakpointsResponse, args: DebugProtocol.SetExceptionBreakpointsArguments) {
        response.body ??= {};
        try {

            let filterOptions: ExceptionBreakpoint[];
            if (args.filterOptions) {
                filterOptions = args.filterOptions.map(x => ({
                    filter: x.filterId as 'caught' | 'uncaught',
                    conditionExpression: x.condition
                }));
            } else if (args.filters) {
                filterOptions = args.filters.map(x => ({
                    filter: x as 'caught' | 'uncaught'
                }));
            }
            this.exceptionBreakpoints = filterOptions;

            //ensure the rokuAdapter is loaded
            await this.getRokuAdapter();

            if (this.rokuAdapter.supportsExceptionBreakpoints) {
                await this.rokuAdapter.setExceptionBreakpoints(filterOptions);
                //if success
                response.body.breakpoints = [
                    { verified: true },
                    { verified: true }
                ];
            } else {
                response.body.breakpoints = [
                    { verified: false },
                    { verified: false }
                ];
            }
        } catch (e) {
            //if error (or not supported)
            response.body.breakpoints = [
                { verified: false },
                { verified: false }
            ];
            this.logger.error('Failed to set exception breakpoints', e);
        } finally {
            this.sendResponse(response);
        }
    }


    protected async setTransientsToInvalid() {
        let brsErr = Object.values(this.variables).find((v) => v.name === '__brs_err__');
        if (brsErr && brsErr.type !== VariableType.Uninitialized) {
            // Assigning the variable to the function call results in it becoming unintialized
            await this.rokuAdapter.evaluate(`__brs_err__ = [].clear()`, brsErr.frameId);
        }
    }

    private async showPopupMessage<T extends string>(message: string, severity: 'error' | 'warn' | 'info', modal = false, actions?: T[]): Promise<T> {
        const response = await this.sendCustomRequest('showPopupMessage', { message: message, severity: severity, modal: modal, actions: actions });
        return response.selectedAction;
    }

    private static requestIdSequence = 0;

    private async sendCustomRequest<T = any, R = any>(name: string, data: T): Promise<R> {
        const requestId = BrightScriptDebugSession.requestIdSequence++;
        const responsePromise = new Promise<R>((resolve, reject) => {
            this.on(ClientToServerCustomEventName.customRequestEventResponse, (response) => {
                if (response.requestId === requestId) {
                    if (response.error) {
                        throw response.error;
                    } else {
                        resolve(response as R);
                    }
                }
            });
        });
        this.sendEvent(
            new CustomRequestEvent({
                requestId: requestId,
                name: name,
                ...data ?? {}
            }));
        return responsePromise;
    }

    /**
      * Get the cwd from the launchConfiguration, or default to process.cwd()
      */
    private get cwd() {
        return this.launchConfiguration?.cwd ?? process.cwd();
    }

    public deviceInfo: DeviceInfo;

    /**
     * Set defaults and standardize values for all of the LaunchConfiguration values
     * @param config
     * @returns
     */
    private normalizeLaunchConfig(config: LaunchConfiguration) {
        config.cwd ??= process.cwd();
        config.outDir ??= s`${config.cwd}/out`;
        config.stagingDir ??= s`${config.outDir}/.roku-deploy-staging`;
        config.componentLibrariesPort ??= 8080;
        config.packagePort ??= 80;
        config.remotePort ??= 8060;
        config.sceneGraphDebugCommandsPort ??= 8080;
        config.controlPort ??= 8081;
        config.brightScriptConsolePort ??= 8085;
        config.stagingDir ??= config.stagingFolderPath;
        config.emitChannelPublishedEvent ??= true;
        config.rewriteDevicePathsInLogs ??= true;
        config.autoResolveVirtualVariables ??= false;
        config.enhanceREPLCompletions ??= true;
        config.username ??= 'rokudev';

        // migrate the old `enableVariablesPanel` setting to the new `deferScopeLoading` setting
        if (typeof config.enableVariablesPanel !== 'boolean') {
            config.enableVariablesPanel = true;
        }
        config.deferScopeLoading ??= config.enableVariablesPanel === false;
        return config;
    }

    public async launchRequest(response: DebugProtocol.LaunchResponse, config: LaunchConfiguration) {
        const logEnd = this.logger.timeStart('log', '[launchRequest] launch');

        this.resetSessionState();

        //send the response right away so the UI immediately shows the debugger toolbar
        this.sendResponse(response);

        this.launchConfiguration = this.normalizeLaunchConfig(config);

        //prebake some threads for our ProjectManager to use later on (1 for the main project, and 1 for every complib)
        bscProjectWorkerPool.preload(1 + (this.launchConfiguration?.componentLibraries?.length ?? 0));

        //set the logLevel provided by the launch config
        if (this.launchConfiguration.logLevel) {
            logger.logLevel = this.launchConfiguration.logLevel;
        }

        //do a DNS lookup for the host to fix issues with roku rejecting ECP
        try {
            this.launchConfiguration.host = await util.dnsLookup(this.launchConfiguration.host);
        } catch (e) {
            return this.shutdown(`Could not resolve ip address for host '${this.launchConfiguration.host}'`);
        }

        // fetches the device info and parses the xml data to JSON object
        try {
            this.deviceInfo = await rokuDeploy.getDeviceInfo({ host: this.launchConfiguration.host, remotePort: this.launchConfiguration.remotePort, enhance: true, timeout: 4_000 });
        } catch (e) {
            return this.shutdown(`Unable to connect to roku at '${this.launchConfiguration.host}'. Verify the IP address is correct and that the device is powered on and connected to same network as this computer.`);
        }

        if (this.deviceInfo && !this.deviceInfo.developerEnabled) {
            return this.shutdown(`Developer mode is not enabled for host '${this.launchConfiguration.host}'.`);
        }

        //initialize all file logging (rokuDevice, debugger, etc)
        this.fileLoggingManager.activate(this.launchConfiguration?.fileLogging, this.cwd);

        this.projectManager.launchConfiguration = this.launchConfiguration;
        this.breakpointManager.launchConfiguration = this.launchConfiguration;

        this.sendEvent(new LaunchStartEvent(this.launchConfiguration));

        let error: Error;
        this.logger.log('[launchRequest] Packaging and deploying to roku');
        try {
            const packageEnd = this.logger.timeStart('log', 'Packaging');
            //build the main project and all component libraries at the same time
            await Promise.all([
                this.prepareMainProject(),
                this.prepareAndHostComponentLibraries(this.launchConfiguration.componentLibraries, this.launchConfiguration.componentLibrariesPort)
            ]);
            packageEnd();

            if (this.enableDebugProtocol) {
                util.log(`Connecting to Roku via the BrightScript debug protocol at ${this.launchConfiguration.host}:${this.launchConfiguration.controlPort}`);
            } else {
                util.log(`Connecting to Roku via telnet at ${this.launchConfiguration.host}:${this.launchConfiguration.brightScriptConsolePort}`);
            }

            //activate rendezvous tracking (if enabled). Log the error and move on if it crashes, this shouldn't bring down the session.
            try {
                const rendezvousEnd = this.logger.timeStart('log', 'Rendezvous tracking');
                await this.initRendezvousTracking();
                rendezvousEnd();
            } catch (e) {
                this.logger.error('Failed to initialize rendezvous tracking', e);
            }

            const connectAdapterEnd = this.logger.timeStart('log', 'Connect adapter');
            this.createRokuAdapter(this.rendezvousTracker);
            await this.connectRokuAdapter();
            connectAdapterEnd();

            await this.runAutomaticSceneGraphCommands(this.launchConfiguration.autoRunSgDebugCommands);

            //press the home button to ensure we're at the home screen
            await this.rokuDeploy.pressHomeButton(this.launchConfiguration.host, this.launchConfiguration.remotePort);

            //pass the log level down thought the adapter to the RendezvousTracker and ChanperfTracker
            this.rokuAdapter.setConsoleOutput(this.launchConfiguration.consoleOutput);

            //pass along the console output
            if (this.launchConfiguration.consoleOutput === 'full') {
                this.rokuAdapter.on('console-output', (data) => {
                    void this.sendLogOutput(data);
                });
            } else {
                this.rokuAdapter.on('unhandled-console-output', (data) => {
                    void this.sendLogOutput(data);
                });
            }

            this.rokuAdapter.on('device-unresponsive', async (data: { lastCommand: string }) => {
                const stopDebuggerAction = 'Stop Debugger';
                const message = `Roku device ${this.launchConfiguration.host} is not responding and may not recover.` +
                    (data.lastCommand ? `\n\nActive command:\n"${util.truncate(data.lastCommand, 30)}"` : '');
                this.logger.log(message, data);
                const response = await this.showPopupMessage(message, 'warn', false, [stopDebuggerAction]);
                if (response === stopDebuggerAction) {
                    await this.shutdown();
                }
            });

            // Send chanperf events to the extension
            this.rokuAdapter.on('chanperf', (output) => {
                this.sendEvent(new ChanperfEvent(output));
            });

            //listen for a closed connection (shut down when received)
            this.rokuAdapter.on('close', (reason = '') => {
                if (reason === 'compileErrors') {
                    error = new Error('compileErrors');
                } else {
                    error = new Error('Unable to connect to Roku. Is another device already connected?');
                }
            });

            // handle any compile errors
            this.rokuAdapter.on('diagnostics', (diagnostics: BSDebugDiagnostic[]) => {
                void this.handleDiagnostics(diagnostics);
            });

            // close disconnect if required when the app is exited
            // eslint-disable-next-line @typescript-eslint/no-misused-promises
            this.rokuAdapter.on('app-exit', async () => {
                this.resetSessionState();

                if (this.launchConfiguration.stopDebuggerOnAppExit) {
                    let message = `App exit event detected and launchConfiguration.stopDebuggerOnAppExit is true`;
                    message += ' - shutting down debug session';

                    this.logger.log('on app-exit', message);
                    this.sendEvent(new LogOutputEvent(message));
                    await this.shutdown();
                } else {
                    const message = 'App exit detected; but launchConfiguration.stopDebuggerOnAppExit is set to false, so keeping debug session running.';
                    this.logger.log('[launchRequest]', message);
                    this.sendEvent(new LogOutputEvent(message));
                    void this.rokuAdapter.once('connected').then(async () => {
                        await this.rokuAdapter.setExceptionBreakpoints(this.exceptionBreakpoints);
                    });
                }
            });

            await this.publish();

            //hack for certain roku devices that lock up when this event is emitted (no idea why!).
            if (this.launchConfiguration.emitChannelPublishedEvent) {
                this.sendEvent(new ChannelPublishedEvent(
                    this.launchConfiguration
                ));
            }

            //tell the adapter adapter that the channel has been launched.
            await this.rokuAdapter.activate();
            if (this.rokuAdapter.isDestroyed) {
                throw new Error('Debug session encountered an error');
            }
            if (!error) {
                if (this.rokuAdapter.connected) {
                    this.logger.info('Host connection was established before the main public process was completed');
                    this.logger.log(`deployed to Roku@${this.launchConfiguration.host}`);
                } else {
                    this.logger.info('Main public process was completed but we are still waiting for a connection to the host');
                    this.rokuAdapter.on('connected', (status) => {
                        if (status) {
                            this.logger.log(`deployed to Roku@${this.launchConfiguration.host}`);
                        }
                    });
                }
            } else {
                throw error;
            }

            //at this point, the project has been deployed. If we need to use a deep link, launch it now.
            if (this.launchConfiguration.deepLinkUrl) {
                //wait until the first entry breakpoint has been hit
                await this.firstRunDeferred.promise;
                //if we are at a breakpoint, continue
                await this.rokuAdapter.continue();
                //kill the app on the roku
                // await this.rokuDeploy.pressHomeButton(this.launchConfiguration.host, this.launchConfiguration.remotePort);
                //convert a hostname to an ip address
                const deepLinkUrl = await util.resolveUrl(this.launchConfiguration.deepLinkUrl);
                //send the deep link http request
                await util.httpPost(deepLinkUrl);
            }

        } catch (e) {
            //if the message is anything other than compile errors, we want to display the error
            if (!(e instanceof CompileError)) {
                util.log('Encountered an issue during the publish process');
                util.log((e as Error)?.stack);

                //send any compile errors to the client
                await this.rokuAdapter?.sendErrors();

                const message = (e instanceof SocketConnectionInUseError) ? e.message : (e?.stack ?? e);
                await this.shutdown(message as string, true);
            }
        }

        logEnd();
    }

    /**
     * Clear certain properties that need reset whenever a debug session is restarted (via vscode or launched from the Roku home screen)
     */
    private resetSessionState() {
        // launchRequest gets invoked by our restart session flow.
        // We need to clear/reset some state to avoid issues.
        this.entryBreakpointWasHandled = false;
        this.breakpointManager.clearBreakpointLastState();
    }

    /**
     * Activate rendezvous tracking (IF enabled in the LaunchConfig)
     */
    public async initRendezvousTracking() {
        const timeout = 5000;
        let initCompleted = false;
        await Promise.race([
            util.sleep(timeout),
            this._initRendezvousTracking().finally(() => {
                initCompleted = true;
            })
        ]);

        if (initCompleted === false) {
            this.showPopupMessage(`Rendezvous tracking timed out after ${timeout}ms. Consider setting "rendezvousTracking": false in launch.json`, 'warn').catch((error) => {
                this.logger.error('Error showing popup message', { error });
            });
        }
    }

    private async _initRendezvousTracking() {
        this.rendezvousTracker = new RendezvousTracker(this.deviceInfo, this.launchConfiguration);

        //pass the debug functions used to locate the client files and lines thought the adapter to the RendezvousTracker
        this.rendezvousTracker.registerSourceLocator(async (debuggerPath: string, lineNumber: number) => {
            return this.projectManager.getSourceLocation(debuggerPath, lineNumber);
        });

        // Send rendezvous events to the debug protocol client
        this.rendezvousTracker.on('rendezvous', (output) => {
            this.sendEvent(new RendezvousEvent(output));
        });

        //clear the history so the user doesn't have leftover rendezvous data from a previous session
        this.rendezvousTracker.clearHistory();

        //if rendezvous tracking is enabled, then enable it on the device
        if (this.launchConfiguration.rendezvousTracking !== false) {
            // start ECP rendezvous tracking (if possible)
            await this.rendezvousTracker.activate();
        }
    }

    /**
     * Anytime a roku adapter emits diagnostics, this method is called to handle it.
     */
    private async handleDiagnostics(diagnostics: BSDebugDiagnostic[]) {
        // Roku device and sourcemap work with 1-based line numbers, VSCode expects 0-based lines.
        for (let diagnostic of diagnostics) {
            diagnostic.source = diagnosticSource;
            let sourceLocation = await this.projectManager.getSourceLocation(diagnostic.path, diagnostic.range.start.line + 1);
            if (sourceLocation) {
                diagnostic.path = sourceLocation.filePath;
                diagnostic.range.start.line = sourceLocation.lineNumber - 1; //sourceLocation is 1-based, but we need 0-based
                diagnostic.range.end.line = sourceLocation.lineNumber - 1; //sourceLocation is 1-based, but we need 0-based
            } else {
                // TODO: may need to add a custom event if the source location could not be found by the ProjectManager
                diagnostic.path = fileUtils.removeLeadingSlash(util.removeFileScheme(diagnostic.path));
            }
        }

        //find the first compile error (i.e. first DiagnosticSeverity.Error) if there is one
        this.compileError = diagnostics.find(x => x.severity === DiagnosticSeverity.Error);
        if (this.compileError) {
            this.sendEvent(new StoppedEvent(
                StoppedEventReason.exception,
                this.COMPILE_ERROR_THREAD_ID,
                `CompileError: ${this.compileError.message}`
            ));
        }

        this.sendEvent(new DiagnosticsEvent(diagnostics));
    }

    private async publish() {
        const uploadingEnd = this.logger.timeStart('log', 'Uploading zip');
        let packageIsPublished = false;

        //delete any currently installed dev channel (if enabled to do so)
        try {
            if (this.launchConfiguration.deleteDevChannelBeforeInstall === true) {
                await this.rokuDeploy.deleteInstalledChannel({
                    ...this.launchConfiguration
                } as any as RokuDeployOptions);
            }
        } catch (e) {
            const statusCode = e?.results?.response?.statusCode;
            const message = e.message as string;
            if (statusCode === 401) {
                await this.shutdown(message, true);
                throw e;
            }
            this.logger.warn('Failed to delete the dev channel...probably not a big deal', e);
        }

        const isConnected = this.rokuAdapter.once('app-ready');
        const options: RokuDeployOptions = {
            ...this.launchConfiguration,
            //typing fix
            logLevel: LogLevelPriority[this.logger.logLevel],
            // enable the debug protocol if true
            remoteDebug: this.enableDebugProtocol,
            //necessary for capturing compile errors from the protocol (has no effect on telnet)
            remoteDebugConnectEarly: false,
            //we don't want to fail if there were compile errors...we'll let our compile error processor handle that
            failOnCompileError: true,
            //pass any upload form overrides the client may have configured
            packageUploadOverrides: this.launchConfiguration.packageUploadOverrides
        };
        //if packagePath is specified, use that info instead of outDir and outFile
        if (this.launchConfiguration.packagePath) {
            options.outDir = path.dirname(this.launchConfiguration.packagePath);
            options.outFile = path.basename(this.launchConfiguration.packagePath);
        }

        //publish the package to the target Roku
        const publishPromise = this.rokuDeploy.publish(options).then(() => {
            packageIsPublished = true;
        }).catch(async (e) => {
            const statusCode = e?.results?.response?.statusCode;
            const message = e.message as string;
            if ((statusCode && statusCode !== 200) || isUpdateCheckRequiredError(e) || isConnectionResetError(e)) {
                await this.shutdown(message, true);
                throw e;
            }
            this.logger.error(e);
        });

        await publishPromise;

        uploadingEnd();

        //the channel has been deployed. Wait for the adapter to finish connecting.
        //if it hasn't connected after 5 seconds, it probably will never connect.
        let didTimeOut = false;
        await Promise.race([
            isConnected,
            util.sleep(10_000).then(() => {
                didTimeOut = true;
            })
        ]);
        this.logger.log('Finished racing promises');
        if (didTimeOut) {
            this.logger.warn('Timed out waiting for roku to connect');
        }
        //if the adapter is still not connected, then it will probably never connect. Abort.
        if (packageIsPublished && !this.rokuAdapter.connected) {
            return this.shutdown('Debug session cancelled: failed to connect to debug protocol control port.');
        }
    }

    private pendingSendLogPromise = Promise.resolve();

    /**
     * Send log output to the "client" (i.e. vscode)
     * @param logOutput
     */
    private sendLogOutput(logOutput: string) {
        this.fileLoggingManager.writeRokuDeviceLog(logOutput);

        this.pendingSendLogPromise = this.pendingSendLogPromise.then(async () => {
            logOutput = await this.convertBacktracePaths(logOutput);

            const lines = logOutput.split(/\r?\n/g);
            for (let i = 0; i < lines.length; i++) {
                let line = lines[i];
                if (i < lines.length - 1) {
                    line += '\n';
                }

                if (this.launchConfiguration.rewriteDevicePathsInLogs) {
                    let potentialPaths = this.getPotentialPkgPaths(line);
                    for (let potentialPath of potentialPaths) {
                        let originalLocation = await this.projectManager.getSourceLocation(potentialPath.path, potentialPath.lineNumber, potentialPath.columnNumber);
                        if (originalLocation) {
                            let replacement: string;
                            replacement = originalLocation.filePath.replaceAll(' ', '%20');
                            if (replacement !== originalLocation.filePath) {
                                if (this.isWindowsPlatform) {
                                    replacement = `vscode://file/${replacement}`;
                                } else {
                                    replacement = `file://${replacement}`;
                                }
                            }
                            replacement += `:${originalLocation.lineNumber}`;
                            if (potentialPath.columnNumber !== undefined) {
                                replacement += `:${originalLocation.columnIndex + 1}`;
                            }

                            line = line.replaceAll(potentialPath.fullMatch, replacement);
                        }
                    }
                }
                this.sendEvent(new OutputEvent(line, 'stdout'));
                this.sendEvent(new LogOutputEvent(line));
            }
        });
        return this.pendingSendLogPromise;
    }

    /**
     * Extracts potential package paths from a given line of text.
     *
     * This method uses a regular expression to find matches in the provided line
     * and returns an array of objects containing details about each match.
     *
     * @param input - The line of text to search for potential package paths.
     * @returns An array of objects, each containing:
     *   - `fullMatch`: The full matched string.
     *   - `path`: The extracted path from the match.
     *   - `lineNumber`: The line number extracted from the match.
     *   - `columnNumber`: The column number extracted from the match, or `undefined` if not found.
     */
    private getPotentialPkgPaths(input: string): Array<{ fullMatch: string; path: string; lineNumber: number; columnNumber: number }> {
        // https://regex101.com/r/ixpQiq/1
        let matches = input.matchAll(/((?:\.\.\.|[A-Za-z_0-9]*pkg\:\/)[A-Za-z_0-9 \/\.]+\.[A-Za-z_0-9 \/]+)(?:(?:\:)(\d+)(?:\:(\d+))?|\((\d+)(?:\:(\d+))?\))/ig);
        let paths: ReturnType<BrightScriptDebugSession['getPotentialPkgPaths']> = [];
        if (matches) {
            for (let match of matches) {
                let fullMatch = match[0];
                let path = match[1];
                let lineNumber = parseInt(match[2] ?? match[4]);
                let columnNumber = parseInt(match[3] ?? match[5]);
                if (isNaN(columnNumber)) {
                    columnNumber = undefined;
                }
                paths.push({
                    fullMatch: fullMatch,
                    path: path,
                    lineNumber: lineNumber,
                    columnNumber: columnNumber
                });
            }
        }
        return paths;
    }

    /**
     * Converts the filename property in backtrace objects in the given input string to source paths if found
     */
    private async convertBacktracePaths(input: string) {
        if (!this.launchConfiguration.rewriteDevicePathsInLogs) {
            return input;
        }
        // Why does this not work? It should work, but it doesn't. I'm not sure why.
        // let matches = input.matchAll(this.deviceBacktraceObjectRegex);

        // https://regex101.com/r/y1koaV/2
        let deviceBacktraceObjectRegex = /{\s+filename:\s+"([A-Za-z0-9_\.\/\: ]+)"\s+function\:\s+".+"\s+(line_number\:\s+(\d+))\s+}/gi;
        let matches = [];
        let match = deviceBacktraceObjectRegex.exec(input);
        while (match) {
            matches.push(match);
            match = deviceBacktraceObjectRegex.exec(input);
        }

        if (matches) {
            for (let match of matches) {
                let fullMatch = match[0] as string;
                let filePath = match[1] as string;
                let fullLineNumber = match[2] as string;
                let lineNumber = parseInt(match[3] as string);
                let originalLocation = await this.projectManager.getSourceLocation(filePath, lineNumber);
                if (originalLocation) {
                    let fileReplacement: string;
                    fileReplacement = originalLocation.filePath.replaceAll(' ', '%20');
                    if (fileReplacement !== originalLocation.filePath) {
                        if (this.isWindowsPlatform) {
                            fileReplacement = `vscode://file/${fileReplacement}`;
                        } else {
                            fileReplacement = `file://${fileReplacement}`;
                        }
                    }
                    fileReplacement += `:${originalLocation.lineNumber}`;

                    let lineNumberReplacement = fullLineNumber.replace(lineNumber.toString(), originalLocation.lineNumber.toString());

                    // replace the full backtrace object with the an updated version so we don't modify other parts of the log output that might contain the same file path
                    let completeReplacement = fullMatch.replace(filePath, fileReplacement);
                    completeReplacement = completeReplacement.replace(fullLineNumber, lineNumberReplacement);
                    input = input.replaceAll(fullMatch, completeReplacement);
                }

            }
        }

        return input;
    }

    private async runAutomaticSceneGraphCommands(commands: string[]) {
        if (commands) {
            let connection = new SceneGraphDebugCommandController(this.launchConfiguration.host, this.launchConfiguration.sceneGraphDebugCommandsPort);

            try {
                await connection.connect();
                for (let command of this.launchConfiguration.autoRunSgDebugCommands) {
                    let response: SceneGraphCommandResponse;
                    switch (command) {
                        case 'chanperf':
                            util.log('Enabling Chanperf Tracking');
                            response = await connection.chanperf({ interval: 1 });
                            if (!response.error) {
                                util.log(response.result.rawResponse);
                            }
                            break;

                        case 'fpsdisplay':
                            util.log('Enabling FPS Display');
                            response = await connection.fpsDisplay('on');
                            if (!response.error) {
                                util.log(response.result.data as string);
                            }
                            break;

                        case 'logrendezvous':
                            util.log('Enabling Rendezvous Logging:');
                            response = await connection.logrendezvous('on');
                            if (!response.error) {
                                util.log(response.result.rawResponse);
                            }
                            break;

                        default:
                            util.log(`Running custom SceneGraph debug command on port 8080 '${command}':`);
                            response = await connection.exec(command);
                            if (!response.error) {
                                util.log(response.result.rawResponse);
                            }
                            break;
                    }
                }
                await connection.end();
            } catch (error) {
                util.log(`Error connecting to port 8080: ${error.message}`);
            }
        }
    }

    /**
     * Stage, insert breakpoints, and package the main project
     */
    public async prepareMainProject() {
        //add the main project
        this.projectManager.mainProject = new Project({
            rootDir: this.launchConfiguration.rootDir,
            files: this.launchConfiguration.files,
            outDir: this.launchConfiguration.outDir,
            sourceDirs: this.launchConfiguration.sourceDirs,
            bsConst: this.launchConfiguration.bsConst,
            injectRaleTrackerTask: this.launchConfiguration.injectRaleTrackerTask,
            raleTrackerTaskFileLocation: this.launchConfiguration.raleTrackerTaskFileLocation,
            injectRdbOnDeviceComponent: this.launchConfiguration.injectRdbOnDeviceComponent,
            rdbFilesBasePath: this.launchConfiguration.rdbFilesBasePath,
            stagingDir: this.launchConfiguration.stagingDir,
            packagePath: this.launchConfiguration.packagePath,
            enhanceREPLCompletions: this.launchConfiguration.enhanceREPLCompletions
        });

        util.log('Moving selected files to staging area');
        await this.projectManager.mainProject.stage();

        //add the entry breakpoint if stopOnEntry is true
        await this.handleEntryBreakpoint();

        //add breakpoint lines to source files and then publish
        util.log('Adding stop statements for active breakpoints');

        //write the `stop` statements to every file that has breakpoints (do for telnet, skip for debug protocol)
        if (!this.enableDebugProtocol) {

            await this.breakpointManager.writeBreakpointsForProject(this.projectManager.mainProject);
        }

        if (this.launchConfiguration.packageTask) {
            util.log(`Executing task '${this.launchConfiguration.packageTask}' to assemble the app`);
            await this.sendCustomRequest('executeTask', { task: this.launchConfiguration.packageTask });

            const options = {
                ...this.launchConfiguration
            } as any as RokuDeployOptions;
            //if packagePath is specified, use that info instead of outDir and outFile
            if (this.launchConfiguration.packagePath) {
                options.outDir = path.dirname(this.launchConfiguration.packagePath);
                options.outFile = path.basename(this.launchConfiguration.packagePath);
            }
            const packagePath = this.launchConfiguration.packagePath ?? rokuDeploy.getOutputZipFilePath(options);

            if (!fsExtra.pathExistsSync(packagePath as string)) {
                return this.shutdown(`Cancelling debug session. Package does not exist at '${packagePath}'`);
            }
        } else {
            //create zip package from staging folder
            util.log('Creating zip archive from project sources');
            await this.projectManager.mainProject.zipPackage({ retainStagingFolder: true });
        }
    }

    /**
     * Accepts custom events and requests from the extension
     * @param command name of the command to execute
     */
    protected customRequest(command: string, response: DebugProtocol.Response, args: any) {
        if (command === 'rendezvous.clearHistory') {
            this.rokuAdapter.clearRendezvousHistory();

        } else if (command === 'chanperf.clearHistory') {
            this.rokuAdapter.clearChanperfHistory();

        } else if (command === 'customRequestEventResponse') {
            this.emit('customRequestEventResponse', args);

        } else if (command === 'popupMessageEventResponse') {
            this.emit('popupMessageEventResponse', args);
        }
        this.sendResponse(response);
    }

    /**
     * Stores the path to the staging folder for each component library
     */
    protected async prepareAndHostComponentLibraries(componentLibraries: ComponentLibraryConfiguration[], port: number) {
        if (componentLibraries && componentLibraries.length > 0) {
            let componentLibrariesOutDir = s`${this.launchConfiguration.outDir}/component-libraries`;
            //make sure this folder exists (and is empty)
            await fsExtra.ensureDir(componentLibrariesOutDir);
            await fsExtra.emptyDir(componentLibrariesOutDir);

            //create a ComponentLibraryProject for each component library
            for (let libraryIndex = 0; libraryIndex < componentLibraries.length; libraryIndex++) {
                let componentLibrary = componentLibraries[libraryIndex];

                this.projectManager.componentLibraryProjects.push(
                    new ComponentLibraryProject({
                        rootDir: componentLibrary.rootDir,
                        files: componentLibrary.files,
                        outDir: componentLibrariesOutDir,
                        outFile: componentLibrary.outFile,
                        sourceDirs: componentLibrary.sourceDirs,
                        bsConst: componentLibrary.bsConst,
                        install: componentLibrary.install,
<<<<<<< HEAD
                        avoidPostfix: componentLibrary.avoidPostfix,
=======
>>>>>>> 127489a9
                        injectRaleTrackerTask: componentLibrary.injectRaleTrackerTask,
                        raleTrackerTaskFileLocation: componentLibrary.raleTrackerTaskFileLocation,
                        libraryIndex: libraryIndex,
                        enhanceREPLCompletions: this.launchConfiguration.enhanceREPLCompletions
                    })
                );
            }

            //prepare all of the libraries in parallel
            let compLibPromises = this.projectManager.componentLibraryProjects.map(async (compLibProject) => {

                await compLibProject.stage();

                // Add breakpoint lines to the staging files and before publishing
                util.log('Adding stop statements for active breakpoints in Component Libraries');

                //write the `stop` statements to every file that has breakpoints (do for telnet, skip for debug protocol)
                if (!this.enableDebugProtocol) {
                    await this.breakpointManager.writeBreakpointsForProject(compLibProject);
                }

                await compLibProject.postfixFiles();

                await compLibProject.zipPackage({ retainStagingFolder: true });
            });

            let needToDeleteComplibs = this.projectManager.componentLibraryProjects.some(x => x.install);

            if (needToDeleteComplibs) {
                await rokuDeploy.deleteAllComponentLibraries({
                    host: this.launchConfiguration.host,
                    password: this.launchConfiguration.password,
                    username: this.launchConfiguration.username || 'rokudev'
<<<<<<< HEAD
                });
            }

            for (let i = 0; i < this.projectManager.componentLibraryProjects.length; i++) {
                const compLibProject = this.projectManager.componentLibraryProjects[i];

                if (compLibProject.install === true) {
                    await compLibPromises[i];

                    const options: RokuDeployOptions = {
                        host: this.launchConfiguration.host,
                        password: this.launchConfiguration.password,
                        username: this.launchConfiguration.username || 'rokudev',
                        logLevel: LogLevelPriority[this.logger.logLevel],
                        failOnCompileError: true,
                        outDir: compLibProject.outDir,
                        outFile: compLibProject.outFile,
                        packageUploadOverrides: {
                            formData: {
                                'app_type': 'dcl'
                            }
                        }
                    };

                    try {
                        await rokuDeploy.publish(options);
                    } catch (error) {
                        this.logger.error(`Error installing component libraries: ${compLibProject.libraryIndex}`, options);
                    }
                }
            }

            let hostingPromise: Promise<any>;
            if (compLibPromises) {
                // prepare static file hosting
                hostingPromise = this.componentLibraryServer.startStaticFileHosting(componentLibrariesOutDir, port, (message: string) => {
                    util.log(message);
=======
>>>>>>> 127489a9
                });
            }

            for (let i = 0; i < this.projectManager.componentLibraryProjects.length; i++) {
                const compLibProject = this.projectManager.componentLibraryProjects[i];

                if (compLibProject.install === true) {
                    //wait for this complib to finish being staged and zipped
                    await compLibPromises[i];

                    const options: RokuDeployOptions = {
                        host: this.launchConfiguration.host,
                        password: this.launchConfiguration.password,
                        username: this.launchConfiguration.username || 'rokudev',
                        logLevel: LogLevelPriority[this.logger.logLevel],
                        failOnCompileError: true,
                        outDir: compLibProject.outDir,
                        outFile: compLibProject.outFile,
                        appType: 'dcl'
                    };

                    try {
                        await rokuDeploy.publish(options);
                    } catch (error) {
                        this.logger.error(`Error installing component library ${i}`, options);
                    }
                }
            }

            let hostingPromise: Promise<any>;
            // prepare static file hosting
            hostingPromise = this.componentLibraryServer.startStaticFileHosting(componentLibrariesOutDir, port, (message: string) => {
                util.log(message);
            });

            //wait for all component libaries to finish building, and the file hosting to start up (if enabled)
            await Promise.all([
                ...compLibPromises,
                hostingPromise
            ]);
        }
    }

    protected sourceRequest(response: DebugProtocol.SourceResponse, args: DebugProtocol.SourceArguments) {
        this.logger.log('sourceRequest');
        let old = this.sendResponse;
        this.sendResponse = function sendResponse(...args) {
            old.apply(this, args);
            this.sendResponse = old;
        };
        super.sourceRequest(response, args);
    }

    protected configurationDoneRequest(response: DebugProtocol.ConfigurationDoneResponse, args: DebugProtocol.ConfigurationDoneArguments) {
        this.logger.log('configurationDoneRequest');
    }

    /**
     * Called every time a breakpoint is created, modified, or deleted, for each file. This receives the entire list of breakpoints every time.
     */
    public async setBreakPointsRequest(response: DebugProtocol.SetBreakpointsResponse, args: DebugProtocol.SetBreakpointsArguments) {
        this.logger.log('setBreakpointsRequest', args);
        let sanitizedBreakpoints = this.breakpointManager.replaceBreakpoints(args.source.path, args.breakpoints);
        //sort the breakpoints
        let sortedAndFilteredBreakpoints = orderBy(sanitizedBreakpoints, [x => x.line, x => x.column]);

        response.body = {
            breakpoints: sortedAndFilteredBreakpoints
        };
        this.sendResponse(response);

        await this.rokuAdapter?.syncBreakpoints();
    }

    protected exceptionInfoRequest(response: DebugProtocol.ExceptionInfoResponse, args: DebugProtocol.ExceptionInfoArguments) {
        this.logger.log('exceptionInfoRequest');
    }

    protected async threadsRequest(response: DebugProtocol.ThreadsResponse) {
        this.logger.log('threadsRequest');

        let threads = [];

        //This is a bit of a hack. If there's a compile error, send a thread to represent it so we can show the compile error like a runtime exception
        if (this.compileError) {
            threads.push(new Thread(this.COMPILE_ERROR_THREAD_ID, 'Compile Error'));
        } else {
            //wait for the roku adapter to load
            await this.getRokuAdapter();

            //only send the threads request if we are at the debugger prompt
            if (this.rokuAdapter.isAtDebuggerPrompt) {
                let rokuThreads = await this.rokuAdapter.getThreads();

                for (let thread of rokuThreads) {
                    threads.push(
                        new Thread(thread.threadId, `Thread ${thread.threadId}`)
                    );
                }

                if (threads.length === 0) {
                    threads = [{
                        id: 1001,
                        name: 'unable to retrieve threads: not stopped',
                        isFake: true
                    }];
                }

            } else {
                this.logger.log('Skipped getting threads because the RokuAdapter is not accepting input at this time.');
            }

        }

        response.body = {
            threads: threads
        };

        this.sendResponse(response);
    }

    protected async stackTraceRequest(response: DebugProtocol.StackTraceResponse, args: DebugProtocol.StackTraceArguments) {
        try {
            this.logger.log('stackTraceRequest');
            let frames: DebugProtocol.StackFrame[] = [];

            //this is a bit of a hack. If there's a compile error, send a full stack frame so we can show the compile error like a runtime crash
            if (this.compileError) {
                frames.push(new StackFrame(
                    0,
                    'Compile Error',
                    new Source(path.basename(this.compileError.path), this.compileError.path),
                    //diagnostics are 0 based, vscode expects 1 based
                    this.compileError.range.start.line + 1,
                    this.compileError.range.start.character + 1
                ));
            } else if (args.threadId === 1001) {
                frames.push(new StackFrame(
                    0,
                    'ERROR: threads would not stop',
                    new Source('main.brs', s`${this.launchConfiguration.stagingDir}/manifest`),
                    1,
                    1
                ));
                this.showPopupMessage('Unable to suspend threads. Debugger is in an unstable state, please press Continue to resume debugging', 'warn').catch((error) => {
                    this.logger.error('Error showing popup message', { error });
                });
            } else {
                //ensure the rokuAdapter is loaded
                await this.getRokuAdapter();

                if (this.rokuAdapter.isAtDebuggerPrompt) {
                    let stackTrace = await this.rokuAdapter.getStackTrace(args.threadId);

                    for (let debugFrame of stackTrace) {
                        let sourceLocation = await this.projectManager.getSourceLocation(debugFrame.filePath, debugFrame.lineNumber);

                        //the stacktrace returns function identifiers in all lower case. Try to get the actual case
                        //load the contents of the file and get the correct casing for the function identifier
                        try {
                            let functionName = this.fileManager.getCorrectFunctionNameCase(sourceLocation?.filePath, debugFrame.functionIdentifier);
                            if (functionName) {

                                //search for original function name if this is an anonymous function.
                                //anonymous function names are prefixed with $ in the stack trace (i.e. $anon_1 or $functionname_40002)
                                if (functionName.startsWith('$')) {
                                    functionName = this.fileManager.getFunctionNameAtPosition(
                                        sourceLocation.filePath,
                                        sourceLocation.lineNumber - 1,
                                        functionName
                                    );
                                }
                                debugFrame.functionIdentifier = functionName;
                            }
                        } catch (error) {
                            this.logger.error('Error correcting function identifier case', { error, sourceLocation, debugFrame });
                        }
                        const filePath = sourceLocation?.filePath ?? debugFrame.filePath;

                        const frame: DebugProtocol.StackFrame = new StackFrame(
                            debugFrame.frameId,
                            `${debugFrame.functionIdentifier}`,
                            new Source(path.basename(filePath), filePath),
                            sourceLocation?.lineNumber ?? debugFrame.lineNumber,
                            1
                        );
                        if (!sourceLocation) {
                            frame.presentationHint = 'subtle';
                        }
                        frames.push(frame);
                    }
                } else {
                    this.logger.log('Skipped calculating stacktrace because the RokuAdapter is not accepting input at this time');
                }
            }
            response.body = {
                stackFrames: frames,
                totalFrames: frames.length
            };
            this.sendResponse(response);
        } catch (error) {
            this.logger.error('Error getting stacktrace', { error, args });
        }
    }

    protected async scopesRequest(response: DebugProtocol.ScopesResponse, args: DebugProtocol.ScopesArguments) {
        const logger = this.logger.createLogger(`scopesRequest ${this.idCounter}`);
        logger.info('begin', { args });
        try {
            const scopes = new Array<DebugProtocol.Scope>();
            let v: AugmentedVariable;

            // create the locals scope
            let localsRefId = this.getEvaluateRefId('$$locals', args.frameId);
            if (this.variables[localsRefId]) {
                v = this.variables[localsRefId];
            } else {
                v = {
                    variablesReference: localsRefId,
                    name: 'Locals',
                    value: '',
                    type: '$$Locals',
                    frameId: args.frameId,
                    isScope: true,
                    childVariables: []
                };
                this.variables[localsRefId] = v;
            }

            let localScope: DebugProtocol.Scope = {
                name: 'Local',
                variablesReference: v.variablesReference,
                // Flag the locals scope as expensive if the client asked that it be loaded lazily
                expensive: this.launchConfiguration.deferScopeLoading,
                presentationHint: 'locals'
            };

            const frame = this.rokuAdapter.getStackFrameById(args.frameId);
            if (frame) {
                const scopeRange = await this.projectManager.getScopeRange(frame.filePath, { line: frame.lineNumber - 1, character: 0 });

                if (scopeRange) {
                    localScope.line = this.toClientLine(scopeRange.start.line - 1);
                    localScope.column = this.toClientColumn(scopeRange.start.column);
                    localScope.endLine = this.toClientLine(scopeRange.end.line - 1);
                    localScope.endColumn = this.toClientColumn(scopeRange.end.column);
                }
            }

            scopes.push(localScope);

            // create the registry scope
            let registryRefId = this.getEvaluateRefId('$$registry', Infinity);
            scopes.push(<DebugProtocol.Scope>{
                name: 'Registry',
                variablesReference: registryRefId,
                expensive: true
            });

            this.variables[registryRefId] = {
                variablesReference: registryRefId,
                name: 'Registry',
                value: '',
                type: '$$Registry',
                isScope: true,
                childVariables: []
            };

            response.body = {
                scopes: scopes
            };
            logger.debug('send response', { response });
            this.sendResponse(response);
            logger.info('end');
        } catch (error) {
            logger.error('Error getting scopes', { error, args });
        }
    }

    protected async continueRequest(response: DebugProtocol.ContinueResponse, args: DebugProtocol.ContinueArguments) {
        //if we have a compile error, we should shut down
        if (this.compileError) {
            this.sendResponse(response);
            await this.shutdown();
            return;
        }

        this.logger.log('continueRequest');
        await this.setTransientsToInvalid(); // call before clearState
        this.clearState();

        // The debug session ends after the next line. Do not put new work after this line.
        await this.rokuAdapter.continue();
        this.sendResponse(response);
    }

    protected async pauseRequest(response: DebugProtocol.PauseResponse, args: DebugProtocol.PauseArguments) {
        this.logger.log('pauseRequest');

        //if we have a compile error, we should shut down
        if (this.compileError) {
            this.sendResponse(response);
            await this.shutdown();
            return;
        }

        await this.rokuAdapter.pause();
        this.sendResponse(response);
    }

    protected reverseContinueRequest(response: DebugProtocol.ReverseContinueResponse, args: DebugProtocol.ReverseContinueArguments) {
        this.logger.log('reverseContinueRequest');
        this.sendResponse(response);
    }

    /**
     * Clicked the "Step Over" button
     * @param response
     * @param args
     */
    protected async nextRequest(response: DebugProtocol.NextResponse, args: DebugProtocol.NextArguments) {
        this.logger.log('[nextRequest] begin');

        //if we have a compile error, we should shut down
        if (this.compileError) {
            this.sendResponse(response);
            await this.shutdown();
            return;
        }

        await this.setTransientsToInvalid(); // call before clearState
        this.clearState();

        // The debug session ends after the next line. Do not put new work after this line.
        try {
            await this.rokuAdapter.stepOver(args.threadId);
            this.logger.info('[nextRequest] end');
        } catch (error) {
            this.logger.error(`[nextRequest] Error running '${BrightScriptDebugSession.prototype.nextRequest.name}()'`, error);
        }
        this.sendResponse(response);
    }

    protected async stepInRequest(response: DebugProtocol.StepInResponse, args: DebugProtocol.StepInArguments) {
        this.logger.log('[stepInRequest]');

        //if we have a compile error, we should shut down
        if (this.compileError) {
            this.sendResponse(response);
            await this.shutdown();
            return;
        }

        await this.setTransientsToInvalid(); // call before clearState
        this.clearState();
        // The debug session ends after the next line. Do not put new work after this line.
        await this.rokuAdapter.stepInto(args.threadId);
        this.sendResponse(response);
        this.logger.info('[stepInRequest] end');
    }

    protected async stepOutRequest(response: DebugProtocol.StepOutResponse, args: DebugProtocol.StepOutArguments) {
        this.logger.log('[stepOutRequest] begin');

        //if we have a compile error, we should shut down
        if (this.compileError) {
            this.sendResponse(response);
            await this.shutdown();
            return;
        }

        await this.setTransientsToInvalid(); // call before clearState
        this.clearState();

        // The debug session ends after the next line. Do not put new work after this line.
        await this.rokuAdapter.stepOut(args.threadId);
        this.sendResponse(response);
        this.logger.info('[stepOutRequest] end');
    }

    protected stepBackRequest(response: DebugProtocol.StepBackResponse, args: DebugProtocol.StepBackArguments) {
        this.logger.log('[stepBackRequest] begin');
        this.sendResponse(response);
        this.logger.info('[stepBackRequest] end');
    }

    public async variablesRequest(response: DebugProtocol.VariablesResponse, args: DebugProtocol.VariablesArguments) {
        const logger = this.logger.createLogger('[variablesRequest]');
        let sendInvalidatedEvent = false;
        let frameId: number = null;
        try {
            logger.log('begin', { args });

            //ensure the rokuAdapter is loaded
            await this.getRokuAdapter();

            let updatedVariables: AugmentedVariable[] = [];
            //wait for any `evaluate` commands to finish so we have a higher likely hood of being at a debugger prompt
            await this.evaluateRequestPromise;
            if (this.rokuAdapter?.isAtDebuggerPrompt !== true) {
                logger.log('Skipped getting variables because the RokuAdapter is not accepting input at this time');
                response.success = false;
                response.message = 'Debug session is not paused';
                return this.sendResponse(response);
            }

            //find the variable with this reference
            let v = this.variables[args.variablesReference];
            if (!v) {
                response.success = false;
                response.message = `Variable reference has expired`;
                return this.sendResponse(response);
            }
            logger.log('variable', v);

            // Populate scope level values if needed
            if (v.isScope) {
                await this.populateScopeVariables(v, args);
            }

            //query for child vars if we haven't done it yet or DAP is asking to resolve a lazy variable
            if (v.childVariables.length === 0 || v.isResolved) {
                let tempVar: AugmentedVariable;
                if (!v.isResolved) {
                    // Evaluate the variable
                    try {
                        let { evalArgs } = await this.evaluateExpressionToTempVar({ expression: v.evaluateName, frameId: v.frameId }, util.getVariablePath(v.evaluateName));
                        let result = await this.rokuAdapter.getVariable(evalArgs.expression, v.frameId);
                        tempVar = await this.getVariableFromResult(result, v.frameId);
                        tempVar.frameId = v.frameId;
                        // Determine if the variable has changed
                        sendInvalidatedEvent = v.type !== tempVar.type || v.indexedVariables !== tempVar.indexedVariables;
                    } catch (error) {
                        logger.error('Error getting variables', error);
                        tempVar = new Variable('Error', `❌ Error: ${error.message}`);
                        tempVar.type = '';
                        tempVar.childVariables = [];
                        sendInvalidatedEvent = true;
                        response.success = false;
                        response.message = error.message;
                    }

                    // Merge the resulting updates together
                    v.childVariables = tempVar.childVariables;
                    v.value = tempVar.value;
                    v.type = tempVar.type;
                    v.indexedVariables = tempVar.indexedVariables;
                    v.namedVariables = tempVar.namedVariables;
                }
                frameId = v.frameId;

                if (v?.presentationHint?.lazy || v.isResolved) {
                    // If this was a lazy variable we need to respond with the updated variable and not the children
                    if (v.isResolved && v.childVariables.length > 0) {
                        updatedVariables = v.childVariables;
                    } else {
                        updatedVariables = [v];
                    }
                    v.isResolved = true;
                } else {
                    updatedVariables = v.childVariables;
                }

                // If the variable has no children, set the reference to 0
                // so it does not look expandable in the Ui
                if (v.childVariables.length === 0) {
                    v.variablesReference = 0;
                }

                // If the variable was resolve in the past we may not have fetched a new temp var
                tempVar ??= v;
                if (v?.presentationHint) {
                    v.presentationHint.lazy = tempVar.presentationHint?.lazy;
                } else {
                    v.presentationHint = tempVar.presentationHint;
                }

            } else {
                updatedVariables = v.childVariables;
            }

            // Only send the updated variables if we are not going to trigger an invalidated event.
            // This is to prevent the UI from updating twice and makes the experience much smoother to the end user.
            response.body = {
                variables: this.filterVariablesUpdates(updatedVariables, args, this.variables[args.variablesReference])
                // TODO: Re-enable this when we can send the correct variables based on the initial inspect context
                // variables: sendInvalidatedEvent ? [] : this.filterVariablesUpdates(updatedVariables, args, this.variables[args.variablesReference])
            };
        } catch (error) {
            logger.error('Error during variablesRequest', error, { args });
            response.success = false;
            response.message = error?.message ?? 'Error during variablesRequest';
        } finally {
            logger.info('end', { response });
        }
        this.sendResponse(response);
        if (sendInvalidatedEvent) {
            this.debounceSendInvalidatedEvent(null, frameId);
        }
    }

    private debounceSendInvalidatedEvent = debounce((threadId: number, frameId: number) => {
        this.sendInvalidatedEvent(threadId, frameId);
    }, 50);


    private filterVariablesUpdates(updatedVariables: Array<AugmentedVariable>, args: DebugProtocol.VariablesArguments, v: DebugProtocol.Variable): Array<AugmentedVariable> {
        if (!updatedVariables || !v) {
            return [];
        }

        let start = args.start ?? 0;

        //if the variable is an array, send only the requested range
        if (Array.isArray(updatedVariables) && args.filter === 'indexed') {
            //only send the variable range requested by the debugger
            if (!args.count) {
                updatedVariables = updatedVariables.slice(0, v.indexedVariables);
            } else {
                updatedVariables = updatedVariables.slice(start, start + args.count);
            }
        }

        if (Array.isArray(updatedVariables) && args.filter === 'named') {
            // We currently do not support named variable paging so we always send all named variables
            updatedVariables = updatedVariables.slice(v.indexedVariables);
        }

        let filteredUpdatedVariables = this.launchConfiguration.showHiddenVariables !== true ? updatedVariables.filter(
            (child: AugmentedVariable) => !child.name.startsWith(this.tempVarPrefix)) : updatedVariables;

        if (this.launchConfiguration.showHiddenVariables !== true) {
            filteredUpdatedVariables = filteredUpdatedVariables.filter((child: AugmentedVariable) => {
                //A transient variable that we show when there is a value
                if (child.name === '__brs_err__' && child.type !== VariableType.Uninitialized) {
                    return true;
                } else if (util.isTransientVariable(child.name)) {
                    return false;
                } else {
                    return true;
                }
            });
        }

        return filteredUpdatedVariables;
    }

    /**
     * Takes a scope variable and populates its child variables based on the scope type and the current adapter type.
     * @param v scope variable to populate
     * @param args
     */
    private async populateScopeVariables(v: AugmentedVariable, args: DebugProtocol.VariablesArguments) {
        if (v.childVariables.length > 0) {
            // Already populated
            return;
        }

        let tempVar: AugmentedVariable;
        try {
            if (v.type === '$$Locals') {
                if (this.rokuAdapter.isDebugProtocolAdapter()) {
                    let result = await this.rokuAdapter.getLocalVariables(v.frameId);
                    tempVar = await this.getVariableFromResult(result, v.frameId);
                } else if (this.rokuAdapter.isTelnetAdapter()) {
                    // NOTE: Legacy telnet support
                    let variables: AugmentedVariable[] = [];
                    const varNames = await this.rokuAdapter.getScopeVariables();

                    // Fetch each variable individually
                    for (const varName of varNames) {
                        let { evalArgs } = await this.evaluateExpressionToTempVar({ expression: varName, frameId: -1 }, util.getVariablePath(varName));
                        let result = await this.rokuAdapter.getVariable(evalArgs.expression, -1);
                        let tempLocalsVar = await this.getVariableFromResult(result, -1);
                        variables.push(tempLocalsVar);
                    }
                    tempVar = {
                        ...v,
                        childVariables: variables,
                        namedVariables: variables.length,
                        indexedVariables: 0
                    };
                }

                // Merge the resulting updates together onto the original variable
                v.childVariables = tempVar.childVariables;
                v.namedVariables = tempVar.namedVariables;
                v.indexedVariables = tempVar.indexedVariables;
            } else if (v.type === '$$Registry') {
                // This is a special scope variable used to load registry data via an ECP call
                // Send the registry ECP call for the `dev` app as side loaded apps are always `dev`
                await populateVariableFromRegistryEcp({ host: this.launchConfiguration.host, remotePort: this.launchConfiguration.remotePort, appId: 'dev' }, v, this.variables, this.getEvaluateRefId.bind(this));
            }
        } catch (error) {
            logger.error(`Error getting variables for scope ${v.type}`, error);
            tempVar = {
                name: '',
                value: `❌ Error: ${error.message}`,
                variablesReference: 0,
                childVariables: []
            };
            v.childVariables = [tempVar];
            v.namedVariables = 1;
            v.indexedVariables = 0;
        }

        // Mark the scope as resolved so we don't re-fetch the variables
        v.isResolved = true;

        // If the scope has no children, add a single child to indicate there are no values
        if (v.childVariables.length === 0) {
            tempVar = {
                name: '',
                value: `No values for scope '${v.name}'`,
                variablesReference: 0,
                childVariables: []
            };
            v.childVariables = [tempVar];
            v.namedVariables = 1;
            v.indexedVariables = 0;
        }
    }

    private evaluateRequestPromise = Promise.resolve();
    private evaluateVarIndexByFrameId = new Map<number, number>();

    private getNextVarIndex(frameId: number): number {
        if (!this.evaluateVarIndexByFrameId.has(frameId)) {
            this.evaluateVarIndexByFrameId.set(frameId, 0);
        }
        let value = this.evaluateVarIndexByFrameId.get(frameId);
        this.evaluateVarIndexByFrameId.set(frameId, value + 1);
        return value;
    }

    public async evaluateRequest(response: DebugProtocol.EvaluateResponse, args: DebugProtocol.EvaluateArguments) {
        //ensure the rokuAdapter is loaded
        await this.getRokuAdapter();

        let deferred = defer<void>();
        if (args.context === 'repl' && this.rokuAdapter.isTelnetAdapter() && args.expression.trim().startsWith('>')) {
            this.clearState();
            this.rokuAdapter.clearCache();
            const expression = args.expression.replace(/^\s*>\s*/, '');
            this.logger.log('Sending raw telnet command...I sure hope you know what you\'re doing', { expression });
            this.rokuAdapter.requestPipeline.client.write(`${expression}\r\n`);
            this.sendResponse(response);
            return deferred.promise;
        }

        try {
            this.evaluateRequestPromise = this.evaluateRequestPromise.then(() => {
                return deferred.promise;
            });

            //fix vscode hover bug that excludes closing quotemark sometimes.
            if (args.context === 'hover') {
                args.expression = util.ensureClosingQuote(args.expression);
            }

            if (!this.rokuAdapter.isAtDebuggerPrompt) {
                let message = 'Skipped evaluate request because RokuAdapter is not accepting requests at this time';
                if (args.context === 'repl') {
                    this.sendEvent(new OutputEvent(message, 'stderr'));
                    response.body = {
                        result: 'invalid',
                        variablesReference: 0
                    };
                } else {
                    throw new Error(message);
                }

                //is at debugger prompt
            } else if (args.expression.trim()) {
                // We trim and check that the expression is not an empty string so that we do not send empty expressions to the Roku
                // This happens mostly when hovering over leading whitespace in the editor

                let { evalArgs, variablePath } = await this.evaluateExpressionToTempVar(args, util.getVariablePath(args.expression));

                //if we found a variable path (e.g. ['a', 'b', 'c']) then do a variable lookup because it's faster and more widely supported than `evaluate`
                if (variablePath) {
                    let refId = this.getEvaluateRefId(evalArgs.expression, evalArgs.frameId);
                    let v: AugmentedVariable;
                    //if we already looked this item up, return it
                    if (this.variables[refId]) {
                        v = this.variables[refId];
                    } else {
                        let result = await this.rokuAdapter.getVariable(evalArgs.expression, evalArgs.frameId);
                        if (!result) {
                            throw new Error('Error: unable to evaluate expression');
                        }

                        v = await this.getVariableFromResult(result, evalArgs.frameId);
                        //TODO - testing something, remove later
                        // eslint-disable-next-line camelcase
                        v.request_seq = response.request_seq;
                        v.frameId = evalArgs.frameId;
                    }
                    response.body = {
                        result: v.value,
                        type: v.type,
                        variablesReference: v.variablesReference,
                        namedVariables: v.namedVariables || 0,
                        indexedVariables: v.indexedVariables || 0
                    };

                    //run an `evaluate` call
                } else {
                    let commandResults = await this.rokuAdapter.evaluate(evalArgs.expression, evalArgs.frameId);

                    commandResults.message = util.trimDebugPrompt(commandResults.message);
                    if (args.context === 'repl') {
                        // Clear variable cache since this action could have side-effects
                        // Only do this for REPL requests as hovers and watches should not clear the cache
                        this.clearState();
                        this.sendInvalidatedEvent(null, evalArgs.frameId);
                    }

                    // If the adapter captured output (probably only telnet), log the results
                    if (typeof commandResults.message === 'string') {
                        this.logger.debug('evaluateRequest', { commandResults });
                        if (args.context === 'repl') {
                            // If the command was a repl command, send the output to the debug console for the developer as well
                            // We limit this to repl only so you don't get extra logs when hovering over variables ro running watches
                            this.sendEvent(new OutputEvent(commandResults.message, commandResults.type === 'error' ? 'stderr' : 'stdio'));
                        }
                    }

                    if (this.enableDebugProtocol || (typeof commandResults.message !== 'string')) {
                        response.body = {
                            result: 'invalid',
                            variablesReference: 0
                        };
                    } else {
                        response.body = {
                            result: commandResults.message === '\r\n' ? 'invalid' : commandResults.message,
                            variablesReference: 0
                        };
                    }
                }
            }
        } catch (error) {
            this.logger.error('Error during variables request', error);
            response.success = false;
            response.message = error?.message ?? error;
        }
        try {
            this.sendResponse(response);
        } catch { }
        deferred.resolve();
    }

    private async evaluateExpressionToTempVar(args: DebugProtocol.EvaluateArguments, variablePath: string[]): Promise<{ evalArgs: DebugProtocol.EvaluateArguments; variablePath: string[] }> {
        let returnVal = { evalArgs: args, variablePath };
        if (!variablePath && util.isAssignableExpression(args.expression)) {
            let varIndex = this.getNextVarIndex(args.frameId);
            let arrayVarName = this.tempVarPrefix + 'eval';
            let command = '';
            if (varIndex === 0) {
                await this.rokuAdapter.evaluate(`if type(${arrayVarName}) = "<uninitialized>" then ${arrayVarName} = []\n`, args.frameId);
            }
            let statement = `${arrayVarName}[${varIndex}] = ${args.expression}`;
            returnVal.evalArgs.expression = `${arrayVarName}[${varIndex}]`;
            command += statement;
            let commandResults = await this.rokuAdapter.evaluate(command, args.frameId);
            if (commandResults.type === 'error') {
                throw new Error(commandResults.message);
            }
            returnVal.variablePath = [arrayVarName, varIndex.toString()];
        }
        return returnVal;
    }

    private async bulkEvaluateExpressionToTempVar(frameId: number, argsArray: Array<DebugProtocol.EvaluateArguments>, variablePathArray: Array<string[]>): Promise<{ evaluations: Array<{ evalArgs: DebugProtocol.EvaluateArguments; variablePath: string[] }>; bulkVarName: string }> {
        let results = {
            evaluations: [],
            bulkVarName: ''
        };
        let storedVariables = [];
        let command = '';
        for (let i = 0; i < argsArray.length; i++) {
            let args = argsArray[i];
            let variablePath = variablePathArray[i];
            let returnVal = { evalArgs: args, variablePath };
            if (!variablePath && util.isAssignableExpression(args.expression)) {
                let varIndex = this.getNextVarIndex(frameId);
                let arrayVarName = this.tempVarPrefix + 'eval';
                if (varIndex === 0) {
                    command += `if type(${arrayVarName}) = "<uninitialized>" then ${arrayVarName} = []\n`;
                }
                let statement = `${arrayVarName}[${varIndex}] = ${args.expression}\n`;
                returnVal.evalArgs.expression = `${arrayVarName}[${varIndex}]`;
                command += statement;

                storedVariables.push(`${arrayVarName}[${varIndex}]`);
                returnVal.variablePath = [arrayVarName, varIndex.toString()];
            }

            results.evaluations[i] = returnVal;
        }

        if (command) {

            // create a bulk container for the command results
            let varIndex = this.getNextVarIndex(frameId);
            let arrayVarName = this.tempVarPrefix + 'eval';
            let bulkContainerStatement = `${arrayVarName}[${varIndex}] = [\n`;
            for (let storedVariable of storedVariables) {
                bulkContainerStatement += `${storedVariable},\n`;
            }
            bulkContainerStatement += `]`;

            command += bulkContainerStatement;

            results.bulkVarName = `${arrayVarName}[${varIndex}]`;

            let commandResults = await this.rokuAdapter.evaluate(command, frameId);
            if (commandResults.type === 'error') {
                throw new Error(commandResults.message);
            }
        }

        return results;
    }

    protected async completionsRequest(response: DebugProtocol.CompletionsResponse, args: DebugProtocol.CompletionsArguments, request?: DebugProtocol.Request) {
        this.logger.log('completionsRequest', args, request);
        // this.sendEvent(new LogOutputEvent(`completionsRequest: ${args.text}`));
        // this.sendEvent(new OutputEvent(`completionsRequest: ${args.text}\n`, 'stderr'));

        try {
            let supplyLocalScopeCompletions = false;

            let closestCompletionDetails = this.getClosestCompletionDetails(args);

            if (!closestCompletionDetails) {
                // If the cursor is not at the end of the line, then we should not supply completions at this time
                response.body = {
                    targets: []
                };
                return this.sendResponse(response);
            }
            let completions = new Map<string, DebugProtocol.CompletionItem>();

            let parentVariablePath = closestCompletionDetails.parentVariablePath;
            // Get the completions if the variable path was valid
            if (parentVariablePath) {

                // If the parent variable path is an empty string, then we are looking up the local scope variables and global functions
                if (parentVariablePath.length === 1 && parentVariablePath[0] === '') {
                    supplyLocalScopeCompletions = true;
                }

                // Look up the parent variable
                let parentVariable = this.findVariableByPath(Object.values(this.variables), parentVariablePath, args.frameId);

                if (!parentVariable || parentVariable.childVariables.length === 0) {
                    // We did not find the parent variable, so try to look it up from the device
                    try {
                        let { evalArgs } = await this.evaluateExpressionToTempVar({ expression: parentVariablePath.join('.'), frameId: args.frameId }, parentVariablePath);
                        let result = await this.rokuAdapter.getVariable(evalArgs.expression, args.frameId);
                        parentVariable = await this.getVariableFromResult(result, args.frameId);
                    } catch (error) {
                        this.logger.error('Error looking up parent completions', error, { parentVariablePath });
                    }
                }

                // provide completions for the parent variable if one was found
                if (parentVariable) {
                    let possibleFieldsAndMethods: AugmentedVariable[] = [];
                    // Filter out virtual variables
                    possibleFieldsAndMethods = parentVariable.childVariables.filter((v) => v.presentationHint?.kind !== 'virtual');

                    for (let v of possibleFieldsAndMethods) {
                        // Default completion type should be variable
                        let completionType: DebugProtocol.CompletionItemType = 'variable';
                        if (!supplyLocalScopeCompletions) {
                            // We are not supplying local scope completions, so we need to determine the completion type relative to the parent variable
                            if (parentVariable.type === 'roSGNode' || parentVariable.type === VariableType.AssociativeArray || parentVariable.type === VariableType.Object) {
                                completionType = 'field';
                            }

                            switch (v.type) {
                                case VariableType.Function:
                                case VariableType.Subroutine:
                                    completionType = 'method';
                                    break;
                                default:
                                    break;
                            }
                        }

                        let label = v.name;
                        if (parentVariable.type === VariableType.Array ||
                            parentVariable.type === VariableType.List ||
                            parentVariable.type === 'roXMLList' ||
                            parentVariable.type === 'roByteArray'
                        ) {
                            label = `[${v.name}]`;
                        }
                        completions.set(`${completionType}-${v.name}`, {
                            label: label,
                            type: completionType,
                            sortText: '000000'
                        });
                    }

                    let parentComponentType = this.debuggerVarTypeToRoType(parentVariable.type).toLowerCase();
                    //assemble a list of all methods on the parent component
                    const methods = [
                        //if the parent variable is an actual interface (if applicable) Ex: `ifString` or `ifArray`
                        ...interfaces[parentComponentType as 'ifappinfo']?.methods ?? [],
                        //interfaces from component of this name (if applicable) Ex: `roSGNode` or `roDateTime`
                        ...components[parentComponentType as 'roappinfo']?.interfaces.map((i) => interfaces[i.name.toLowerCase() as 'ifappinfo']?.methods) ?? [],
                        // Add parent event function completions (if applicable) Ex: `roSGNodeEvent` or `roDeviceInfoEvent`
                        ...events[parentComponentType as 'roappmemorymonitorevent']?.methods ?? []
                    ].flat();

                    // Based on the results of interface, component, and event looks up, add all the methods to the completions
                    for (const method of methods) {
                        completions.set(`method-${method.name}`, {
                            label: method.name,
                            type: 'method',
                            detail: method.description ?? '',
                            sortText: '000000'
                        });
                    }

                    // Add the global functions to the completions results
                    if (supplyLocalScopeCompletions) {
                        for (let globalCallable of globalCallables) {
                            completions.set(`function-${globalCallable.name.toLocaleLowerCase()}`, {
                                label: globalCallable.name,
                                type: 'function',
                                detail: globalCallable.shortDescription ?? globalCallable.documentation ?? '',
                                sortText: '000000'
                            });
                        }

                        const frame = this.rokuAdapter.getStackFrameById(args.frameId);

                        try {
                            let scopeFunctions = await this.projectManager.getScopeFunctionsForFile(frame.filePath as string);
                            for (let scopeFunction of scopeFunctions) {
                                if (!completions.has(`${scopeFunction.completionItemKind}-${scopeFunction.name.toLocaleLowerCase()}`)) {
                                    completions.set(`${scopeFunction.completionItemKind}-${scopeFunction.name.toLocaleLowerCase()}`, {
                                        label: scopeFunction.name,
                                        type: scopeFunction.completionItemKind,
                                        sortText: '000000'
                                    });
                                }
                            }
                        } catch (e) {
                            this.logger.warn('Could not build list of scope functions for file', e);
                        }
                    }
                }
            }

            // this.sendEvent(new LogOutputEvent(`text: ${args.text} | completions: ${completions.map(v => v.label).join(', ')}`));
            // this.sendEvent(new OutputEvent(`text: ${args.text} | completions: ${completions.map(v => v.label).join(', ')}\n`, 'stderr'));

            response.body = {
                targets: [...completions.values()]
            };
        } catch (error) {
            // this.sendEvent(new LogOutputEvent(`text: ${args.text} | ${error}`));
            // this.sendEvent(new OutputEvent(`text: ${args.text} | ${error}\n`, 'stderr'));
            this.logger.error('Error during completionsRequest', error, { args });
        }
        this.sendResponse(response);
    }

    /**
     * Gets the closest completion details the incoming completion request.
     */
    private getClosestCompletionDetails(args: DebugProtocol.CompletionsArguments): { parentVariablePath: string[] } {
        const incomingText = args.text;
        const lines = incomingText.split('\n');
        let lineNumber = this.toDebuggerLine(args.line, 0);
        let column = this.toDebuggerColumn(args.column);

        const targetLine = lines[lineNumber];
        let variablePathString = '';

        let i = column - 1;
        const variableChars = /[a-z0-9_\.]/i;

        // If the character at immediate to the right of the cursor is a variable character, then we are not at the end of the variable path.
        if (targetLine.length - 1 > i && variableChars.test(targetLine[i + 1])) {
            return undefined;
        }

        // Find the start of the variable path by looking for the first non-alphanumeric or non_underscore character before the cursor
        while (i >= 0 && (variableChars.test(targetLine[i]))) {
            i--;
        }

        // Pull the variable path string from the line
        variablePathString = targetLine.slice(i + 1, column);

        // Attempted dot access something unexpected
        // Example: `getPerson().name` where `getPerson()` is not a valid variable
        // and results in `.name` being the variable path string
        if (variablePathString.startsWith('.')) {
            return undefined;
        }

        // Get the variable path from the text
        let variablePath: string[] = [];
        if (!variablePathString.trim()) {
            // The text was empty so assume via '' that we are looking up the local scope variables and global functions
            variablePath = [''];
        } else if (variablePathString.endsWith('.')) {
            // supplied text ends with a period, so strip it off to create a valid variable path
            variablePath = util.getVariablePath(variablePathString.slice(0, -1));
        } else {
            variablePath = util.getVariablePath(variablePathString);
        }

        // the target string is not a valid variable path
        if (!variablePath) {
            return undefined;
        }

        let parentVariablePath: string[];
        // If the last character is a period, then pull completions for the parent variable before the period
        if (variablePathString.endsWith('.')) {
            parentVariablePath = variablePath;
        } else {
            // Otherwise, pull completions for the parent variable
            parentVariablePath = variablePath.slice(0, variablePath.length - 1);
        }

        // If the parent variable path is empty or an empty string, then we are looking up the local scope variables and global functions
        if (parentVariablePath.length === 0) {
            parentVariablePath = [''];
        }

        return { parentVariablePath: parentVariablePath };
    }

    private findVariableByPath(variables: AugmentedVariable[], path: string[], frameId: number) {
        let current: AugmentedVariable = null;
        for (const name of path) {
            // Find the object matching the current name in the data
            current = (Array.isArray(variables) ? variables : current?.childVariables)?.find(obj => {
                return obj.name === name && obj.frameId === frameId;
            });

            // If no match is found, return null
            if (!current) {
                return null;
            }

            // Move to the children for the next iteration
            variables = current.childVariables;
        }
        return current;
    }

    private debuggerVarTypeToRoType(type: string): string {
        switch (type) {
            case VariableType.Function:
            case VariableType.Subroutine:
                return 'roFunction';
            case VariableType.AssociativeArray:
                return 'roAssociativeArray';
            case VariableType.List:
                return 'roList';
            case VariableType.Array:
                return 'roArray';
            case VariableType.Boolean:
                return 'roBoolean';
            case VariableType.Double:
                return 'roDouble';
            case VariableType.Float:
                return 'roFloat';
            case VariableType.Integer:
                return 'roInteger';
            case VariableType.LongInteger:
                return 'roLongInteger';
            case VariableType.String:
                return 'roString';
            default:
                return type;
        }
    }

    /**
     * Called when the host stops debugging
     * @param response
     * @param args
     */
    protected async disconnectRequest(response: DebugProtocol.DisconnectResponse, args: DebugProtocol.DisconnectArguments, request?: DebugProtocol.Request) {
        //return to the home screen
        if (!this.enableDebugProtocol) {
            await this.rokuDeploy.pressHomeButton(this.launchConfiguration.host, this.launchConfiguration.remotePort);
        }
        this.sendResponse(response);
        await this.shutdown();
    }

    private createRokuAdapter(rendezvousTracker: RendezvousTracker) {
        if (this.enableDebugProtocol) {
            this.rokuAdapter = new DebugProtocolAdapter(this.launchConfiguration, this.projectManager, this.breakpointManager, rendezvousTracker, this.deviceInfo);
        } else {
            this.rokuAdapter = new TelnetAdapter(this.launchConfiguration, rendezvousTracker);
        }
    }

    protected async restartRequest(response: DebugProtocol.RestartResponse, args: DebugProtocol.RestartArguments, request?: DebugProtocol.Request) {
        this.logger.log('[restartRequest] begin');
        if (this.rokuAdapter) {
            if (!this.enableDebugProtocol) {
                this.rokuAdapter.removeAllListeners();
            }
            await this.rokuAdapter.destroy();
            await this.ensureAppIsInactive();
            this.rokuAdapterDeferred = defer();
        }
        await this.launchRequest(response, args.arguments as LaunchConfiguration);
    }

    private exitAppTimeout = 5000;
    private async ensureAppIsInactive() {
        const startTime = Date.now();

        while (true) {
            if (Date.now() - startTime > this.exitAppTimeout) {
                return;
            }

            try {
                let appStateResult = await rokuECP.getAppState({
                    host: this.launchConfiguration.host,
                    remotePort: this.launchConfiguration.remotePort,
                    appId: 'dev',
                    requestOptions: { timeout: 300 }
                });

                const state = appStateResult.state;

                if (state === AppState.active || state === AppState.background) {
                    // Suspends or terminates an app that is running:
                    // If the app supports Instant Resume and is running in the foreground, sending this command suspends the app (the app runs in the background).
                    // If the app supports Instant Resume and is running in the background or the app does not support Instant Resume and is running, sending this command terminates the app.
                    // This means that we might need to send this command twice to terminate the app.
                    await rokuECP.exitApp({
                        host: this.launchConfiguration.host,
                        remotePort: this.launchConfiguration.remotePort,
                        appId: 'dev',
                        requestOptions: { timeout: 300 }
                    });
                } else if (state === AppState.inactive) {
                    return;
                }
            } catch (e) {
                this.logger.error('Error attempting to exit application', e);
            }

            await util.sleep(200);
        }
    }

    /**
     * Used to track whether the entry breakpoint has already been handled
     */
    private entryBreakpointWasHandled = false;

    /**
     * Registers the main events for the RokuAdapter
     */
    private async connectRokuAdapter() {
        this.rokuAdapter.on('start', () => {
            if (!this.firstRunDeferred.isCompleted) {
                this.firstRunDeferred.resolve();
            }
        });

        //when the debugger suspends (pauses for debugger input)
        // eslint-disable-next-line @typescript-eslint/no-misused-promises
        this.rokuAdapter.on('suspend', async () => {
            await this.onSuspend();
        });

        //anytime the adapter encounters an exception on the roku,
        // eslint-disable-next-line @typescript-eslint/no-misused-promises
        this.rokuAdapter.on('runtime-error', async (exception) => {
            await this.getRokuAdapter();
            const threads = await this.setupSuspendedState();
            let threadId = threads[0]?.threadId;
            this.sendEvent(new StoppedEvent(StoppedEventReason.exception, threadId, exception.message));
        });

        // If the roku says it can't continue, we are no longer able to debug, so kill the debug session
        this.rokuAdapter.on('cannot-continue', () => {
            void this.shutdown();
        });

        //make the connection
        await this.rokuAdapter.connect();
        this.rokuAdapterDeferred.resolve(this.rokuAdapter);
        return this.rokuAdapter;
    }

    private async onSuspend() {
        const threads = await this.setupSuspendedState();
        const activeThread = threads.find(x => x.isSelected);

        //if !stopOnEntry, and we haven't encountered a suspend yet, THIS is the entry breakpoint. auto-continue
        if (!this.entryBreakpointWasHandled && !this.launchConfiguration.stopOnEntry) {
            this.entryBreakpointWasHandled = true;
            //if there's a user-defined breakpoint at this exact position, it needs to be handled like a regular breakpoint (i.e. suspend). So only auto-continue if there's no breakpoint here
            if (activeThread && !await this.breakpointManager.lineHasBreakpoint(this.projectManager.getAllProjects(), activeThread.filePath, activeThread.lineNumber - 1)) {
                this.logger.info('Encountered entry breakpoint and `stopOnEntry` is disabled. Continuing...');
                return this.rokuAdapter.continue();
            }
        }

        const event: StoppedEvent = new StoppedEvent(
            StoppedEventReason.breakpoint,
            //Not sure why, but sometimes there is no active thread. Just pick thread 0 to prevent the app from totally crashing
            activeThread?.threadId ?? 0,
            '' //exception text
        );
        // Socket debugger will always stop all threads and supports multi thread inspection.
        (event.body as any).allThreadsStopped = this.enableDebugProtocol;
        this.sendEvent(event);
    }

    private async setupSuspendedState() {
        //clear the index for storing evalutated expressions
        this.evaluateVarIndexByFrameId.clear();

        const threads = await this.rokuAdapter.getThreads();

        //TODO remove this once Roku fixes their threads off-by-one line number issues
        //look up the correct line numbers for each thread from the StackTrace
        await Promise.all(
            threads.map(async (thread) => {
                const stackTrace = await this.rokuAdapter.getStackTrace(thread.threadId);
                const stackTraceLineNumber = stackTrace[0]?.lineNumber;
                if (stackTraceLineNumber !== thread.lineNumber) {
                    this.logger.warn(`Thread ${thread.threadId} reported incorrect line (${thread.lineNumber}). Using line from stack trace instead (${stackTraceLineNumber})`, thread, stackTrace);
                    thread.lineNumber = stackTraceLineNumber;
                }
            })
        );

        outer: for (const bp of this.breakpointManager.failedDeletions) {
            for (const thread of threads) {
                let sourceLocation = await this.projectManager.getSourceLocation(thread.filePath, thread.lineNumber);
                // This stop was due to a breakpoint that we tried to delete, but couldn't.
                // Now that we are stopped, we can delete it. We won't stop here again unless you re-add the breakpoint. You're welcome.
                if ((bp.srcPath === sourceLocation.filePath) && (bp.line === sourceLocation.lineNumber)) {
                    this.showPopupMessage(`Stopped at breakpoint that failed to delete. Deleting now, and should not cause future stops.`, 'info').catch((error) => {
                        this.logger.error('Error showing popup message', { error });
                    });
                    this.logger.warn(`Stopped at breakpoint that failed to delete. Deleting now, and should not cause future stops`, bp, thread, sourceLocation);
                    break outer;
                }
            }
        }

        //sync breakpoints
        await this.rokuAdapter?.syncBreakpoints();

        this.logger.info('received "suspend" event from adapter');

        this.clearState();
        return threads;
    }

    private async getVariableFromResult(result: EvaluateContainer, frameId: number, maxDepth = 1) {
        let v: AugmentedVariable;

        if (result) {
            if (this.rokuAdapter.isDebugProtocolAdapter()) {
                let refId = this.getEvaluateRefId(result.evaluateName, frameId);
                if (result.isCustom && !result.presentationHint?.lazy && result.evaluateNow) {
                    try {
                        // We should not wait to resolve this variable later. Fetch, store, and merge the results right away.
                        let { evalArgs } = await this.evaluateExpressionToTempVar({ expression: result.evaluateName, frameId: frameId }, util.getVariablePath(result.evaluateName));
                        let newResult = await this.rokuAdapter.getVariable(evalArgs.expression, frameId);
                        this.mergeEvaluateContainers(result, newResult);
                    } catch (error) {
                        logger.error('Error getting variables', error);
                        this.mergeEvaluateContainers(result, {
                            name: result.name,
                            evaluateName: result.evaluateName,
                            children: [],
                            value: `❌ Error: ${error.message}`,
                            type: '',
                            highLevelType: undefined,
                            keyType: undefined
                        });
                    }
                }

                if (result.keyType) {
                    let value = `${result.value ?? result.type}`;
                    let indexedVariables = result.indexedVariables;
                    let namedVariables = result.namedVariables;

                    if (indexedVariables === undefined || namedVariables === undefined) {
                        // If either indexed or named variables are undefined, we should tell the debugger to ask for everything
                        // by supplying undefined values for both
                        indexedVariables = undefined;
                        namedVariables = undefined;
                    }

                    // check to see if this is an dictionary or a list
                    if (result.keyType === 'Integer') {
                        // list type
                        v = new Variable(result.name, value, refId, indexedVariables as number, namedVariables as number);
                    } else if (result.keyType === 'String') {
                        // dictionary type
                        v = new Variable(result.name, value, refId, indexedVariables as number, namedVariables as number);
                    }
                    v.type = result.type;
                } else {

                    let value: string;
                    if (result.type === VariableType.Invalid) {
                        value = result.value ?? 'Invalid';
                    } else if (result.type === VariableType.Uninitialized) {
                        value = 'Uninitialized';
                    } else {
                        value = `${result.value}`;
                    }
                    // If the variable is lazy we must assign a refId to inform the system
                    // to request this variable again in the future for value resolution
                    v = new Variable(result.name, value, result?.presentationHint?.lazy ? refId : 0);
                }
                this.variables[refId] = v;
            } else if (this.rokuAdapter.isTelnetAdapter()) {
                if (result.highLevelType === 'primative' || result.highLevelType === 'uninitialized') {
                    v = new Variable(result.name, `${result.value}`);
                } else if (result.highLevelType === 'array') {
                    let refId = this.getEvaluateRefId(result.evaluateName, frameId);
                    v = new Variable(result.name, result.type, refId, result.children?.length ?? 0, 0);
                    this.variables[refId] = v;
                } else if (result.highLevelType === 'object') {
                    let refId: number;
                    //handle collections
                    if (this.rokuAdapter.isScrapableContainObject(result.type)) {
                        refId = this.getEvaluateRefId(result.evaluateName, frameId);
                    }
                    v = new Variable(result.name, result.type, refId, 0, result.children?.length ?? 0);
                    this.variables[refId] = v;
                } else if (result.highLevelType === 'function') {
                    v = new Variable(result.name, `${result.value}`);
                } else {
                    //all other cases, but mostly for HighLevelType.unknown
                    v = new Variable(result.name, `${result.value}`);
                }
            }

            v.type = result.type;
            v.evaluateName = result.evaluateName;
            v.frameId = frameId;
            v.type = result.type;
            v.presentationHint = result.presentationHint ? { kind: result.presentationHint?.kind, lazy: result.presentationHint?.lazy } : undefined;
            if (util.isTransientVariable(v.name)) {
                v.presentationHint = { kind: 'virtual' };
            }

            if (result.children && maxDepth > 0) {
                if (!v.childVariables) {
                    v.childVariables = [];
                }

                // Create a mapping of the children to their index so we can evaluate them in bulk
                let indexMappedChildren = result.children.map((child, index) => {
                    let remapped = { child: child, index: index, evaluate: !!(child.isCustom && !child.presentationHint?.lazy && child.evaluateNow) };
                    return remapped;
                });
                if (this.enableDebugProtocol) {
                    let childrenToEvaluate = indexMappedChildren.filter(x => x.evaluate);
                    let evaluateArgsArray = childrenToEvaluate.map(x => {
                        return { expression: x.child.evaluateName, frameId: frameId };
                    });

                    let variablePathArray = childrenToEvaluate.map(x => {
                        return util.getVariablePath(x.child.evaluateName);
                    });

                    try {
                        let bulkEvaluations = await this.bulkEvaluateExpressionToTempVar(frameId, evaluateArgsArray, variablePathArray);
                        if (bulkEvaluations.bulkVarName) {
                            let newResults = await this.rokuAdapter.getVariable(bulkEvaluations.bulkVarName, frameId);
                            childrenToEvaluate.map((mappedChild, index) => {
                                let newResult = newResults.children[index];
                                this.mergeEvaluateContainers(mappedChild.child, newResult);
                                mappedChild.child.evaluateNow = false;
                                return mappedChild;
                            });
                        }
                    } catch (error) {
                        this.logger.error('Error getting bulk variables, will fall back to var by var lookups', error);
                    }
                }
                // If bulk evaluations failed, there is fall back logic in `getVariableFromResult` to do individual evaluations
                v.childVariables = await Promise.all(indexMappedChildren.map(async (mappedChild) => {
                    return this.getVariableFromResult(mappedChild.child, frameId, maxDepth - 1);
                }));
            } else {
                v.childVariables = [];
            }

            // if the var is an array and debugProtocol is enabled, include the array size
            if (this.enableDebugProtocol && v.type === VariableType.Array) {
                if (isNaN(result.indexedVariables as number)) {
                    v.value = v.type;
                } else {
                    v.value = `${v.type}(${result.indexedVariables})`;
                }
            }
        }
        return v;
    }

    /**
     * Helper function to merge the results of an evaluate call into an existing EvaluateContainer
     * Used primarily for custom variables
     */
    private mergeEvaluateContainers(original: EvaluateContainer, updated: EvaluateContainer) {
        original.children = updated.children;
        original.value = updated.value;
        original.type = updated.type;
        original.highLevelType = updated.highLevelType;
        original.keyType = updated.keyType;
        original.indexedVariables = updated.indexedVariables;
        original.namedVariables = updated.namedVariables;
    }

    private getEvaluateRefId(expression: string, frameId: number) {
        let evaluateRefId = `${expression}-${frameId}`;
        if (!this.evaluateRefIdLookup[evaluateRefId]) {
            this.evaluateRefIdLookup[evaluateRefId] = this.evaluateRefIdCounter++;
        }
        return this.evaluateRefIdLookup[evaluateRefId];
    }

    private clearState() {
        //erase all cached variables
        this.variables = {};
    }

    /**
     * Tells the client to re-request all variables because we've invalidated them
     * @param threadId
     * @param stackFrameId
     */
    private sendInvalidatedEvent(threadId?: number, stackFrameId?: number) {
        //if the client supports this request, send it
        if (this.initRequestArgs.supportsInvalidatedEvent) {
            this.sendEvent(new InvalidatedEvent(['variables'], threadId, stackFrameId));
        }
    }

    /**
     * If `stopOnEntry` is enabled, register the entry breakpoint.
     */
    public async handleEntryBreakpoint() {
        if (!this.enableDebugProtocol) {
            this.entryBreakpointWasHandled = true;
            if (this.launchConfiguration.stopOnEntry || this.launchConfiguration.deepLinkUrl) {
                await this.projectManager.registerEntryBreakpoint(this.projectManager.mainProject.stagingDir);
            }
        }
    }

    /**
     * Converts a debugger line number to a client line number.
     *
     * @param debuggerLine - The line number from the debugger as zero based.
     * @param defaultDebuggerLine - An optional default line number, as zero based, to use if `debuggerLine` is not provided.
     * @returns The corresponding client line number.
     */
    private toClientLine(debuggerLine: number, defaultDebuggerLine?: number) {
        return this.convertDebuggerLineToClient(debuggerLine ?? defaultDebuggerLine);
    }

    /**
     * Converts a debugger column number to a client column number.
     *
     * @param debuggerLine - The column number from the debugger as zero based.
     * @param defaultDebuggerLine - An optional default column number, as zero based, to use if `debuggerLine` is not provided.
     * @returns The corresponding client column number.
     */
    private toClientColumn(debuggerLine: number, defaultDebuggerLine?: number) {
        return this.convertDebuggerColumnToClient(debuggerLine ?? defaultDebuggerLine);
    }

    /**
     * Converts a client line number to a debugger line number.
     *
     * @param clientLine - The line number from the client.
     * @param defaultDebuggerLine - An optional default line number, as zero based, to use if `clientLine` is not provided.
     * @returns The corresponding debugger line number as zero based.
     */
    private toDebuggerLine(clientLine: number, defaultDebuggerLine?: number) {
        if (typeof clientLine === 'number') {
            return this.convertClientLineToDebugger(clientLine);
        }
        return defaultDebuggerLine;
    }

    /**
     * Converts a client column number to a debugger column number.
     *
     * @param clientLine - The column number from the client.
     * @param defaultDebuggerLine - An optional default column number, as zero based, to use if `clientLine` is not provided.
     * @returns The corresponding debugger column number as zero based.
     */
    private toDebuggerColumn(clientLine: number, defaultDebuggerLine?: number) {
        if (typeof clientLine === 'number') {
            return this.convertClientColumnToDebugger(clientLine);
        }
        return defaultDebuggerLine;
    }

    private shutdownPromise: Promise<void> | undefined = undefined;

    /**
     * Called when the debugger is terminated. Feel free to call this as frequently as you want; we'll only run the shutdown process the first time, and return
     * the same promise on subsequent calls
     */
    public async shutdown(errorMessage?: string, modal = false): Promise<void> {
        if (this.shutdownPromise === undefined) {
            this.logger.log('[shutdown] Beginning shutdown sequence', errorMessage);
            this.shutdownPromise = this._shutdown(errorMessage, modal);
        } else {
            this.logger.log('[shutdown] Tried to call `.shutdown()` again. Returning the same promise');
        }
        return this.shutdownPromise;
    }

    private async _shutdown(errorMessage?: string, modal = false): Promise<void> {
        //send the message FIRST before anything else. This improves the chances that the message will be displayed to the user
        try {
            if (errorMessage) {
                this.logger.error(errorMessage);
                this.showPopupMessage(errorMessage, 'error', modal).catch((error) => {
                    this.logger.error('Error showing popup message', { error });
                });
            }
        } catch (e) {
            this.logger.error(e);
        }

        //close the debugger connection
        try {
            this.logger.log('Destroy rokuAdapter');
            await this.rokuAdapter?.destroy?.();
            //press the home button to return to the home screen
            try {
                this.logger.log('Press home button');
                await this.rokuDeploy.pressHomeButton(this.launchConfiguration.host, this.launchConfiguration.remotePort);
            } catch (e) {
                this.logger.error(e);
            }
        } catch (e) {
            this.logger.error(e);
        }

        try {
            this.projectManager?.dispose?.();
        } catch (e) {
            this.logger.error(e);
        }

        try {
            this.componentLibraryServer?.stop();
        } catch (e) {
            this.logger.error(e);
        }

        try {
            await this.rendezvousTracker?.destroy?.();
        } catch (e) {
            this.logger.error(e);
        }

        try {
            await this.sourceMapManager?.destroy?.();
        } catch (e) {
            this.logger.error(e);
        }

        try {
            //if configured, delete the staging directory
            if (!this.launchConfiguration.retainStagingFolder) {
                const stagingDirs = this.projectManager?.getStagingDirs() ?? [];
                this.logger.info('deleting staging folders', stagingDirs);
                for (let stagingDir of stagingDirs) {
                    try {
                        fsExtra.removeSync(stagingDir);
                    } catch (e) {
                        this.logger.error(e);
                        util.log(`Error removing staging directory '${stagingDir}': ${JSON.stringify(e)}`);
                    }
                }
            }
        } catch (e) {
            this.logger.error(e);
        }

        try {
            this.logger.log('Send terminated event');
            this.sendEvent(new TerminatedEvent());

            //shut down the process
            this.logger.log('super.shutdown()');
            super.shutdown();
            this.logger.log('shutdown complete');
        } catch (e) {
            this.logger.error(e);
        }
    }
}

export interface AugmentedVariable extends DebugProtocol.Variable {
    childVariables?: AugmentedVariable[];
    // eslint-disable-next-line camelcase
    request_seq?: number;
    frameId?: number;
    /**
     * only used for lazy variables
     */
    isResolved?: boolean;
    /**
     * used to indicate that this variable is a scope variable
     * and may require special handling
     */
    isScope?: boolean;
}<|MERGE_RESOLUTION|>--- conflicted
+++ resolved
@@ -1026,10 +1026,7 @@
                         sourceDirs: componentLibrary.sourceDirs,
                         bsConst: componentLibrary.bsConst,
                         install: componentLibrary.install,
-<<<<<<< HEAD
                         avoidPostfix: componentLibrary.avoidPostfix,
-=======
->>>>>>> 127489a9
                         injectRaleTrackerTask: componentLibrary.injectRaleTrackerTask,
                         raleTrackerTaskFileLocation: componentLibrary.raleTrackerTaskFileLocation,
                         libraryIndex: libraryIndex,
@@ -1063,46 +1060,6 @@
                     host: this.launchConfiguration.host,
                     password: this.launchConfiguration.password,
                     username: this.launchConfiguration.username || 'rokudev'
-<<<<<<< HEAD
-                });
-            }
-
-            for (let i = 0; i < this.projectManager.componentLibraryProjects.length; i++) {
-                const compLibProject = this.projectManager.componentLibraryProjects[i];
-
-                if (compLibProject.install === true) {
-                    await compLibPromises[i];
-
-                    const options: RokuDeployOptions = {
-                        host: this.launchConfiguration.host,
-                        password: this.launchConfiguration.password,
-                        username: this.launchConfiguration.username || 'rokudev',
-                        logLevel: LogLevelPriority[this.logger.logLevel],
-                        failOnCompileError: true,
-                        outDir: compLibProject.outDir,
-                        outFile: compLibProject.outFile,
-                        packageUploadOverrides: {
-                            formData: {
-                                'app_type': 'dcl'
-                            }
-                        }
-                    };
-
-                    try {
-                        await rokuDeploy.publish(options);
-                    } catch (error) {
-                        this.logger.error(`Error installing component libraries: ${compLibProject.libraryIndex}`, options);
-                    }
-                }
-            }
-
-            let hostingPromise: Promise<any>;
-            if (compLibPromises) {
-                // prepare static file hosting
-                hostingPromise = this.componentLibraryServer.startStaticFileHosting(componentLibrariesOutDir, port, (message: string) => {
-                    util.log(message);
-=======
->>>>>>> 127489a9
                 });
             }
 
