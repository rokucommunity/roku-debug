--- conflicted
+++ resolved
@@ -1639,7 +1639,58 @@
         return returnVal;
     }
 
-<<<<<<< HEAD
+    private async bulkEvaluateExpressionToTempVar(frameId: number, argsArray: Array<DebugProtocol.EvaluateArguments>, variablePathArray: Array<string[]>): Promise<{ evaluations: Array<{ evalArgs: DebugProtocol.EvaluateArguments; variablePath: string[] }>; bulkVarName: string }> {
+        let results = {
+            evaluations: [],
+            bulkVarName: ''
+        };
+        let storedVariables = [];
+        let command = '';
+        for (let i = 0; i < argsArray.length; i++) {
+            let args = argsArray[i];
+            let variablePath = variablePathArray[i];
+            let returnVal = { evalArgs: args, variablePath };
+            if (!variablePath && util.isAssignableExpression(args.expression)) {
+                let varIndex = this.getNextVarIndex(frameId);
+                let arrayVarName = this.tempVarPrefix + 'eval';
+                if (varIndex === 0) {
+                    command += `if type(${arrayVarName}) = "<uninitialized>" then ${arrayVarName} = []\n`;
+                }
+                let statement = `${arrayVarName}[${varIndex}] = ${args.expression}\n`;
+                returnVal.evalArgs.expression = `${arrayVarName}[${varIndex}]`;
+                command += statement;
+
+                storedVariables.push(`${arrayVarName}[${varIndex}]`);
+                returnVal.variablePath = [arrayVarName, varIndex.toString()];
+            }
+
+            results.evaluations[i] = returnVal;
+        }
+
+        if (command) {
+
+            // create a bulk container for the command results
+            let varIndex = this.getNextVarIndex(frameId);
+            let arrayVarName = this.tempVarPrefix + 'eval';
+            let bulkContainerStatement = `${arrayVarName}[${varIndex}] = [\n`;
+            for (let storedVariable of storedVariables) {
+                bulkContainerStatement += `${storedVariable},\n`;
+            }
+            bulkContainerStatement += `]`;
+
+            command += bulkContainerStatement;
+
+            results.bulkVarName = `${arrayVarName}[${varIndex}]`;
+
+            let commandResults = await this.rokuAdapter.evaluate(command, frameId);
+            if (commandResults.type === 'error') {
+                throw new Error(commandResults.message);
+            }
+        }
+
+        return results;
+    }
+
     protected completionsRequest(response: DebugProtocol.CompletionsResponse, args: DebugProtocol.CompletionsArguments, request?: DebugProtocol.Request) {
         this.logger.log('completionsRequest', args, request);
         this.sendEvent(new LogOutputEvent(`completionsRequest: ${args.text}`));
@@ -1745,60 +1796,6 @@
         }
         return current;
     }
-
-=======
-    private async bulkEvaluateExpressionToTempVar(frameId: number, argsArray: Array<DebugProtocol.EvaluateArguments>, variablePathArray: Array<string[]>): Promise<{ evaluations: Array<{ evalArgs: DebugProtocol.EvaluateArguments; variablePath: string[] }>; bulkVarName: string }> {
-        let results = {
-            evaluations: [],
-            bulkVarName: ''
-        };
-        let storedVariables = [];
-        let command = '';
-        for (let i = 0; i < argsArray.length; i++) {
-            let args = argsArray[i];
-            let variablePath = variablePathArray[i];
-            let returnVal = { evalArgs: args, variablePath };
-            if (!variablePath && util.isAssignableExpression(args.expression)) {
-                let varIndex = this.getNextVarIndex(frameId);
-                let arrayVarName = this.tempVarPrefix + 'eval';
-                if (varIndex === 0) {
-                    command += `if type(${arrayVarName}) = "<uninitialized>" then ${arrayVarName} = []\n`;
-                }
-                let statement = `${arrayVarName}[${varIndex}] = ${args.expression}\n`;
-                returnVal.evalArgs.expression = `${arrayVarName}[${varIndex}]`;
-                command += statement;
-
-                storedVariables.push(`${arrayVarName}[${varIndex}]`);
-                returnVal.variablePath = [arrayVarName, varIndex.toString()];
-            }
-
-            results.evaluations[i] = returnVal;
-        }
-
-        if (command) {
-
-            // create a bulk container for the command results
-            let varIndex = this.getNextVarIndex(frameId);
-            let arrayVarName = this.tempVarPrefix + 'eval';
-            let bulkContainerStatement = `${arrayVarName}[${varIndex}] = [\n`;
-            for (let storedVariable of storedVariables) {
-                bulkContainerStatement += `${storedVariable},\n`;
-            }
-            bulkContainerStatement += `]`;
-
-            command += bulkContainerStatement;
-
-            results.bulkVarName = `${arrayVarName}[${varIndex}]`;
-
-            let commandResults = await this.rokuAdapter.evaluate(command, frameId);
-            if (commandResults.type === 'error') {
-                throw new Error(commandResults.message);
-            }
-        }
-
-        return results;
-    }
->>>>>>> 95d65791
 
     /**
      * Called when the host stops debugging
