--- conflicted
+++ resolved
@@ -53,10 +53,7 @@
 import type { DeviceInfo } from '../DeviceInfo';
 import * as xml2js from 'xml2js';
 import { VariableType } from '../debugProtocol/events/responses/VariablesResponse';
-<<<<<<< HEAD
 import { DiagnosticSeverity } from 'brighterscript';
-=======
->>>>>>> 8267dc5b
 
 export class BrightScriptDebugSession extends BaseDebugSession {
     public constructor() {
@@ -74,10 +71,6 @@
         this.breakpointManager = new BreakpointManager(this.sourceMapManager, this.locationManager);
         //send newly-verified breakpoints to vscode
         this.breakpointManager.on('breakpoints-verified', (data) => this.onDeviceBreakpointsChanged('changed', data));
-<<<<<<< HEAD
-        this.breakpointManager.on('breakpoints-resurrected', (data) => this.onDeviceBreakpointsChanged('new', data));
-=======
->>>>>>> 8267dc5b
         this.projectManager = new ProjectManager(this.breakpointManager, this.locationManager);
         this.fileLoggingManager = new FileLoggingManager();
     }
@@ -1423,11 +1416,8 @@
 
     private async _shutdown(errorMessage?: string): Promise<void> {
         try {
-<<<<<<< HEAD
             this.componentLibraryServer?.stop();
 
-=======
->>>>>>> 8267dc5b
             this.rendezvousTracker?.destroy?.();
 
             //if configured, delete the staging directory
