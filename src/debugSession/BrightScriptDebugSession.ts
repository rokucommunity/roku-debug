--- conflicted
+++ resolved
@@ -529,13 +529,8 @@
             this.logger.warn('Failed to delete the dev channel...probably not a big deal', e);
         }
 
-<<<<<<< HEAD
+        const isConnected = this.rokuAdapter.once('app-ready');
         const options: RokuDeployOptions = {
-=======
-        const isConnected = this.rokuAdapter.once('app-ready');
-        //publish the package to the target Roku
-        const publishPromise = this.rokuDeploy.publish({
->>>>>>> e2b2ec9e
             ...this.launchConfiguration,
             //typing fix
             logLevel: LogLevelPriority[this.logger.logLevel],
