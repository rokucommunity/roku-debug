--- conflicted
+++ resolved
@@ -50,13 +50,10 @@
 import { BreakpointManager } from '../managers/BreakpointManager';
 import type { LogMessage } from '../logging';
 import { logger, debugServerLogOutputEventTransport } from '../logging';
-<<<<<<< HEAD
+import type { DeviceInfo } from '../DeviceInfo';
 import { VariableType } from '../debugProtocol/events/responses/VariablesResponse';
-=======
-import type { DeviceInfo } from '../DeviceInfo';
 import axios from 'axios';
 import * as xml2js from 'xml2js';
->>>>>>> cfe6ffa0
 
 export class BrightScriptDebugSession extends BaseDebugSession {
     public constructor() {
