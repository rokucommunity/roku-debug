import * as fsExtra from 'fs-extra';
import { orderBy } from 'natural-orderby';
import * as path from 'path';
import * as request from 'request';
import { rokuDeploy } from 'roku-deploy';
import type { RokuDeploy, RokuDeployOptions } from 'roku-deploy';
import {
    BreakpointEvent,
    DebugSession as BaseDebugSession,
    Handles,
    InitializedEvent,
    InvalidatedEvent,
    OutputEvent,
    Scope,
    Source,
    StackFrame,
    StoppedEvent,
    TerminatedEvent,
    Thread,
    Variable
} from 'vscode-debugadapter';
import type { SceneGraphCommandResponse } from '../SceneGraphDebugCommandController';
import { SceneGraphDebugCommandController } from '../SceneGraphDebugCommandController';
import type { DebugProtocol } from 'vscode-debugprotocol';
import { defer, util } from '../util';
import { fileUtils, standardizePath as s } from '../FileUtils';
import { ComponentLibraryServer } from '../ComponentLibraryServer';
import { ProjectManager, Project, ComponentLibraryProject } from '../managers/ProjectManager';
import type { EvaluateContainer } from '../adapters/DebugProtocolAdapter';
import { DebugProtocolAdapter } from '../adapters/DebugProtocolAdapter';
import { TelnetAdapter } from '../adapters/TelnetAdapter';
import type { BrightScriptDebugCompileError } from '../CompileErrorProcessor';
import {
    LaunchStartEvent,
    LogOutputEvent,
    RendezvousEvent,
    CompileFailureEvent,
    StoppedEventReason,
    ChanperfEvent,
    DebugServerLogOutputEvent,
    ChannelPublishedEvent
} from './Events';
import type { LaunchConfiguration, ComponentLibraryConfiguration } from '../LaunchConfiguration';
import { FileManager } from '../managers/FileManager';
import { SourceMapManager } from '../managers/SourceMapManager';
import { LocationManager } from '../managers/LocationManager';
import type { AugmentedSourceBreakpoint } from '../managers/BreakpointManager';
import { BreakpointManager } from '../managers/BreakpointManager';
import type { LogMessage } from '../logging';
import { logger, debugServerLogOutputEventTransport } from '../logging';

export class BrightScriptDebugSession extends BaseDebugSession {
    public constructor() {
        super();

        // this debugger uses one-based lines and columns
        this.setDebuggerLinesStartAt1(true);
        this.setDebuggerColumnsStartAt1(true);

        //give util a reference to this session to assist in logging across the entire module
        util._debugSession = this;
        this.fileManager = new FileManager();
        this.sourceMapManager = new SourceMapManager();
        this.locationManager = new LocationManager(this.sourceMapManager);
        this.breakpointManager = new BreakpointManager(this.sourceMapManager, this.locationManager);
        //send newly-verified breakpoints to vscode
        this.breakpointManager.on('breakpoints-verified', (data) => this.onDeviceVerifiedBreakpoints(data));
        this.projectManager = new ProjectManager(this.breakpointManager, this.locationManager);
    }

    private onDeviceVerifiedBreakpoints(data: { breakpoints: AugmentedSourceBreakpoint[] }) {
        this.logger.info('Sending verified device breakpoints to client', data);
        //send all verified breakpoints to the client
        for (const breakpoint of data.breakpoints) {
            const event: DebugProtocol.Breakpoint = {
                line: breakpoint.line,
                column: breakpoint.column,
                verified: true,
                id: breakpoint.id,
                source: {
                    path: breakpoint.srcPath
                }
            };
            this.sendEvent(new BreakpointEvent('changed', event));
        }
    }

    public logger = logger.createLogger(`[${BrightScriptDebugSession.name}]`);

    /**
     * A sequence used to help identify log statements for requests
     */
    private idCounter = 1;

    public fileManager: FileManager;

    public projectManager: ProjectManager;

    public breakpointManager: BreakpointManager;

    public locationManager: LocationManager;

    public sourceMapManager: SourceMapManager;

    //set imports as class properties so they can be spied upon during testing
    public rokuDeploy = rokuDeploy as unknown as RokuDeploy;

    private componentLibraryServer = new ComponentLibraryServer();

    private rokuAdapterDeferred = defer<DebugProtocolAdapter | TelnetAdapter>();
    /**
     * A promise that is resolved whenever the app has started running for the first time
     */
    private firstRunDeferred = defer<void>();

    private evaluateRefIdLookup: Record<string, number> = {};
    private evaluateRefIdCounter = 1;

    private variables: Record<number, AugmentedVariable> = {};

    private variableHandles = new Handles<string>();

    private rokuAdapter: DebugProtocolAdapter | TelnetAdapter;
    private get enableDebugProtocol() {
        return this.launchConfiguration.enableDebugProtocol;
    }

    private getRokuAdapter() {
        return this.rokuAdapterDeferred.promise;
    }

    private launchConfiguration: LaunchConfiguration;
    private initRequestArgs: DebugProtocol.InitializeRequestArguments;

    /**
     * The 'initialize' request is the first request called by the frontend
     * to interrogate the features the debug adapter provides.
     */
    public initializeRequest(response: DebugProtocol.InitializeResponse, args: DebugProtocol.InitializeRequestArguments): void {
        this.initRequestArgs = args;
        this.logger.log('initializeRequest');
        // since this debug adapter can accept configuration requests like 'setBreakpoint' at any time,
        // we request them early by sending an 'initializeRequest' to the frontend.
        // The frontend will end the configuration sequence by calling 'configurationDone' request.
        this.sendEvent(new InitializedEvent());

        response.body = response.body || {};

        // This debug adapter implements the configurationDoneRequest.
        response.body.supportsConfigurationDoneRequest = true;

        // The debug adapter supports the 'restart' request. In this case a client should not implement 'restart' by terminating and relaunching the adapter but by calling the RestartRequest.
        response.body.supportsRestartRequest = true;

        // make VS Code to use 'evaluate' when hovering over source
        response.body.supportsEvaluateForHovers = true;

        // make VS Code to show a 'step back' button
        response.body.supportsStepBack = false;

        // This debug adapter supports conditional breakpoints
        response.body.supportsConditionalBreakpoints = true;

        // This debug adapter supports breakpoints that break execution after a specified number of hits
        response.body.supportsHitConditionalBreakpoints = true;

        // This debug adapter supports log points by interpreting the 'logMessage' attribute of the SourceBreakpoint
        response.body.supportsLogPoints = true;

        this.sendResponse(response);

        //register the debug output log transport writer
        debugServerLogOutputEventTransport.setWriter((message: LogMessage) => {
            this.sendEvent(
                new DebugServerLogOutputEvent(
                    message.logger.formatMessage(message, false)
                )
            );
        });
        this.logger.log('initializeRequest finished');
    }

    public async launchRequest(response: DebugProtocol.LaunchResponse, config: LaunchConfiguration) {
        this.logger.log('[launchRequest] begin');
        this.launchConfiguration = config;

        //set the logLevel provided by the launch config
        if (this.launchConfiguration.logLevel) {
            logger.logLevel = this.launchConfiguration.logLevel;
        }

        //do a DNS lookup for the host to fix issues with roku rejecting ECP
        this.launchConfiguration.host = await util.dnsLookup(this.launchConfiguration.host);

        this.projectManager.launchConfiguration = this.launchConfiguration;
        this.breakpointManager.launchConfiguration = this.launchConfiguration;

        this.sendEvent(new LaunchStartEvent(this.launchConfiguration));

        let error: Error;
        this.logger.log('[launchRequest] Packaging and deploying to roku');
        try {
            const start = Date.now();
            //build the main project and all component libraries at the same time
            await Promise.all([
                this.prepareMainProject(),
                this.prepareAndHostComponentLibraries(this.launchConfiguration.componentLibraries, this.launchConfiguration.componentLibrariesPort)
            ]);
            this.logger.log(`Packaging projects took: ${(util.formatTime(Date.now() - start))}`);

            util.log(`Connecting to Roku via ${this.enableDebugProtocol ? 'the BrightScript debug protocol' : 'telnet'} at ${this.launchConfiguration.host}`);

            this.createRokuAdapter(this.launchConfiguration.host);
            if (!this.enableDebugProtocol) {
                //connect to the roku debug via telnet
                if (!this.rokuAdapter.connected) {
                    await this.connectRokuAdapter();
                }
            } else {
                await (this.rokuAdapter as DebugProtocolAdapter).watchCompileOutput();
            }

            await this.runAutomaticSceneGraphCommands(this.launchConfiguration.autoRunSgDebugCommands);

            //press the home button to ensure we're at the home screen
            await this.rokuDeploy.pressHomeButton(this.launchConfiguration.host, this.launchConfiguration.remotePort);

            //pass the debug functions used to locate the client files and lines thought the adapter to the RendezvousTracker
            this.rokuAdapter.registerSourceLocator(async (debuggerPath: string, lineNumber: number) => {
                return this.projectManager.getSourceLocation(debuggerPath, lineNumber);
            });

            //pass the log level down thought the adapter to the RendezvousTracker and ChanperfTracker
            this.rokuAdapter.setConsoleOutput(this.launchConfiguration.consoleOutput);

            //pass along the console output
            if (this.launchConfiguration.consoleOutput === 'full') {
                this.rokuAdapter.on('console-output', (data) => {
                    this.sendLogOutput(data);
                });
            } else {
                this.rokuAdapter.on('unhandled-console-output', (data) => {
                    this.sendLogOutput(data);
                });
            }

            // Send chanperf events to the extension
            this.rokuAdapter.on('chanperf', (output) => {
                this.sendEvent(new ChanperfEvent(output));
            });

            // Send rendezvous events to the extension
            this.rokuAdapter.on('rendezvous', (output) => {
                this.sendEvent(new RendezvousEvent(output));
            });

            //listen for a closed connection (shut down when received)
            this.rokuAdapter.on('close', (reason = '') => {
                if (reason === 'compileErrors') {
                    error = new Error('compileErrors');
                } else {
                    error = new Error('Unable to connect to Roku. Is another device already connected?');
                }
            });

            // handle any compile errors
            // eslint-disable-next-line @typescript-eslint/no-misused-promises
            this.rokuAdapter.on('compile-errors', async (errors: BrightScriptDebugCompileError[]) => {
                // remove redundant errors and adjust the line number:
                // - Roku device and sourcemap work with 1-based line numbers,
                // - VS expects 0-based lines.
                const compileErrors = util.filterGenericErrors(errors);
                for (let compileError of compileErrors) {
                    let sourceLocation = await this.projectManager.getSourceLocation(compileError.path, compileError.lineNumber);
                    if (sourceLocation) {
                        compileError.path = sourceLocation.filePath;
                        compileError.lineNumber = sourceLocation.lineNumber - 1; //0-based
                    } else {
                        // TODO: may need to add a custom event if the source location could not be found by the ProjectManager
                        compileError.path = fileUtils.removeLeadingSlash(util.removeFileScheme(compileError.path));
                        compileError.lineNumber = (compileError.lineNumber || 1) - 1; //0-based
                    }
                }

                this.sendEvent(new CompileFailureEvent(compileErrors));
                //stop the roku adapter and exit the channel
                void this.rokuAdapter.destroy();
                void this.rokuDeploy.pressHomeButton(this.launchConfiguration.host, this.launchConfiguration.remotePort);
            });

            // close disconnect if required when the app is exited
            // eslint-disable-next-line @typescript-eslint/no-misused-promises
            this.rokuAdapter.on('app-exit', async () => {
                if (this.launchConfiguration.stopDebuggerOnAppExit || !this.rokuAdapter.supportsMultipleRuns) {
                    let message = `App exit event detected${this.rokuAdapter.supportsMultipleRuns ? ' and launchConfiguration.stopDebuggerOnAppExit is true' : ''}`;
                    message += ' - shutting down debug session';

                    this.logger.log('on app-exit', message);
                    this.sendEvent(new LogOutputEvent(message));
                    if (this.rokuAdapter) {
                        void this.rokuAdapter.destroy();
                    }
                    //return to the home screen
                    await this.rokuDeploy.pressHomeButton(this.launchConfiguration.host, this.launchConfiguration.remotePort);
                    this.shutdown();
                    this.sendEvent(new TerminatedEvent());
                } else {
                    const message = 'App exit detected; but launchConfiguration.stopDebuggerOnAppExit is set to false, so keeping debug session running.';
                    this.logger.log('[launchRequest]', message);
                    this.sendEvent(new LogOutputEvent(message));
                }
            });

            //ignore the compile error failure from within the publish
            (this.launchConfiguration as any).failOnCompileError = false;
            // Set the remote debug flag on the args to be passed to roku deploy so the socket debugger can be started if needed.
            (this.launchConfiguration as any).remoteDebug = this.enableDebugProtocol;

            //publish the package to the target Roku
            await this.rokuDeploy.publish(this.launchConfiguration as any as RokuDeployOptions);

            this.sendEvent(new ChannelPublishedEvent({
                launchConfiguration: this.launchConfiguration
            }));

            if (this.enableDebugProtocol) {
                //connect to the roku debug via sockets
                await this.connectRokuAdapter();
            }

            //tell the adapter adapter that the channel has been launched.
            await this.rokuAdapter.activate();

            if (!error) {
                if (this.rokuAdapter.connected) {
                    this.logger.info('Host connection was established before the main public process was completed');
                    this.logger.log(`deployed to Roku@${this.launchConfiguration.host}`);
                    this.sendResponse(response);
                } else {
                    this.logger.info('Main public process was completed but we are still waiting for a connection to the host');
                    this.rokuAdapter.on('connected', (status) => {
                        if (status) {
                            this.logger.log(`deployed to Roku@${this.launchConfiguration.host}`);
                            this.sendResponse(response);
                        }
                    });
                }
            } else {
                throw error;
            }
        } catch (e) {
            //if the message is anything other than compile errors, we want to display the error
            //TODO: look into the reason why we are getting the 'Invalid response code: 400' on compile errors
            if (e.message !== 'compileErrors' && e.message !== 'Invalid response code: 400') {
                //TODO make the debugger stop!
                util.log('Encountered an issue during the publish process');
                util.log((e as Error).message);
                this.sendErrorResponse(response, -1, (e as Error).message);
            } else {
                //request adapter to send errors (even empty) before ending the session
                await this.rokuAdapter.sendErrors();
            }
            this.logger.error('Error. Shutting down.', e);
            this.shutdown();
            return;
        }

        //at this point, the project has been deployed. If we need to use a deep link, launch it now.
        if (this.launchConfiguration.deepLinkUrl) {
            //wait until the first entry breakpoint has been hit
            await this.firstRunDeferred.promise;
            //if we are at a breakpoint, continue
            await this.rokuAdapter.continue();
            //kill the app on the roku
            await this.rokuDeploy.pressHomeButton(this.launchConfiguration.host, this.launchConfiguration.remotePort);
            //send the deep link http request
            await new Promise((resolve, reject) => {
                request.post(this.launchConfiguration.deepLinkUrl, (err, response) => {
                    return err ? reject(err) : resolve(response);
                });
            });
        }
    }

    /**
     * Send log output to the "client" (i.e. vscode)
     * @param logOutput
     */
    private sendLogOutput(logOutput: string) {
        const lines = logOutput.split(/\r?\n/g);
        for (let line of lines) {
            line += '\n';
            this.sendEvent(new OutputEvent(line, 'stdout'));
            this.sendEvent(new LogOutputEvent(line));
        }
    }

    private async runAutomaticSceneGraphCommands(commands: string[]) {
        if (commands) {
            let connection = new SceneGraphDebugCommandController(this.launchConfiguration.host);

            try {
                await connection.connect();
                for (let command of this.launchConfiguration.autoRunSgDebugCommands) {
                    let response: SceneGraphCommandResponse;
                    switch (command) {
                        case 'chanperf':
                            util.log('Enabling Chanperf Tracking');
                            response = await connection.chanperf({ interval: 1 });
                            if (!response.error) {
                                util.log(response.result.rawResponse);
                            }
                            break;

                        case 'fpsdisplay':
                            util.log('Enabling FPS Display');
                            response = await connection.fpsDisplay('on');
                            if (!response.error) {
                                util.log(response.result.data as string);
                            }
                            break;

                        case 'logrendezvous':
                            util.log('Enabling Rendezvous Logging:');
                            response = await connection.logrendezvous('on');
                            if (!response.error) {
                                util.log(response.result.rawResponse);
                            }
                            break;

                        default:
                            util.log(`Running custom SceneGraph debug command on port 8080 '${command}':`);
                            response = await connection.exec(command);
                            if (!response.error) {
                                util.log(response.result.rawResponse);
                            }
                            break;
                    }
                }
                await connection.end();
            } catch (error) {
                util.log(`Error connecting to port 8080: ${error.message}`);
            }
        }
    }

    /**
     * Stage, insert breakpoints, and package the main project
     */
    public async prepareMainProject() {
        //add the main project
        this.projectManager.mainProject = new Project({
            rootDir: this.launchConfiguration.rootDir,
            files: this.launchConfiguration.files,
            outDir: this.launchConfiguration.outDir,
            sourceDirs: this.launchConfiguration.sourceDirs,
            bsConst: this.launchConfiguration.bsConst,
            injectRaleTrackerTask: this.launchConfiguration.injectRaleTrackerTask,
            raleTrackerTaskFileLocation: this.launchConfiguration.raleTrackerTaskFileLocation,
            injectRdbOnDeviceComponent: this.launchConfiguration.injectRdbOnDeviceComponent,
            rdbFilesBasePath: this.launchConfiguration.rdbFilesBasePath,
            stagingFolderPath: this.launchConfiguration.stagingFolderPath
        });

        util.log('Moving selected files to staging area');
        await this.projectManager.mainProject.stage();

        //add the entry breakpoint if stopOnEntry is true
        await this.handleEntryBreakpoint();

        //add breakpoint lines to source files and then publish
        util.log('Adding stop statements for active breakpoints');

        //write the `stop` statements to every file that has breakpoints (do for telnet, skip for debug protocol)
        if (!this.enableDebugProtocol) {

            await this.breakpointManager.writeBreakpointsForProject(this.projectManager.mainProject);
        }

        //create zip package from staging folder
        util.log('Creating zip archive from project sources');
        await this.projectManager.mainProject.zipPackage({ retainStagingFolder: true });
    }

    /**
     * Accepts custom events and requests from the extension
     * @param command name of the command to execute
     */
    protected customRequest(command: string) {
        if (command === 'rendezvous.clearHistory') {
            this.rokuAdapter.clearRendezvousHistory();
        }

        if (command === 'chanperf.clearHistory') {
            this.rokuAdapter.clearChanperfHistory();
        }
    }

    /**
     * Stores the path to the staging folder for each component library
     */
    protected async prepareAndHostComponentLibraries(componentLibraries: ComponentLibraryConfiguration[], port: number) {
        if (componentLibraries && componentLibraries.length > 0) {
            let componentLibrariesOutDir = s`${this.launchConfiguration.outDir}/component-libraries`;
            //make sure this folder exists (and is empty)
            await fsExtra.ensureDir(componentLibrariesOutDir);
            await fsExtra.emptyDir(componentLibrariesOutDir);

            //create a ComponentLibraryProject for each component library
            for (let libraryIndex = 0; libraryIndex < componentLibraries.length; libraryIndex++) {
                let componentLibrary = componentLibraries[libraryIndex];

                this.projectManager.componentLibraryProjects.push(
                    new ComponentLibraryProject({
                        rootDir: componentLibrary.rootDir,
                        files: componentLibrary.files,
                        outDir: componentLibrariesOutDir,
                        outFile: componentLibrary.outFile,
                        sourceDirs: componentLibrary.sourceDirs,
                        bsConst: componentLibrary.bsConst,
                        injectRaleTrackerTask: componentLibrary.injectRaleTrackerTask,
                        raleTrackerTaskFileLocation: componentLibrary.raleTrackerTaskFileLocation,
                        libraryIndex: libraryIndex
                    })
                );
            }

            //prepare all of the libraries in parallel
            let compLibPromises = this.projectManager.componentLibraryProjects.map(async (compLibProject) => {

                await compLibProject.stage();

                // Add breakpoint lines to the staging files and before publishing
                util.log('Adding stop statements for active breakpoints in Component Libraries');

                //write the `stop` statements to every file that has breakpoints (do for telnet, skip for debug protocol)
                if (!this.enableDebugProtocol) {
                    await this.breakpointManager.writeBreakpointsForProject(compLibProject);
                }

                await compLibProject.postfixFiles();

                await compLibProject.zipPackage({ retainStagingFolder: true });
            });

            let hostingPromise: Promise<any>;
            if (compLibPromises) {
                // prepare static file hosting
                hostingPromise = this.componentLibraryServer.startStaticFileHosting(componentLibrariesOutDir, port, (message: string) => {
                    util.log(message);
                });
            }

            //wait for all component libaries to finish building, and the file hosting to start up
            await Promise.all([
                ...compLibPromises,
                hostingPromise
            ]);
        }
    }

    protected sourceRequest(response: DebugProtocol.SourceResponse, args: DebugProtocol.SourceArguments) {
        this.logger.log('sourceRequest');
        let old = this.sendResponse;
        this.sendResponse = function sendResponse(...args) {
            old.apply(this, args);
            this.sendResponse = old;
        };
        super.sourceRequest(response, args);
    }

    protected configurationDoneRequest(response: DebugProtocol.ConfigurationDoneResponse, args: DebugProtocol.ConfigurationDoneArguments) {
        this.logger.log('configurationDoneRequest');
    }

    /**
     * Called every time a breakpoint is created, modified, or deleted, for each file. This receives the entire list of breakpoints every time.
     */
    public async setBreakPointsRequest(response: DebugProtocol.SetBreakpointsResponse, args: DebugProtocol.SetBreakpointsArguments) {
        let sanitizedBreakpoints = this.breakpointManager.replaceBreakpoints(args.source.path, args.breakpoints);
        //sort the breakpoints
        let sortedAndFilteredBreakpoints = orderBy(sanitizedBreakpoints, [x => x.line, x => x.column]);

        response.body = {
            breakpoints: sortedAndFilteredBreakpoints
        };
        this.sendResponse(response);

        await this.rokuAdapter?.syncBreakpoints();
    }

    protected exceptionInfoRequest(response: DebugProtocol.ExceptionInfoResponse, args: DebugProtocol.ExceptionInfoArguments) {
        this.logger.log('exceptionInfoRequest');
    }

    protected async threadsRequest(response: DebugProtocol.ThreadsResponse) {
        this.logger.log('threadsRequest');
        //wait for the roku adapter to load
        await this.getRokuAdapter();

        let threads = [];

        //only send the threads request if we are at the debugger prompt
        if (this.rokuAdapter.isAtDebuggerPrompt) {
            let rokuThreads = await this.rokuAdapter.getThreads();

            for (let thread of rokuThreads) {
                threads.push(
                    new Thread(thread.threadId, `Thread ${thread.threadId}`)
                );
            }
        } else {
            this.logger.log('Skipped getting threads because the RokuAdapter is not accepting input at this time.');
        }

        response.body = {
            threads: threads
        };

        this.sendResponse(response);
    }

    protected async stackTraceRequest(response: DebugProtocol.StackTraceResponse, args: DebugProtocol.StackTraceArguments) {
        try {
            this.logger.log('stackTraceRequest');
            let frames = [];

            if (this.rokuAdapter.isAtDebuggerPrompt) {
                let stackTrace = await this.rokuAdapter.getStackTrace(args.threadId);

                for (let debugFrame of stackTrace) {
                    let sourceLocation = await this.projectManager.getSourceLocation(debugFrame.filePath, debugFrame.lineNumber);

                    //the stacktrace returns function identifiers in all lower case. Try to get the actual case
                    //load the contents of the file and get the correct casing for the function identifier
                    try {
                        let functionName = this.fileManager.getCorrectFunctionNameCase(sourceLocation.filePath, debugFrame.functionIdentifier);
                        if (functionName) {

                            //search for original function name if this is an anonymous function.
                            //anonymous function names are prefixed with $ in the stack trace (i.e. $anon_1 or $functionname_40002)
                            if (functionName.startsWith('$')) {
                                functionName = this.fileManager.getFunctionNameAtPosition(
                                    sourceLocation.filePath,
                                    sourceLocation.lineNumber - 1,
                                    functionName
                                );
                            }
                            debugFrame.functionIdentifier = functionName;
                        }
                    } catch (error) {
                        this.logger.error('Error correcting function identifier case', { error, sourceLocation, debugFrame });
                    }

                    let frame = new StackFrame(
                        debugFrame.frameId,
                        `${debugFrame.functionIdentifier}`,
                        new Source(path.basename(sourceLocation.filePath), sourceLocation.filePath),
                        sourceLocation.lineNumber,
                        1
                    );
                    frames.push(frame);
                }
            } else {
                this.logger.log('Skipped calculating stacktrace because the RokuAdapter is not accepting input at this time');
            }
            response.body = {
                stackFrames: frames,
                totalFrames: frames.length
            };
            this.sendResponse(response);
        } catch (error) {
            this.logger.error('Error getting stacktrace', { error, args });
        }
    }

    protected async scopesRequest(response: DebugProtocol.ScopesResponse, args: DebugProtocol.ScopesArguments) {
        const logger = this.logger.createLogger(`scopesRequest ${this.idCounter}`);
        logger.info('begin', { args });
        try {
            const scopes = new Array<Scope>();

            if (this.enableDebugProtocol) {
                let refId = this.getEvaluateRefId('', args.frameId);
                let v: AugmentedVariable;
                //if we already looked this item up, return it
                if (this.variables[refId]) {
                    v = this.variables[refId];
                } else {
                    let result = await this.rokuAdapter.getVariable('', args.frameId, true);
                    if (!result) {
                        throw new Error(`Could not get scopes`);
                    }
                    v = this.getVariableFromResult(result, args.frameId);
                    //TODO - testing something, remove later
                    // eslint-disable-next-line camelcase
                    v.request_seq = response.request_seq;
                    v.frameId = args.frameId;
                }

                let scope = new Scope('Local', refId, false);
                scopes.push(scope);
            } else {
                // NOTE: Legacy telnet support
                scopes.push(new Scope('Local', this.variableHandles.create('local'), false));
            }

            response.body = {
                scopes: scopes
            };
            logger.debug('send response', { response });
            this.sendResponse(response);
            logger.info('end');
        } catch (error) {
            logger.error('Error getting scopes', { error, args });
        }
    }

    protected async continueRequest(response: DebugProtocol.ContinueResponse, args: DebugProtocol.ContinueArguments) {
        this.logger.log('continueRequest');
        await this.rokuAdapter.continue();
        this.sendResponse(response);
    }

    protected async pauseRequest(response: DebugProtocol.PauseResponse, args: DebugProtocol.PauseArguments) {
        this.logger.log('pauseRequest');
        await this.rokuAdapter.pause();
        this.sendResponse(response);
    }

    protected reverseContinueRequest(response: DebugProtocol.ReverseContinueResponse, args: DebugProtocol.ReverseContinueArguments) {
        this.logger.log('reverseContinueRequest');
        this.sendResponse(response);
    }

    /**
     * Clicked the "Step Over" button
     * @param response
     * @param args
     */
    protected async nextRequest(response: DebugProtocol.NextResponse, args: DebugProtocol.NextArguments) {
        this.logger.log('[nextRequest] begin');
        try {
            await this.rokuAdapter.stepOver(args.threadId);
            this.logger.info('[nextRequest] end');
        } catch (error) {
            this.logger.error(`[nextRequest] Error running '${BrightScriptDebugSession.prototype.nextRequest.name}()'`, error);
        }
        this.sendResponse(response);
    }

    protected async stepInRequest(response: DebugProtocol.StepInResponse, args: DebugProtocol.StepInArguments) {
        this.logger.log('[stepInRequest]');
        await this.rokuAdapter.stepInto(args.threadId);
        this.sendResponse(response);
        this.logger.info('[stepInRequest] end');
    }

    protected async stepOutRequest(response: DebugProtocol.StepOutResponse, args: DebugProtocol.StepOutArguments) {
        this.logger.log('[stepOutRequest] begin');
        await this.rokuAdapter.stepOut(args.threadId);
        this.sendResponse(response);
        this.logger.info('[stepOutRequest] end');
    }

    protected stepBackRequest(response: DebugProtocol.StepBackResponse, args: DebugProtocol.StepBackArguments) {
        this.logger.log('[stepBackRequest] begin');
        this.sendResponse(response);
        this.logger.info('[stepBackRequest] end');
    }

    public async variablesRequest(response: DebugProtocol.VariablesResponse, args: DebugProtocol.VariablesArguments) {
        const logger = this.logger.createLogger('[variablesRequest]');
        try {
            logger.log('begin', { args });

            let childVariables: AugmentedVariable[] = [];
            //wait for any `evaluate` commands to finish so we have a higher likely hood of being at a debugger prompt
            await this.evaluateRequestPromise;
            if (this.rokuAdapter.isAtDebuggerPrompt) {
                const reference = this.variableHandles.get(args.variablesReference);
                if (reference) {
                    logger.log('reference', reference);
                    // NOTE: Legacy telnet support for local vars
                    if (this.launchConfiguration.enableVariablesPanel) {
                        const vars = await (this.rokuAdapter as TelnetAdapter).getScopeVariables(reference);

                        for (const varName of vars) {
                            let result = await this.rokuAdapter.getVariable(varName, -1);
                            let tempVar = this.getVariableFromResult(result, -1);
                            childVariables.push(tempVar);
                        }
                    } else {
                        childVariables.push(new Variable('variables disabled by launch.json setting', 'enableVariablesPanel: false'));
                    }
                } else {
                    //find the variable with this reference
                    let v = this.variables[args.variablesReference];
                    logger.log('variable', v);
                    //query for child vars if we haven't done it yet.
                    if (v.childVariables.length === 0) {
                        let result = await this.rokuAdapter.getVariable(v.evaluateName, v.frameId);
                        let tempVar = this.getVariableFromResult(result, v.frameId);
                        tempVar.frameId = v.frameId;
                        v.childVariables = tempVar.childVariables;
                    }
                    childVariables = v.childVariables;
                }

                //if the variable is an array, send only the requested range
                if (Array.isArray(childVariables) && args.filter === 'indexed') {
                    //only send the variable range requested by the debugger
                    childVariables = childVariables.slice(args.start, args.start + args.count);
                }
                response.body = {
                    variables: childVariables
                };
            } else {
                logger.log('Skipped getting variables because the RokuAdapter is not accepting input at this time');
            }
            logger.info('end', { response });
            this.sendResponse(response);
        } catch (error) {
            logger.error('Error during variablesRequest', error, { args });
        }
    }

    private evaluateRequestPromise = Promise.resolve();

    public async evaluateRequest(response: DebugProtocol.EvaluateResponse, args: DebugProtocol.EvaluateArguments) {
        let deferred = defer<void>();
        if (args.context === 'repl' && !this.enableDebugProtocol && args.expression.trim().startsWith('>')) {
            this.clearState();
            const expression = args.expression.replace(/^\s*>\s*/, '');
            this.logger.log('Sending raw telnet command...I sure hope you know what you\'re doing', { expression });
            (this.rokuAdapter as TelnetAdapter).requestPipeline.client.write(`${expression}\r\n`);
            this.sendResponse(response);
            return deferred.promise;
        }

        try {
            this.evaluateRequestPromise = this.evaluateRequestPromise.then(() => {
                return deferred.promise;
            });

            //fix vscode hover bug that excludes closing quotemark sometimes.
            if (args.context === 'hover') {
                args.expression = util.ensureClosingQuote(args.expression);
            }

            if (!this.rokuAdapter.isAtDebuggerPrompt) {
                let message = 'Skipped evaluate request because RokuAdapter is not accepting requests at this time';
                if (args.context === 'repl') {
                    this.sendEvent(new OutputEvent(message, 'stderr'));
                    response.body = {
                        result: 'invalid',
                        variablesReference: 0
                    };
                } else {
                    throw new Error(message);
                }

                //is at debugger prompt
            } else {
                const variablePath = util.getVariablePath(args.expression);
                //if we found a variable path (e.g. ['a', 'b', 'c']) then do a variable lookup because it's faster and more widely supported than `evaluate`
                if (variablePath) {
                    let refId = this.getEvaluateRefId(args.expression, args.frameId);
                    let v: AugmentedVariable;
                    //if we already looked this item up, return it
                    if (this.variables[refId]) {
                        v = this.variables[refId];
                    } else {
                        let result = await this.rokuAdapter.getVariable(args.expression, args.frameId, true);
                        if (!result) {
                            throw new Error(`bad variable request "${args.expression}"`);
                        }
                        v = this.getVariableFromResult(result, args.frameId);
                        //TODO - testing something, remove later
                        // eslint-disable-next-line camelcase
                        v.request_seq = response.request_seq;
                        v.frameId = args.frameId;
                    }
                    response.body = {
                        result: v.value,
                        type: v.type,
                        variablesReference: v.variablesReference,
                        namedVariables: v.namedVariables || 0,
                        indexedVariables: v.indexedVariables || 0
                    };

                    //run an `evaluate` call
                } else {
                    if (args.context === 'repl' || !this.enableDebugProtocol) {
                        let commandResults = await this.rokuAdapter.evaluate(args.expression, args.frameId);

                        commandResults.message = util.trimDebugPrompt(commandResults.message);
                        if (args.context !== 'watch') {
                            //clear variable cache since this action could have side-effects
                            this.clearState();
                            this.sendInvalidatedEvent(null, args.frameId);
                        }
                        //if the adapter captured output (probably only telnet), print it to the vscode debug console
                        if (typeof commandResults.message === 'string') {
                            this.sendEvent(new OutputEvent(commandResults.message, commandResults.type === 'error' ? 'stderr' : 'stdio'));
                        }

                        if (this.enableDebugProtocol || (typeof commandResults.message !== 'string')) {
                            response.body = {
                                result: 'invalid',
                                variablesReference: 0
                            };
                        } else {
                            response.body = {
                                result: commandResults.message === '\r\n' ? 'invalid' : commandResults.message,
                                variablesReference: 0
                            };
                        }
                    } else {
                        response.body = {
                            result: 'invalid',
                            variablesReference: 0
                        };
                    }
                }
            }
        } catch (error) {
            this.logger.error('Error during variables request', error);
        }
        //
        try {
            this.sendResponse(response);
        } catch { }
        deferred.resolve();
    }

    /**
     * Called when the host stops debugging
     * @param response
     * @param args
     */
    protected async disconnectRequest(response: DebugProtocol.DisconnectResponse, args: DebugProtocol.DisconnectArguments, request?: DebugProtocol.Request) {
        if (this.rokuAdapter) {
            await this.rokuAdapter.destroy();
        }
        //return to the home screen
        if (!this.enableDebugProtocol) {
            await this.rokuDeploy.pressHomeButton(this.launchConfiguration.host, this.launchConfiguration.remotePort);
        }
        this.componentLibraryServer.stop();
        this.sendResponse(response);
    }

    private createRokuAdapter(host: string) {
        if (this.enableDebugProtocol) {
            this.rokuAdapter = new DebugProtocolAdapter(this.launchConfiguration, this.projectManager, this.breakpointManager);
        } else {
            this.rokuAdapter = new TelnetAdapter(this.launchConfiguration);
        }
    }

    protected async restartRequest(response: DebugProtocol.RestartResponse, args: DebugProtocol.RestartArguments, request?: DebugProtocol.Request) {
        this.logger.log('[restartRequest] begin');
        if (this.rokuAdapter) {
            if (!this.enableDebugProtocol) {
                this.rokuAdapter.removeAllListeners();
            }
            await this.rokuAdapter.destroy();
            this.rokuAdapterDeferred = defer();
        }
        await this.launchRequest(response, args.arguments as LaunchConfiguration);
    }

    /**
     * Used to track whether the entry breakpoint has already been handled
     */
    private entryBreakpointWasHandled = false;

    /**
     * Registers the main events for the RokuAdapter
     */
    private async connectRokuAdapter() {
        this.rokuAdapter.on('start', () => {
            if (!this.firstRunDeferred.isCompleted) {
                this.firstRunDeferred.resolve();
            }
        });

        //when the debugger suspends (pauses for debugger input)
        // eslint-disable-next-line @typescript-eslint/no-misused-promises
        this.rokuAdapter.on('suspend', async () => {
            //sync breakpoints
            await this.rokuAdapter?.syncBreakpoints();
            this.logger.info('received "suspend" event from adapter');
<<<<<<< HEAD

            //if !stopOnEntry, and we haven't encountered a suspend yet, THIS is the entry breakpoint. continue
            //TODO fix bug when on debug protocol where stopOnEntry=false but the user set a breakpoint on this line
            if (!this.entryBreakpointWasHandled && !this.launchConfiguration.stopOnEntry) {
                this.entryBreakpointWasHandled = true;
                this.logger.info('Encountered entry breakpoint and `stopOnEntry` is disabled. Continuing...');
                return this.rokuAdapter.continue();
            }

=======
>>>>>>> 87d07cfe
            const threads = await this.rokuAdapter.getThreads();
            const activeThread = threads.find(x => x.isSelected);

            //TODO remove this once Roku fixes their threads off-by-one line number issues
            //look up the correct line numbers for each thread from the StackTrace
            await Promise.all(
                threads.map(async (thread) => {
                    const stackTrace = await this.rokuAdapter.getStackTrace(thread.threadId);
                    const stackTraceLineNumber = stackTrace[0]?.lineNumber;
                    if (stackTraceLineNumber !== thread.lineNumber) {
                        this.logger.warn(`Thread ${thread.threadId} reported incorrect line (${thread.lineNumber}). Using line from stack trace instead (${stackTraceLineNumber})`, thread, stackTrace);
                        thread.lineNumber = stackTraceLineNumber;
                    }
                })
            );

            this.clearState();
            const event: StoppedEvent = new StoppedEvent(
                StoppedEventReason.breakpoint,
                activeThread.threadId,
                '' //exception text
            );
            // Socket debugger will always stop all threads and supports multi thread inspection.
            (event.body as any).allThreadsStopped = this.enableDebugProtocol;
            this.sendEvent(event);
        });

        //anytime the adapter encounters an exception on the roku,
        // eslint-disable-next-line @typescript-eslint/no-misused-promises
        this.rokuAdapter.on('runtime-error', async (exception) => {
            let rokuAdapter = await this.getRokuAdapter();
            let threads = await rokuAdapter.getThreads();
            let threadId = threads[0]?.threadId;
            this.sendEvent(new StoppedEvent(StoppedEventReason.exception, threadId, exception.message));
        });

        // If the roku says it can't continue, we are no longer able to debug, so kill the debug session
        this.rokuAdapter.on('cannot-continue', () => {
            this.sendEvent(new TerminatedEvent());
        });
        //make the connection
        await this.rokuAdapter.connect();
        this.rokuAdapterDeferred.resolve(this.rokuAdapter);
    }

    private getVariableFromResult(result: EvaluateContainer, frameId: number) {
        let v: AugmentedVariable;

        if (result) {
            if (this.enableDebugProtocol) {
                let refId = this.getEvaluateRefId(result.evaluateName, frameId);
                if (result.keyType) {
                    // check to see if this is an dictionary or a list
                    if (result.keyType === 'Integer') {
                        // list type
                        v = new Variable(result.name, result.type, refId, result.elementCount, 0);
                        this.variables[refId] = v;
                    } else if (result.keyType === 'String') {
                        // dictionary type
                        v = new Variable(result.name, result.type, refId, 0, result.elementCount);
                    }
                } else {
                    v = new Variable(result.name, `${result.value}`);
                }
                this.variables[refId] = v;
            } else {
                if (result.highLevelType === 'primative' || result.highLevelType === 'uninitialized') {
                    v = new Variable(result.name, `${result.value}`);
                } else if (result.highLevelType === 'array') {
                    let refId = this.getEvaluateRefId(result.evaluateName, frameId);
                    v = new Variable(result.name, result.type, refId, result.children?.length ?? 0, 0);
                    this.variables[refId] = v;
                } else if (result.highLevelType === 'object') {
                    let refId = this.getEvaluateRefId(result.evaluateName, frameId);
                    v = new Variable(result.name, result.type, refId, 0, result.children?.length ?? 0);
                    this.variables[refId] = v;
                } else if (result.highLevelType === 'function') {
                    v = new Variable(result.name, result.value);
                } else {
                    //all other cases, but mostly for HighLevelType.unknown
                    v = new Variable(result.name, result.value);
                }
            }

            v.type = result.type;
            v.evaluateName = result.evaluateName;
            v.frameId = frameId;
            v.type = result.type;
            v.presentationHint = result.presentationHint ? { kind: result.presentationHint } : undefined;

            if (result.children) {
                let childVariables = [];
                for (let childContainer of result.children) {
                    let childVar = this.getVariableFromResult(childContainer, frameId);
                    childVariables.push(childVar);
                }
                v.childVariables = childVariables;
            }
        }
        return v;
    }


    private getEvaluateRefId(expression: string, frameId: number) {
        let evaluateRefId = `${expression}-${frameId}`;
        if (!this.evaluateRefIdLookup[evaluateRefId]) {
            this.evaluateRefIdLookup[evaluateRefId] = this.evaluateRefIdCounter++;
        }
        return this.evaluateRefIdLookup[evaluateRefId];
    }

    private clearState() {
        //erase all cached variables
        this.variables = {};
    }

    /**
     * Tells the client to re-request all variables because we've invalidated them
     * @param threadId
     * @param stackFrameId
     */
    private sendInvalidatedEvent(threadId?: number, stackFrameId?: number) {
        //if the client supports this request, send it
        if (this.initRequestArgs.supportsInvalidatedEvent) {
            this.sendEvent(new InvalidatedEvent(['variables'], threadId, stackFrameId));
        }
    }

    /**
     * If `stopOnEntry` is enabled, register the entry breakpoint.
     */
    public async handleEntryBreakpoint() {
        if (!this.enableDebugProtocol) {
            this.entryBreakpointWasHandled = true;
            if (this.launchConfiguration.stopOnEntry) {
                await this.projectManager.registerEntryBreakpoint(this.projectManager.mainProject.stagingFolderPath);
            }
        }
    }

    /**
     * Called when the debugger is terminated
     */
    public shutdown() {
        //if configured, delete the staging directory
        if (!this.launchConfiguration.retainStagingFolder) {
            let stagingFolderPaths = this.projectManager.getStagingFolderPaths();
            for (let stagingFolderPath of stagingFolderPaths) {
                try {
                    fsExtra.removeSync(stagingFolderPath);
                } catch (e) {
                    util.log(`Error removing staging directory '${stagingFolderPath}': ${JSON.stringify(e)}`);
                }
            }
        }
        super.shutdown();
    }
}

interface AugmentedVariable extends DebugProtocol.Variable {
    childVariables?: AugmentedVariable[];
    // eslint-disable-next-line camelcase
    request_seq?: number;
    frameId?: number;
}<|MERGE_RESOLUTION|>--- conflicted
+++ resolved
@@ -992,7 +992,6 @@
             //sync breakpoints
             await this.rokuAdapter?.syncBreakpoints();
             this.logger.info('received "suspend" event from adapter');
-<<<<<<< HEAD
 
             //if !stopOnEntry, and we haven't encountered a suspend yet, THIS is the entry breakpoint. continue
             //TODO fix bug when on debug protocol where stopOnEntry=false but the user set a breakpoint on this line
@@ -1002,8 +1001,6 @@
                 return this.rokuAdapter.continue();
             }
 
-=======
->>>>>>> 87d07cfe
             const threads = await this.rokuAdapter.getThreads();
             const activeThread = threads.find(x => x.isSelected);
 
