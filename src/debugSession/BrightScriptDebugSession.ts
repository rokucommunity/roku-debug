import * as fsExtra from 'fs-extra';
import { orderBy } from 'natural-orderby';
import * as path from 'path';
import * as request from 'request';
import * as rokuDeploy from 'roku-deploy';
import type { RokuDeploy, RokuDeployOptions } from 'roku-deploy';
import {
    DebugSession as BaseDebugSession,
    Handles,
    InitializedEvent,
    InvalidatedEvent,
    OutputEvent,
    Scope,
    Source,
    StackFrame,
    StoppedEvent,
    TerminatedEvent,
    Thread,
    Variable
} from 'vscode-debugadapter';
import type { SceneGraphCommandResponse } from '../SceneGraphDebugCommandController';
import { SceneGraphDebugCommandController } from '../SceneGraphDebugCommandController';
import type { DebugProtocol } from 'vscode-debugprotocol';
import { defer, util } from '../util';
import { fileUtils, standardizePath as s } from '../FileUtils';
import { ComponentLibraryServer } from '../ComponentLibraryServer';
import { ProjectManager, Project, ComponentLibraryProject } from '../managers/ProjectManager';
import type { EvaluateContainer } from '../adapters/DebugProtocolAdapter';
import { DebugProtocolAdapter } from '../adapters/DebugProtocolAdapter';
import { TelnetAdapter } from '../adapters/TelnetAdapter';
import type { BrightScriptDebugCompileError } from '../CompileErrorProcessor';
import {
    LaunchStartEvent,
    LogOutputEvent,
    RendezvousEvent,
    CompileFailureEvent,
    StoppedEventReason,
    ChanperfEvent,
    DebugServerLogOutputEvent
} from './Events';
import type { LaunchConfiguration, ComponentLibraryConfiguration } from '../LaunchConfiguration';
import { FileManager } from '../managers/FileManager';
import { SourceMapManager } from '../managers/SourceMapManager';
import { LocationManager } from '../managers/LocationManager';
import { BreakpointManager } from '../managers/BreakpointManager';
import type { Logger, LogMessage } from '../logging';
import { logger, debugServerLogOutputEventTransport } from '../logging';

export class BrightScriptDebugSession extends BaseDebugSession {
    public constructor() {
        super();

        // this debugger uses one-based lines and columns
        this.setDebuggerLinesStartAt1(true);
        this.setDebuggerColumnsStartAt1(true);

        //give util a reference to this session to assist in logging across the entire module
        util._debugSession = this;
        this.fileManager = new FileManager();
        this.sourceMapManager = new SourceMapManager();
        this.locationManager = new LocationManager(this.sourceMapManager);
        this.breakpointManager = new BreakpointManager(this.sourceMapManager, this.locationManager);
        this.projectManager = new ProjectManager(this.breakpointManager, this.locationManager);
    }

    public logger = logger.createLogger(`[${BrightScriptDebugSession.name}]`);

    /**
     * A sequence used to help identify log statements for requests
     */
    private idCounter = 1;

    public fileManager: FileManager;

    public projectManager: ProjectManager;

    public breakpointManager: BreakpointManager;

    public locationManager: LocationManager;

    public sourceMapManager: SourceMapManager;

    //set imports as class properties so they can be spied upon during testing
    public rokuDeploy = rokuDeploy as unknown as RokuDeploy;

    private componentLibraryServer = new ComponentLibraryServer();

    private rokuAdapterDeferred = defer<DebugProtocolAdapter | TelnetAdapter>();
    /**
     * A promise that is resolved whenever the app has started running for the first time
     */
    private firstRunDeferred = defer<void>();

    private evaluateRefIdLookup: Record<string, number> = {};
    private evaluateRefIdCounter = 1;

    private variables: Record<number, AugmentedVariable> = {};

    private variableHandles = new Handles<string>();

    private rokuAdapter: DebugProtocolAdapter | TelnetAdapter;
    private enableDebugProtocol: boolean;

    private getRokuAdapter() {
        return this.rokuAdapterDeferred.promise;
    }

    private launchConfiguration: LaunchConfiguration;
    private initRequestArgs: DebugProtocol.InitializeRequestArguments;

    /**
     * The 'initialize' request is the first request called by the frontend
     * to interrogate the features the debug adapter provides.
     */
    public initializeRequest(response: DebugProtocol.InitializeResponse, args: DebugProtocol.InitializeRequestArguments): void {
        this.initRequestArgs = args;
        this.logger.log('initializeRequest');
        // since this debug adapter can accept configuration requests like 'setBreakpoint' at any time,
        // we request them early by sending an 'initializeRequest' to the frontend.
        // The frontend will end the configuration sequence by calling 'configurationDone' request.
        this.sendEvent(new InitializedEvent());

        response.body = response.body || {};

        // This debug adapter implements the configurationDoneRequest.
        response.body.supportsConfigurationDoneRequest = true;

        // make VS Code to use 'evaluate' when hovering over source
        response.body.supportsEvaluateForHovers = true;

        // make VS Code to show a 'step back' button
        response.body.supportsStepBack = false;

        // This debug adapter supports conditional breakpoints
        response.body.supportsConditionalBreakpoints = true;

        // This debug adapter supports breakpoints that break execution after a specified number of hits
        response.body.supportsHitConditionalBreakpoints = true;

        // This debug adapter supports log points by interpreting the 'logMessage' attribute of the SourceBreakpoint
        response.body.supportsLogPoints = true;

        this.sendResponse(response);

        //register the debug output log transport writer
        debugServerLogOutputEventTransport.setWriter((message: LogMessage) => {
            this.sendEvent(
                new DebugServerLogOutputEvent(
                    message.logger.formatMessage(message, false)
                )
            );
        });
        this.logger.log('initializeRequest finished');
    }

    public async launchRequest(response: DebugProtocol.LaunchResponse, config: LaunchConfiguration) {
        this.logger.log('[launchRequest] begin');
        this.launchConfiguration = config;

        //set the logLevel provided by the launch config
        if (this.launchConfiguration.logLevel) {
            logger.logLevel = this.launchConfiguration.logLevel;
        }

        this.enableDebugProtocol = this.launchConfiguration.enableDebugProtocol;

        //do a DNS lookup for the host to fix issues with roku rejecting ECP
        this.launchConfiguration.host = await util.dnsLookup(this.launchConfiguration.host);

        this.projectManager.launchConfiguration = this.launchConfiguration;
        this.breakpointManager.launchConfiguration = this.launchConfiguration;

        this.sendEvent(new LaunchStartEvent(this.launchConfiguration));

        let error: Error;
        this.logger.log('[launchRequest] Packaging and deploying to roku');
        try {
            //build the main project and all component libraries at the same time
            await Promise.all([
                this.prepareMainProject(),
                this.prepareAndHostComponentLibraries(this.launchConfiguration.componentLibraries, this.launchConfiguration.componentLibrariesPort)
            ]);

            util.log(`Connecting to Roku via ${this.enableDebugProtocol ? 'the BrightScript debug protocol' : 'telnet'} at ${this.launchConfiguration.host}`);

            this.createRokuAdapter(this.launchConfiguration.host);
            if (!this.enableDebugProtocol) {
                //connect to the roku debug via telnet
                await this.connectRokuAdapter();
            } else {
                await (this.rokuAdapter as DebugProtocolAdapter).watchCompileOutput();
            }

            await this.runAutomaticSceneGraphCommands(this.launchConfiguration.autoRunSgDebugCommands);

            //press the home button to ensure we're at the home screen
            await this.rokuDeploy.pressHomeButton(this.launchConfiguration.host);

            //pass the debug functions used to locate the client files and lines thought the adapter to the RendezvousTracker
            this.rokuAdapter.registerSourceLocator(async (debuggerPath: string, lineNumber: number) => {
                return this.projectManager.getSourceLocation(debuggerPath, lineNumber);
            });

            //pass the log level down thought the adapter to the RendezvousTracker and ChanperfTracker
            this.rokuAdapter.setConsoleOutput(this.launchConfiguration.consoleOutput);

            //pass along the console output
            if (this.launchConfiguration.consoleOutput === 'full') {
                this.rokuAdapter.on('console-output', (data) => {
                    this.sendLogOutput(data);
                });
            } else {
                this.rokuAdapter.on('unhandled-console-output', (data) => {
                    this.sendLogOutput(data);
                });
            }

            // Send chanperf events to the extension
            this.rokuAdapter.on('chanperf', (output) => {
                this.sendEvent(new ChanperfEvent(output));
            });

            // Send rendezvous events to the extension
            this.rokuAdapter.on('rendezvous', (output) => {
                this.sendEvent(new RendezvousEvent(output));
            });

            //listen for a closed connection (shut down when received)
            this.rokuAdapter.on('close', (reason = '') => {
                if (reason === 'compileErrors') {
                    error = new Error('compileErrors');
                } else {
                    error = new Error('Unable to connect to Roku. Is another device already connected?');
                }
            });

            // handle any compile errors
            // eslint-disable-next-line @typescript-eslint/no-misused-promises
            this.rokuAdapter.on('compile-errors', async (errors: BrightScriptDebugCompileError[]) => {
                // remove redundant errors and adjust the line number:
                // - Roku device and sourcemap work with 1-based line numbers,
                // - VS expects 0-based lines.
                const compileErrors = util.filterGenericErrors(errors);
                for (let compileError of compileErrors) {
                    let sourceLocation = await this.projectManager.getSourceLocation(compileError.path, compileError.lineNumber);
                    if (sourceLocation) {
                        compileError.path = sourceLocation.filePath;
                        compileError.lineNumber = sourceLocation.lineNumber - 1; //0-based
                    } else {
                        // TODO: may need to add a custom event if the source location could not be found by the ProjectManager
                        compileError.path = fileUtils.removeLeadingSlash(util.removeFileScheme(compileError.path));
                        compileError.lineNumber = (compileError.lineNumber || 1) - 1; //0-based
                    }
                }

                this.sendEvent(new CompileFailureEvent(compileErrors));
                //stop the roku adapter and exit the channel
                void this.rokuAdapter.destroy();
                void this.rokuDeploy.pressHomeButton(this.launchConfiguration.host);
            });

            // close disconnect if required when the app is exited
            // eslint-disable-next-line @typescript-eslint/no-misused-promises
            this.rokuAdapter.on('app-exit', async () => {
                if (this.launchConfiguration.stopDebuggerOnAppExit || !this.rokuAdapter.supportsMultipleRuns) {
                    let message = `App exit event detected${this.rokuAdapter.supportsMultipleRuns ? ' and launchConfiguration.stopDebuggerOnAppExit is true' : ''}`;
                    message += ' - shutting down debug session';

                    this.logger.log('on app-exit', message);
                    this.sendEvent(new LogOutputEvent(message));
                    if (this.rokuAdapter) {
                        void this.rokuAdapter.destroy();
                    }
                    //return to the home screen
                    await this.rokuDeploy.pressHomeButton(this.launchConfiguration.host);
                    this.shutdown();
                    this.sendEvent(new TerminatedEvent());
                } else {
                    const message = 'App exit detected; but launchConfiguration.stopDebuggerOnAppExit is set to false, so keeping debug session running.';
                    this.logger.log('[launchRequest]', message);
                    this.sendEvent(new LogOutputEvent(message));
                }
            });

            //ignore the compile error failure from within the publish
            (this.launchConfiguration as any).failOnCompileError = false;
            // Set the remote debug flag on the args to be passed to roku deploy so the socket debugger can be started if needed.
            (this.launchConfiguration as any).remoteDebug = this.enableDebugProtocol;

            //publish the package to the target Roku
            await this.rokuDeploy.publish(this.launchConfiguration as any as RokuDeployOptions);

            if (this.enableDebugProtocol) {
                //connect to the roku debug via sockets
                await this.connectRokuAdapter();
            }

            //tell the adapter adapter that the channel has been launched.
            await this.rokuAdapter.activate();

            if (!error) {
                if (this.rokuAdapter.connected) {
                    this.logger.info('Host connection was established before the main public process was completed');
                    this.logger.log(`deployed to Roku@${this.launchConfiguration.host}`);
                    this.sendResponse(response);
                } else {
                    this.logger.info('Main public process was completed but we are still waiting for a connection to the host');
                    this.rokuAdapter.on('connected', (status) => {
                        if (status) {
                            this.logger.log(`deployed to Roku@${this.launchConfiguration.host}`);
                            this.sendResponse(response);
                        }
                    });
                }
            } else {
                throw error;
            }
        } catch (e) {
            //if the message is anything other than compile errors, we want to display the error
            //TODO: look into the reason why we are getting the 'Invalid response code: 400' on compile errors
            if (e.message !== 'compileErrors' && e.message !== 'Invalid response code: 400') {
                //TODO make the debugger stop!
                util.log('Encountered an issue during the publish process');
                util.log((e as Error).message);
                this.sendErrorResponse(response, -1, (e as Error).message);
            } else {
                //request adapter to send errors (even empty) before ending the session
                await this.rokuAdapter.sendErrors();
            }
            this.logger.error('Error. Shutting down.', e);
            this.shutdown();
            return;
        }

        //at this point, the project has been deployed. If we need to use a deep link, launch it now.
        if (this.launchConfiguration.deepLinkUrl) {
            //wait until the first entry breakpoint has been hit
            await this.firstRunDeferred.promise;
            //if we are at a breakpoint, continue
            await this.rokuAdapter.continue();
            //kill the app on the roku
            await this.rokuDeploy.pressHomeButton(this.launchConfiguration.host);
            //send the deep link http request
            await new Promise((resolve, reject) => {
                request.post(this.launchConfiguration.deepLinkUrl, (err, response) => {
                    return err ? reject(err) : resolve(response);
                });
            });
        }
    }

    /**
     * Send log output to the "client" (i.e. vscode)
     * @param logOutput
     */
    private sendLogOutput(logOutput: string) {
        const lines = logOutput.split(/\r?\n/g);
        for (let line of lines) {
            line += '\n';
            this.sendEvent(new OutputEvent(line, 'stdout'));
            this.sendEvent(new LogOutputEvent(line));
        }
    }

    private async runAutomaticSceneGraphCommands(commands: string[]) {
        if (commands) {
            let connection = new SceneGraphDebugCommandController(this.launchConfiguration.host);

            try {
                await connection.connect();
                for (let command of this.launchConfiguration.autoRunSgDebugCommands) {
                    let response: SceneGraphCommandResponse;
                    switch (command) {
                        case 'chanperf':
                            util.log('Enabling Chanperf Tracking');
                            response = await connection.chanperf({ interval: 1 });
                            if (!response.error) {
                                util.log(response.result.rawResponse);
                            }
                            break;

                        case 'fpsdisplay':
                            util.log('Enabling FPS Display');
                            response = await connection.fpsDisplay('on');
                            if (!response.error) {
                                util.log(response.result.data as string);
                            }
                            break;

                        case 'logrendezvous':
                            util.log('Enabling Rendezvous Logging:');
                            response = await connection.logrendezvous('on');
                            if (!response.error) {
                                util.log(response.result.rawResponse);
                            }
                            break;

                        default:
                            util.log(`Running custom SceneGraph debug command on port 8080 '${command}':`);
                            response = await connection.exec(command);
                            if (!response.error) {
                                util.log(response.result.rawResponse);
                            }
                            break;
                    }
                }
                await connection.end();
            } catch (error) {
                util.log(`Error connecting to port 8080: ${error.message}`);
            }
        }
    }

    /**
     * Stage, insert breakpoints, and package the main project
     */
    public async prepareMainProject() {
        //add the main project
        this.projectManager.mainProject = new Project({
            rootDir: this.launchConfiguration.rootDir,
            files: this.launchConfiguration.files,
            outDir: this.launchConfiguration.outDir,
            sourceDirs: this.launchConfiguration.sourceDirs,
            bsConst: this.launchConfiguration.bsConst,
            injectRaleTrackerTask: this.launchConfiguration.injectRaleTrackerTask,
            raleTrackerTaskFileLocation: this.launchConfiguration.raleTrackerTaskFileLocation,
            injectRdbOnDeviceComponent: this.launchConfiguration.injectRdbOnDeviceComponent,
            rdbFilesBasePath: this.launchConfiguration.rdbFilesBasePath,
            stagingFolderPath: this.launchConfiguration.stagingFolderPath
        });

        util.log('Moving selected files to staging area');
        await this.projectManager.mainProject.stage();

        //add the entry breakpoint if stopOnEntry is true
        await this.handleEntryBreakpoint();

        //add breakpoint lines to source files and then publish
        util.log('Adding stop statements for active breakpoints');

        //prevent new breakpoints from being verified
        this.breakpointManager.lockBreakpoints();

        //write all `stop` statements to the files in the staging folder
        await this.breakpointManager.writeBreakpointsForProject(this.projectManager.mainProject);

        //create zip package from staging folder
        util.log('Creating zip archive from project sources');
        await this.projectManager.mainProject.zipPackage({ retainStagingFolder: true });
    }

    /**
     * Accepts custom events and requests from the extension
     * @param command name of the command to execute
     */
    protected customRequest(command: string) {
        if (command === 'rendezvous.clearHistory') {
            this.rokuAdapter.clearRendezvousHistory();
        }

        if (command === 'chanperf.clearHistory') {
            this.rokuAdapter.clearChanperfHistory();
        }
    }

    /**
     * Stores the path to the staging folder for each component library
     */
    protected async prepareAndHostComponentLibraries(componentLibraries: ComponentLibraryConfiguration[], port: number) {
        if (componentLibraries && componentLibraries.length > 0) {
            let componentLibrariesOutDir = s`${this.launchConfiguration.outDir}/component-libraries`;
            //make sure this folder exists (and is empty)
            await fsExtra.ensureDir(componentLibrariesOutDir);
            await fsExtra.emptyDir(componentLibrariesOutDir);

            //create a ComponentLibraryProject for each component library
            for (let libraryIndex = 0; libraryIndex < componentLibraries.length; libraryIndex++) {
                let componentLibrary = componentLibraries[libraryIndex];

                this.projectManager.componentLibraryProjects.push(
                    new ComponentLibraryProject({
                        rootDir: componentLibrary.rootDir,
                        files: componentLibrary.files,
                        outDir: componentLibrariesOutDir,
                        outFile: componentLibrary.outFile,
                        sourceDirs: componentLibrary.sourceDirs,
                        bsConst: componentLibrary.bsConst,
                        injectRaleTrackerTask: componentLibrary.injectRaleTrackerTask,
                        raleTrackerTaskFileLocation: componentLibrary.raleTrackerTaskFileLocation,
                        libraryIndex: libraryIndex
                    })
                );
            }

            //prepare all of the libraries in parallel
            let compLibPromises = this.projectManager.componentLibraryProjects.map(async (compLibProject) => {

                await compLibProject.stage();

                // Add breakpoint lines to the staging files and before publishing
                util.log('Adding stop statements for active breakpoints in Component Libraries');

                //write the `stop` statements to every file that has breakpoints
                await this.breakpointManager.writeBreakpointsForProject(compLibProject);

                await compLibProject.postfixFiles();

                await compLibProject.zipPackage({ retainStagingFolder: true });
            });

            let hostingPromise: Promise<any>;
            if (compLibPromises) {
                // prepare static file hosting
                hostingPromise = this.componentLibraryServer.startStaticFileHosting(componentLibrariesOutDir, port, (message: string) => {
                    util.log(message);
                });
            }

            //wait for all component libaries to finish building, and the file hosting to start up
            await Promise.all([
                ...compLibPromises,
                hostingPromise
            ]);
        }
    }

    protected sourceRequest(response: DebugProtocol.SourceResponse, args: DebugProtocol.SourceArguments) {
        this.logger.log('sourceRequest');
        let old = this.sendResponse;
        this.sendResponse = function sendResponse(...args) {
            old.apply(this, args);
            this.sendResponse = old;
        };
        super.sourceRequest(response, args);
    }

    protected configurationDoneRequest(response: DebugProtocol.ConfigurationDoneResponse, args: DebugProtocol.ConfigurationDoneArguments) {
        this.logger.log('configurationDoneRequest');
    }

    /**
     * Called every time a breakpoint is created, modified, or deleted, for each file. This receives the entire list of breakpoints every time.
     */
    public setBreakPointsRequest(response: DebugProtocol.SetBreakpointsResponse, args: DebugProtocol.SetBreakpointsArguments) {
        let sanitizedBreakpoints = this.breakpointManager.replaceBreakpoints(args.source.path, args.breakpoints);
        //sort the breakpoints
        let sortedAndFilteredBreakpoints = orderBy(sanitizedBreakpoints, [x => x.line, x => x.column])
            //filter out the inactive breakpoints
            .filter(x => x.isHidden === false);

        response.body = {
            breakpoints: sortedAndFilteredBreakpoints
        };
        this.sendResponse(response);

        //set a small timeout so the user sees the breakpoints disappear before reappearing
        //This is disabled because I'm not sure anyone actually wants this functionality, but I didn't want to lose it.
        // setTimeout(() => {
        //     //notify the client about every other breakpoint that was not explicitly requested here
        //     //(basically force to re-enable the `stop` breakpoints that were written into the source code by the debugger)
        //     var otherBreakpoints = sanitizedBreakpoints.filter(x => sortedAndFilteredBreakpoints.indexOf(x) === -1);
        //     for (var breakpoint of otherBreakpoints) {
        //         this.sendEvent(new BreakpointEvent('new', <DebugProtocol.Breakpoint>{
        //             line: breakpoint.line,
        //             verified: true,
        //             source: args.source
        //         }));
        //     }
        // }, 100);
    }

    protected exceptionInfoRequest(response: DebugProtocol.ExceptionInfoResponse, args: DebugProtocol.ExceptionInfoArguments) {
        this.logger.log('exceptionInfoRequest');
    }

    protected async threadsRequest(response: DebugProtocol.ThreadsResponse) {
        this.logger.log('threadsRequest');
        //wait for the roku adapter to load
        await this.getRokuAdapter();

        let threads = [];

        //only send the threads request if we are at the debugger prompt
        if (this.rokuAdapter.isAtDebuggerPrompt) {
            let rokuThreads = await this.rokuAdapter.getThreads();

            for (let thread of rokuThreads) {
                threads.push(
                    new Thread(thread.threadId, `Thread ${thread.threadId}`)
                );
            }
        } else {
            this.logger.log('Skipped getting threads because the RokuAdapter is not accepting input at this time.');
        }

        response.body = {
            threads: threads
        };

        this.sendResponse(response);
    }

    protected async stackTraceRequest(response: DebugProtocol.StackTraceResponse, args: DebugProtocol.StackTraceArguments) {
        try {
            this.logger.log('stackTraceRequest');
            let frames = [];

            if (this.rokuAdapter.isAtDebuggerPrompt) {
                let stackTrace = await this.rokuAdapter.getStackTrace(args.threadId);

                for (let debugFrame of stackTrace) {
                    let sourceLocation = await this.projectManager.getSourceLocation(debugFrame.filePath, debugFrame.lineNumber);

                    //the stacktrace returns function identifiers in all lower case. Try to get the actual case
                    //load the contents of the file and get the correct casing for the function identifier
                    try {
                        let functionName = this.fileManager.getCorrectFunctionNameCase(sourceLocation.filePath, debugFrame.functionIdentifier);
                        if (functionName) {

                            //search for original function name if this is an anonymous function.
                            //anonymous function names are prefixed with $ in the stack trace (i.e. $anon_1 or $functionname_40002)
                            if (functionName.startsWith('$')) {
                                functionName = this.fileManager.getFunctionNameAtPosition(
                                    sourceLocation.filePath,
                                    sourceLocation.lineNumber - 1,
                                    functionName
                                );
                            }
                            debugFrame.functionIdentifier = functionName;
                        }
                    } catch (error) {
                        this.logger.error('Error correcting function identifier case', { error, sourceLocation, debugFrame });
                    }

                    let frame = new StackFrame(
                        debugFrame.frameId,
                        `${debugFrame.functionIdentifier}`,
                        new Source(path.basename(sourceLocation.filePath), sourceLocation.filePath),
                        sourceLocation.lineNumber,
                        1
                    );
                    frames.push(frame);
                }
            } else {
                this.logger.log('Skipped calculating stacktrace because the RokuAdapter is not accepting input at this time');
            }
            response.body = {
                stackFrames: frames,
                totalFrames: frames.length
            };
            this.sendResponse(response);
        } catch (error) {
            this.logger.error('Error getting stacktrace', { error, args });
        }
    }

    protected async scopesRequest(response: DebugProtocol.ScopesResponse, args: DebugProtocol.ScopesArguments) {
        const logger = this.logger.createLogger(`scopesRequest ${this.idCounter}`);
        logger.info('begin', { args });
        try {
            const scopes = new Array<Scope>();

            if (this.enableDebugProtocol) {
                let refId = this.getEvaluateRefId('', args.frameId);
                let v: AugmentedVariable;
                //if we already looked this item up, return it
                if (this.variables[refId]) {
                    v = this.variables[refId];
                } else {
                    let result = await this.rokuAdapter.getVariable('', args.frameId, true);
                    if (!result) {
                        throw new Error(`Could not get scopes`);
                    }
                    v = this.getVariableFromResult(result, args.frameId);
                    //TODO - testing something, remove later
                    // eslint-disable-next-line camelcase
                    v.request_seq = response.request_seq;
                    v.frameId = args.frameId;
                }

                let scope = new Scope('Local', refId, false);
                scopes.push(scope);
            } else {
                // NOTE: Legacy telnet support
                scopes.push(new Scope('Local', this.variableHandles.create('local'), false));
            }

            response.body = {
                scopes: scopes
            };
            logger.debug('send response', { response });
            this.sendResponse(response);
            logger.info('end');
        } catch (error) {
            logger.error('Error getting scopes', { error, args });
        }
    }

    protected async continueRequest(response: DebugProtocol.ContinueResponse, args: DebugProtocol.ContinueArguments) {
        this.logger.log('continueRequest');
        await this.rokuAdapter.continue();
        this.sendResponse(response);
    }

    protected async pauseRequest(response: DebugProtocol.PauseResponse, args: DebugProtocol.PauseArguments) {
        this.logger.log('pauseRequest');
        await this.rokuAdapter.pause();
        this.sendResponse(response);
    }

    protected reverseContinueRequest(response: DebugProtocol.ReverseContinueResponse, args: DebugProtocol.ReverseContinueArguments) {
        this.logger.log('reverseContinueRequest');
        this.sendResponse(response);
    }

    /**
     * Clicked the "Step Over" button
     * @param response
     * @param args
     */
    protected async nextRequest(response: DebugProtocol.NextResponse, args: DebugProtocol.NextArguments) {
        this.logger.log('[nextRequest] begin');
        try {
            await this.rokuAdapter.stepOver(args.threadId);
            this.logger.info('[nextRequest] end');
        } catch (error) {
            this.logger.error(`[nextRequest] Error running '${BrightScriptDebugSession.prototype.nextRequest.name}()'`, error);
        }
        this.sendResponse(response);
    }

    protected async stepInRequest(response: DebugProtocol.StepInResponse, args: DebugProtocol.StepInArguments) {
        this.logger.log('[stepInRequest]');
        await this.rokuAdapter.stepInto(args.threadId);
        this.sendResponse(response);
        this.logger.info('[stepInRequest] end');
    }

    protected async stepOutRequest(response: DebugProtocol.StepOutResponse, args: DebugProtocol.StepOutArguments) {
        this.logger.log('[stepOutRequest] begin');
        await this.rokuAdapter.stepOut(args.threadId);
        this.sendResponse(response);
        this.logger.info('[stepOutRequest] end');
    }

    protected stepBackRequest(response: DebugProtocol.StepBackResponse, args: DebugProtocol.StepBackArguments) {
        this.logger.log('[stepBackRequest] begin');
        this.sendResponse(response);
        this.logger.info('[stepBackRequest] end');
    }

    public async variablesRequest(response: DebugProtocol.VariablesResponse, args: DebugProtocol.VariablesArguments) {
        const logger = this.logger.createLogger('[variablesRequest]');
        try {
            logger.log('begin', { args });

            let childVariables: AugmentedVariable[] = [];
            //wait for any `evaluate` commands to finish so we have a higher likely hood of being at a debugger prompt
            await this.evaluateRequestPromise;
            if (this.rokuAdapter.isAtDebuggerPrompt) {
                const reference = this.variableHandles.get(args.variablesReference);
                if (reference) {
                    // NOTE: Legacy telnet support for local vars
                    if (this.launchConfiguration.enableVariablesPanel) {
                        const vars = await (this.rokuAdapter as TelnetAdapter).getScopeVariables(reference);

                        for (const varName of vars) {
                            let result = await this.rokuAdapter.getVariable(varName, -1);
                            let tempVar = this.getVariableFromResult(result, -1);
                            childVariables.push(tempVar);
                        }
                    } else {
                        childVariables.push(new Variable('variables disabled by launch.json setting', 'enableVariablesPanel: false'));
                    }
                } else {
                    //find the variable with this reference
                    let v = this.variables[args.variablesReference];
                    //query for child vars if we haven't done it yet.
                    if (v.childVariables.length === 0) {
                        let result = await this.rokuAdapter.getVariable(v.evaluateName, v.frameId);
                        let tempVar = this.getVariableFromResult(result, v.frameId);
                        tempVar.frameId = v.frameId;
                        v.childVariables = tempVar.childVariables;
                    }
                    childVariables = v.childVariables;
                }

                //if the variable is an array, send only the requested range
                if (Array.isArray(childVariables) && args.filter === 'indexed') {
                    //only send the variable range requested by the debugger
                    childVariables = childVariables.slice(args.start, args.start + args.count);
                }
                response.body = {
                    variables: childVariables
                };
            } else {
                logger.log('Skipped getting variables because the RokuAdapter is not accepting input at this time');
            }
            logger.info('end', { response });
            this.sendResponse(response);
        } catch (error) {
            logger.error('Error during variablesRequest', error, { args });
        }
    }

    private evaluateRequestPromise = Promise.resolve();

    public async evaluateRequest(response: DebugProtocol.EvaluateResponse, args: DebugProtocol.EvaluateArguments) {
<<<<<<< HEAD
        let deferred = defer<any>();
=======
        if (args.context === 'repl' && !this.enableDebugProtocol && args.expression.trim().startsWith('>')) {
            this.clearState();
            const expression = args.expression.replace(/^\s*>\s*/, '');
            this.logger.log('Sending raw telnet command...I sure hope you know what you\'re doing', { expression });
            (this.rokuAdapter as TelnetAdapter).requestPipeline.client.write(`${expression}\r\n`);
            this.sendResponse(response);
            return;
        }

>>>>>>> 4c572847
        try {
            this.evaluateRequestPromise = this.evaluateRequestPromise.then(() => {
                return deferred.promise;
            });

            //fix vscode hover bug that excludes closing quotemark sometimes.
            if (args.context === 'hover') {
                args.expression = util.ensureClosingQuote(args.expression);
            }

            if (!this.rokuAdapter.isAtDebuggerPrompt) {
                throw new Error('Skipped evaluate request because RokuAdapter is not accepting requests at this time');

<<<<<<< HEAD
                //is at debugger prompt
            } else {
                const variablePath = util.getVariablePath(args.expression);
                //if we found a variable path (e.g. ['a', 'b', 'c']) then do a variable lookup because it's faster and more widely supported than `evaluate`
                if (variablePath) {
                    let refId = this.getEvaluateRefId(args.expression, args.frameId);
                    let v: AugmentedVariable;
                    //if we already looked this item up, return it
                    if (this.variables[refId]) {
                        v = this.variables[refId];
                    } else {
                        let result = await this.rokuAdapter.getVariable(args.expression, args.frameId, true);
                        if (!result) {
                            throw new Error(`bad variable request "${args.expression}"`);
=======
                if (this.rokuAdapter.isAtDebuggerPrompt) {
                    if (['hover', 'watch'].includes(args.context) || args.expression.toLowerCase().trim().startsWith('print ')) {
                        //if this command has the word print in front of it, remove that word
                        let expression = args.expression.replace(/^print/i, '').trim();
                        let refId = this.getEvaluateRefId(expression, args.frameId);
                        let v: AugmentedVariable;
                        //if we already looked this item up, return it
                        if (this.variables[refId]) {
                            v = this.variables[refId];
                        } else {
                            let result = await this.rokuAdapter.getVariable(expression.toLowerCase(), args.frameId, true);
                            if (!result) {
                                console.error(`bad variable request ${expression}`);
                                return;
                            }
                            v = this.getVariableFromResult(result, args.frameId);
                            //TODO - testing something, remove later
                            // eslint-disable-next-line camelcase
                            v.request_seq = response.request_seq;
                            v.frameId = args.frameId;
                        }
                        response.body = {
                            result: v.value,
                            type: v.type,
                            variablesReference: v.variablesReference,
                            namedVariables: v.namedVariables || 0,
                            indexedVariables: v.indexedVariables || 0
                        };
                    } else if (args.context === 'repl' && !this.enableDebugProtocol) {
                        let lowerExpression = args.expression.toLowerCase().trim();

                        if (['cont', 'c'].includes(lowerExpression)) {
                            await this.rokuAdapter.continue();

                        } else if (lowerExpression === 'over') {
                            await this.rokuAdapter.stepOver(-1);

                        } else if (['step', 's', 't'].includes(lowerExpression)) {
                            await this.rokuAdapter.stepInto(-1);

                        } else if (lowerExpression === 'out') {
                            await this.rokuAdapter.stepOut(-1);

                        } else if (['down', 'd', 'exit', 'thread', 'th', 'up', 'u'].includes(lowerExpression)) {
                            await (this.rokuAdapter as TelnetAdapter).requestPipeline.executeCommand(args.expression, { waitForPrompt: false, insertAtFront: true });

                        } else {
                            const promise = this.rokuAdapter.evaluate(args.expression);
                            response.body = <any>{
                                result: await promise
                            };
                            // //print the output to the screen
                            // this.sendEvent(new OutputEvent(result, 'stdout'));
                            // TODO: support var? maybe?
>>>>>>> 4c572847
                        }
                        v = this.getVariableFromResult(result, args.frameId);
                        //TODO - testing something, remove later
                        // eslint-disable-next-line camelcase
                        v.request_seq = response.request_seq;
                        v.frameId = args.frameId;
                    }
                    response.body = {
                        result: v.value,
                        type: v.type,
                        variablesReference: v.variablesReference,
                        namedVariables: v.namedVariables || 0,
                        indexedVariables: v.indexedVariables || 0
                    };

                    //run an `evaluate` call
                } else {
                    if (this.enableDebugProtocol) {

                        const isPrintVar = util.isPrintVarExpression(args.expression);
                        // if()
                        // if((this.rokuAdapter as DebugProtocolAdapter).activeProtocolVersion
                    }
                    const output = util.trimDebugPrompt(
                        await this.rokuAdapter.evaluate(args.expression, args.frameId)
                    );
                    //clear variable cache since this action could have side-effects
                    this.clearState();
                    this.sendInvalidatedEvent(null, args.frameId);
                    //if the adapter captured output (probably only telnet), print it to the vscode debug console
                    if (typeof output === 'string') {
                        this.sendEvent(new OutputEvent(output, 'stdio'));
                    }
                    response.body = {
                        result: 'invalid',
                        variablesReference: 0
                    };
                }
            }
        } catch (error) {
            this.logger.error('Error during variables request', error);
        }
        //
        try {
            this.sendResponse(response);
        } catch { }
        deferred.resolve();
    }

    /**
     * Called when the host stops debugging
     * @param response
     * @param args
     */
    protected async disconnectRequest(response: DebugProtocol.DisconnectResponse, args: DebugProtocol.DisconnectArguments, request?: DebugProtocol.Request) {
        if (this.rokuAdapter) {
            await this.rokuAdapter.destroy();
        }
        //return to the home screen
        if (!this.enableDebugProtocol) {
            await this.rokuDeploy.pressHomeButton(this.launchConfiguration.host);
        }
        this.componentLibraryServer.stop();
        this.sendResponse(response);
    }

    private createRokuAdapter(host: string) {
        if (this.enableDebugProtocol) {
            this.rokuAdapter = new DebugProtocolAdapter(host, this.launchConfiguration.stopOnEntry);
        } else {
            this.rokuAdapter = new TelnetAdapter(host, this.launchConfiguration.enableDebuggerAutoRecovery);
        }
    }

    /**
     * Registers the main events for the RokuAdapter
     */
    private async connectRokuAdapter() {
        this.rokuAdapter.on('start', () => {
            if (!this.firstRunDeferred.isCompleted) {
                this.firstRunDeferred.resolve();
            }
        });

        //when the debugger suspends (pauses for debugger input)
        // eslint-disable-next-line @typescript-eslint/no-misused-promises
        this.rokuAdapter.on('suspend', async () => {
            this.logger.info('received "suspend" event from adapter');
            let threads = await this.rokuAdapter.getThreads();
            let threadId = threads[0]?.threadId;

            this.clearState();
            let exceptionText = '';
            const event: StoppedEvent = new StoppedEvent(StoppedEventReason.breakpoint, threadId, exceptionText);
            // Socket debugger will always stop all threads and supports multi thread inspection.
            (event.body as any).allThreadsStopped = this.enableDebugProtocol;
            this.sendEvent(event);
        });

        //anytime the adapter encounters an exception on the roku,
        // eslint-disable-next-line @typescript-eslint/no-misused-promises
        this.rokuAdapter.on('runtime-error', async (exception) => {
            let rokuAdapter = await this.getRokuAdapter();
            let threads = await rokuAdapter.getThreads();
            let threadId = threads[0]?.threadId;
            this.sendEvent(new StoppedEvent(StoppedEventReason.exception, threadId, exception.message));
        });

        // If the roku says it can't continue, we are no longer able to debug, so kill the debug session
        this.rokuAdapter.on('cannot-continue', () => {
            this.sendEvent(new TerminatedEvent());
        });
        //make the connection
        await this.rokuAdapter.connect();
        this.rokuAdapterDeferred.resolve(this.rokuAdapter);
    }

    private getVariableFromResult(result: EvaluateContainer, frameId: number) {
        let v: AugmentedVariable;

        if (result) {
            if (this.enableDebugProtocol) {
                let refId = this.getEvaluateRefId(result.evaluateName, frameId);
                if (result.keyType) {
                    // check to see if this is an dictionary or a list
                    if (result.keyType === 'Integer') {
                        // list type
                        v = new Variable(result.name, result.type, refId, result.elementCount, 0);
                        this.variables[refId] = v;
                    } else if (result.keyType === 'String') {
                        // dictionary type
                        v = new Variable(result.name, result.type, refId, 0, result.elementCount);
                    }
                } else {
                    v = new Variable(result.name, `${result.value}`);
                }
                this.variables[refId] = v;
            } else {
                if (result.highLevelType === 'primative' || result.highLevelType === 'uninitialized') {
                    v = new Variable(result.name, `${result.value}`);
                } else if (result.highLevelType === 'array') {
                    let refId = this.getEvaluateRefId(result.evaluateName, frameId);
                    v = new Variable(result.name, result.type, refId, result.children?.length ?? 0, 0);
                    this.variables[refId] = v;
                } else if (result.highLevelType === 'object') {
                    let refId = this.getEvaluateRefId(result.evaluateName, frameId);
                    v = new Variable(result.name, result.type, refId, 0, result.children?.length ?? 0);
                    this.variables[refId] = v;
                } else if (result.highLevelType === 'function') {
                    v = new Variable(result.name, result.value);
                } else {
                    //all other cases, but mostly for HighLevelType.unknown
                    v = new Variable(result.name, result.value);
                }
            }

            v.type = result.type;
            v.evaluateName = result.evaluateName;
            v.frameId = frameId;
<<<<<<< HEAD
            v.type = result.type;
=======
            v.presentationHint = result.presentationHint ? { kind: result.presentationHint } : undefined;
>>>>>>> 4c572847

            if (result.children) {
                let childVariables = [];
                for (let childContainer of result.children) {
                    let childVar = this.getVariableFromResult(childContainer, frameId);
                    childVariables.push(childVar);
                }
                v.childVariables = childVariables;
            }
        }
        return v;
    }


    private getEvaluateRefId(expression: string, frameId: number) {
        let evaluateRefId = `${expression}-${frameId}`;
        if (!this.evaluateRefIdLookup[evaluateRefId]) {
            this.evaluateRefIdLookup[evaluateRefId] = this.evaluateRefIdCounter++;
        }
        return this.evaluateRefIdLookup[evaluateRefId];
    }

    private clearState() {
        //erase all cached variables
        this.variables = {};
        this.variables = {};
    }

    /**
     * Tells the client to re-request all variables because we've invalidated them
     * @param threadId
     * @param stackFrameId
     */
    private sendInvalidatedEvent(threadId?: number, stackFrameId?: number) {
        //if the client supports this request, send it
        if (this.initRequestArgs.supportsInvalidatedEvent) {
            this.sendEvent(new InvalidatedEvent(['variables'], threadId, stackFrameId));
        }
    }

    /**
     * If `stopOnEntry` is enabled, register the entry breakpoint.
     */
    public async handleEntryBreakpoint() {
        if (this.launchConfiguration.stopOnEntry && !this.enableDebugProtocol) {
            await this.projectManager.registerEntryBreakpoint(this.projectManager.mainProject.stagingFolderPath);
        }
    }

    /**
     * Called when the debugger is terminated
     */
    public shutdown() {
        //if configured, delete the staging directory
        if (!this.launchConfiguration.retainStagingFolder) {
            let stagingFolderPaths = this.projectManager.getStagingFolderPaths();
            for (let stagingFolderPath of stagingFolderPaths) {
                try {
                    fsExtra.removeSync(stagingFolderPath);
                } catch (e) {
                    util.log(`Error removing staging directory '${stagingFolderPath}': ${JSON.stringify(e)}`);
                }
            }
        }
        super.shutdown();
    }
}

interface AugmentedVariable extends DebugProtocol.Variable {
    childVariables?: AugmentedVariable[];
    // eslint-disable-next-line camelcase
    request_seq?: number;
    frameId?: number;
}<|MERGE_RESOLUTION|>--- conflicted
+++ resolved
@@ -806,19 +806,16 @@
     private evaluateRequestPromise = Promise.resolve();
 
     public async evaluateRequest(response: DebugProtocol.EvaluateResponse, args: DebugProtocol.EvaluateArguments) {
-<<<<<<< HEAD
         let deferred = defer<any>();
-=======
         if (args.context === 'repl' && !this.enableDebugProtocol && args.expression.trim().startsWith('>')) {
             this.clearState();
             const expression = args.expression.replace(/^\s*>\s*/, '');
             this.logger.log('Sending raw telnet command...I sure hope you know what you\'re doing', { expression });
             (this.rokuAdapter as TelnetAdapter).requestPipeline.client.write(`${expression}\r\n`);
             this.sendResponse(response);
-            return;
-        }
-
->>>>>>> 4c572847
+            return deferred.promise;
+        }
+
         try {
             this.evaluateRequestPromise = this.evaluateRequestPromise.then(() => {
                 return deferred.promise;
@@ -832,7 +829,6 @@
             if (!this.rokuAdapter.isAtDebuggerPrompt) {
                 throw new Error('Skipped evaluate request because RokuAdapter is not accepting requests at this time');
 
-<<<<<<< HEAD
                 //is at debugger prompt
             } else {
                 const variablePath = util.getVariablePath(args.expression);
@@ -847,62 +843,6 @@
                         let result = await this.rokuAdapter.getVariable(args.expression, args.frameId, true);
                         if (!result) {
                             throw new Error(`bad variable request "${args.expression}"`);
-=======
-                if (this.rokuAdapter.isAtDebuggerPrompt) {
-                    if (['hover', 'watch'].includes(args.context) || args.expression.toLowerCase().trim().startsWith('print ')) {
-                        //if this command has the word print in front of it, remove that word
-                        let expression = args.expression.replace(/^print/i, '').trim();
-                        let refId = this.getEvaluateRefId(expression, args.frameId);
-                        let v: AugmentedVariable;
-                        //if we already looked this item up, return it
-                        if (this.variables[refId]) {
-                            v = this.variables[refId];
-                        } else {
-                            let result = await this.rokuAdapter.getVariable(expression.toLowerCase(), args.frameId, true);
-                            if (!result) {
-                                console.error(`bad variable request ${expression}`);
-                                return;
-                            }
-                            v = this.getVariableFromResult(result, args.frameId);
-                            //TODO - testing something, remove later
-                            // eslint-disable-next-line camelcase
-                            v.request_seq = response.request_seq;
-                            v.frameId = args.frameId;
-                        }
-                        response.body = {
-                            result: v.value,
-                            type: v.type,
-                            variablesReference: v.variablesReference,
-                            namedVariables: v.namedVariables || 0,
-                            indexedVariables: v.indexedVariables || 0
-                        };
-                    } else if (args.context === 'repl' && !this.enableDebugProtocol) {
-                        let lowerExpression = args.expression.toLowerCase().trim();
-
-                        if (['cont', 'c'].includes(lowerExpression)) {
-                            await this.rokuAdapter.continue();
-
-                        } else if (lowerExpression === 'over') {
-                            await this.rokuAdapter.stepOver(-1);
-
-                        } else if (['step', 's', 't'].includes(lowerExpression)) {
-                            await this.rokuAdapter.stepInto(-1);
-
-                        } else if (lowerExpression === 'out') {
-                            await this.rokuAdapter.stepOut(-1);
-
-                        } else if (['down', 'd', 'exit', 'thread', 'th', 'up', 'u'].includes(lowerExpression)) {
-                            await (this.rokuAdapter as TelnetAdapter).requestPipeline.executeCommand(args.expression, { waitForPrompt: false, insertAtFront: true });
-
-                        } else {
-                            const promise = this.rokuAdapter.evaluate(args.expression);
-                            response.body = <any>{
-                                result: await promise
-                            };
-                            // //print the output to the screen
-                            // this.sendEvent(new OutputEvent(result, 'stdout'));
-                            // TODO: support var? maybe?
->>>>>>> 4c572847
                         }
                         v = this.getVariableFromResult(result, args.frameId);
                         //TODO - testing something, remove later
@@ -1062,11 +1002,8 @@
             v.type = result.type;
             v.evaluateName = result.evaluateName;
             v.frameId = frameId;
-<<<<<<< HEAD
             v.type = result.type;
-=======
             v.presentationHint = result.presentationHint ? { kind: result.presentationHint } : undefined;
->>>>>>> 4c572847
 
             if (result.children) {
                 let childVariables = [];
