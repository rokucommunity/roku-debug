import * as fsExtra from 'fs-extra';
import { orderBy } from 'natural-orderby';
import * as path from 'path';
import { rokuDeploy, CompileError, isUpdateCheckRequiredError, isConnectionResetError } from 'roku-deploy';
import type { DeviceInfo, RokuDeploy, RokuDeployOptions } from 'roku-deploy';
import {
    BreakpointEvent,
    DebugSession as BaseDebugSession,
    Handles,
    InitializedEvent,
    InvalidatedEvent,
    OutputEvent,
    Scope,
    Source,
    StackFrame,
    StoppedEvent,
    TerminatedEvent,
    Thread,
    Variable
} from '@vscode/debugadapter';
import type { SceneGraphCommandResponse } from '../SceneGraphDebugCommandController';
import { SceneGraphDebugCommandController } from '../SceneGraphDebugCommandController';
import type { DebugProtocol } from '@vscode/debugprotocol';
import { defer, util } from '../util';
import { fileUtils, standardizePath as s } from '../FileUtils';
import { ComponentLibraryServer } from '../ComponentLibraryServer';
import { ProjectManager, Project, ComponentLibraryProject } from '../managers/ProjectManager';
import type { EvaluateContainer } from '../adapters/DebugProtocolAdapter';
import { isDebugProtocolAdapter, DebugProtocolAdapter } from '../adapters/DebugProtocolAdapter';
import { TelnetAdapter } from '../adapters/TelnetAdapter';
import type { BSDebugDiagnostic } from '../CompileErrorProcessor';
import { RendezvousTracker } from '../RendezvousTracker';
import {
    LaunchStartEvent,
    LogOutputEvent,
    RendezvousEvent,
    DiagnosticsEvent,
    StoppedEventReason,
    ChanperfEvent,
    DebugServerLogOutputEvent,
    ChannelPublishedEvent,
    PopupMessageEvent,
    CustomRequestEvent,
    ClientToServerCustomEventName
} from './Events';
import type { LaunchConfiguration, ComponentLibraryConfiguration } from '../LaunchConfiguration';
import { FileManager } from '../managers/FileManager';
import { SourceMapManager } from '../managers/SourceMapManager';
import { LocationManager } from '../managers/LocationManager';
import type { AugmentedSourceBreakpoint } from '../managers/BreakpointManager';
import { BreakpointManager } from '../managers/BreakpointManager';
import type { LogMessage } from '../logging';
import { logger, FileLoggingManager, debugServerLogOutputEventTransport, LogLevelPriority } from '../logging';
import { VariableType } from '../debugProtocol/events/responses/VariablesResponse';
import { DiagnosticSeverity } from 'brighterscript';
import type { ExceptionBreakpoint } from '../debugProtocol/events/requests/SetExceptionBreakpointsRequest';
import { debounce } from 'debounce';
import { interfaces, components, events } from 'brighterscript/dist/roku-types';
import { globalCallables } from 'brighterscript/dist/globalCallables';
import { bscProjectWorkerPool } from '../bsc/threading/BscProjectWorkerPool';

const diagnosticSource = 'roku-debug';

export class BrightScriptDebugSession extends BaseDebugSession {
    public constructor() {
        super();

        // this debugger uses one-based lines and columns
        this.setDebuggerLinesStartAt1(true);
        this.setDebuggerColumnsStartAt1(true);

        //give util a reference to this session to assist in logging across the entire module
        util._debugSession = this;
        this.fileManager = new FileManager();
        this.sourceMapManager = new SourceMapManager();
        this.locationManager = new LocationManager(this.sourceMapManager);
        this.breakpointManager = new BreakpointManager(this.sourceMapManager, this.locationManager);
        //send newly-verified breakpoints to vscode
        this.breakpointManager.on('breakpoints-verified', (data) => this.onDeviceBreakpointsChanged('changed', data));
        this.projectManager = new ProjectManager({
            breakpointManager: this.breakpointManager,
            locationManager: this.locationManager
        });
        this.fileLoggingManager = new FileLoggingManager();
    }

    private onDeviceBreakpointsChanged(eventName: 'changed' | 'new', data: { breakpoints: AugmentedSourceBreakpoint[] }) {
        this.logger.info('Sending verified device breakpoints to client', data);
        //send all verified breakpoints to the client
        for (const breakpoint of data.breakpoints) {
            const event: DebugProtocol.Breakpoint = {
                line: breakpoint.line,
                column: breakpoint.column,
                verified: breakpoint.verified,
                id: breakpoint.id,
                source: {
                    path: breakpoint.srcPath
                }
            };
            this.sendEvent(new BreakpointEvent(eventName, event));
        }
    }

    public logger = logger.createLogger(`[session]`);

    private readonly isWindowsPlatform = process.platform.startsWith('win');

    /**
     * A sequence used to help identify log statements for requests
     */
    private idCounter = 1;

    public fileManager: FileManager;

    public projectManager: ProjectManager;

    public fileLoggingManager: FileLoggingManager;

    public breakpointManager: BreakpointManager;

    public locationManager: LocationManager;

    public sourceMapManager: SourceMapManager;

    //set imports as class properties so they can be spied upon during testing
    public rokuDeploy = rokuDeploy as unknown as RokuDeploy;

    private componentLibraryServer = new ComponentLibraryServer();

    private rokuAdapterDeferred = defer<DebugProtocolAdapter | TelnetAdapter>();
    /**
     * A promise that is resolved whenever the app has started running for the first time
     */
    private firstRunDeferred = defer<void>();

    private evaluateRefIdLookup: Record<string, number> = {};
    private evaluateRefIdCounter = 1;

    private variables: Record<number, AugmentedVariable> = {};

    private variableHandles = new Handles<string>();

    private rokuAdapter: DebugProtocolAdapter | TelnetAdapter;

    private rendezvousTracker: RendezvousTracker;

    public tempVarPrefix = '__rokudebug__';

    /**
     * The first encountered compile error, will be used to send to the client as a runtime error (nicer UI presentation)
     */
    private compileError: BSDebugDiagnostic;

    /**
     * A magic number to represent a fake thread that will be used for showing compile errors in the UI as if they were runtime crashes
     */
    private COMPILE_ERROR_THREAD_ID = 7_777;

    private get enableDebugProtocol() {
        return this.launchConfiguration.enableDebugProtocol;
    }

    /**
     * Get a promise that resolves when the roku adapter is ready to be used
     */
    private async getRokuAdapter() {
        await this.rokuAdapterDeferred.promise;
        await this.rokuAdapter.onReady();
        return this.rokuAdapter;
    }

    private launchConfiguration: LaunchConfiguration;
    private initRequestArgs: DebugProtocol.InitializeRequestArguments;

    private exceptionBreakpoints: ExceptionBreakpoint[] = [];

    /**
     * The 'initialize' request is the first request called by the frontend
     * to interrogate the features the debug adapter provides.
     */
    public initializeRequest(response: DebugProtocol.InitializeResponse, args: DebugProtocol.InitializeRequestArguments): void {
        this.initRequestArgs = args;
        this.logger.log('initializeRequest');

        response.body = response.body || {};

        // This debug adapter implements the configurationDoneRequest.
        response.body.supportsConfigurationDoneRequest = true;

        // The debug adapter supports the 'restart' request. In this case a client should not implement 'restart' by terminating and relaunching the adapter but by calling the RestartRequest.
        response.body.supportsRestartRequest = true;

        // make VS Code to use 'evaluate' when hovering over source
        response.body.supportsEvaluateForHovers = true;

        // make VS Code to show a 'step back' button
        response.body.supportsStepBack = false;

        // This debug adapter supports conditional breakpoints
        response.body.supportsConditionalBreakpoints = true;

        response.body.supportsExceptionFilterOptions = true;
        response.body.supportsExceptionOptions = true;

        //the list of exception breakpoints (we have to send them all the time, even if the device doesn't support them)
        response.body.exceptionBreakpointFilters = [{
            filter: 'caught',
            supportsCondition: true,
            conditionDescription: '__brs_err__.rethrown = true',
            label: 'Caught Exceptions',
            description: `Breaks on all errors, even if they're caught later.`,
            default: false
        }, {
            filter: 'uncaught',
            supportsCondition: true,
            conditionDescription: '__brs_err__.rethrown = true',
            label: 'Uncaught Exceptions',
            description: 'Breaks only on errors that are not handled.',
            default: true
        }];

        // This debug adapter supports breakpoints that break execution after a specified number of hits
        response.body.supportsHitConditionalBreakpoints = true;

        // This debug adapter supports log points by interpreting the 'logMessage' attribute of the SourceBreakpoint
        response.body.supportsLogPoints = true;

        response.body.supportsCompletionsRequest = true;
        response.body.completionTriggerCharacters = ['.', '(', '{', ',', ' '];

        this.sendResponse(response);

        //register the debug output log transport writer
        debugServerLogOutputEventTransport.setWriter((message: LogMessage) => {
            this.sendEvent(
                new DebugServerLogOutputEvent(
                    message.logger.formatMessage(message, false)
                )
            );
        });

        // since this debug adapter can accept configuration requests like 'setBreakpoint' at any time,
        // we request them early by sending an 'initializeRequest' to the frontend.
        // The frontend will end the configuration sequence by calling 'configurationDone' request.
        this.sendEvent(new InitializedEvent());

        this.logger.log('initializeRequest finished');
    }

    protected async setExceptionBreakPointsRequest(response: DebugProtocol.SetExceptionBreakpointsResponse, args: DebugProtocol.SetExceptionBreakpointsArguments) {
        response.body ??= {};
        try {

            let filterOptions: ExceptionBreakpoint[];
            if (args.filterOptions) {
                filterOptions = args.filterOptions.map(x => ({
                    filter: x.filterId as 'caught' | 'uncaught',
                    conditionExpression: x.condition
                }));
            } else if (args.filters) {
                filterOptions = args.filters.map(x => ({
                    filter: x as 'caught' | 'uncaught'
                }));
            }
            this.exceptionBreakpoints = filterOptions;

            //ensure the rokuAdapter is loaded
            await this.getRokuAdapter();

            if (this.rokuAdapter.supportsExceptionBreakpoints) {
                await this.rokuAdapter.setExceptionBreakpoints(filterOptions);
                //if success
                response.body.breakpoints = [
                    { verified: true },
                    { verified: true }
                ];
            } else {
                response.body.breakpoints = [
                    { verified: false },
                    { verified: false }
                ];
            }
        } catch (e) {
            //if error (or not supported)
            response.body.breakpoints = [
                { verified: false },
                { verified: false }
            ];
            this.logger.error('Failed to set exception breakpoints', e);
        } finally {
            this.sendResponse(response);
        }
    }


    protected async setTransientsToInvalid() {
        let brsErr = Object.values(this.variables).find((v) => v.name === '__brs_err__');
        if (brsErr && brsErr.type !== VariableType.Uninitialized) {
            // Assigning the variable to the function call results in it becoming unintialized
            await this.rokuAdapter.evaluate(`__brs_err__ = [].clear()`, brsErr.frameId);
        }
    }

    private showPopupMessage(message: string, severity: 'error' | 'warn' | 'info', modal = false) {
        this.logger.trace('[showPopupMessage]', severity, message);
        this.sendEvent(new PopupMessageEvent(message, severity, modal));
    }

    private static requestIdSequence = 0;

    private async sendCustomRequest<T = any>(name: string, data: T) {
        const requestId = BrightScriptDebugSession.requestIdSequence++;
        const responsePromise = new Promise<any>((resolve, reject) => {
            this.on(ClientToServerCustomEventName.customRequestEventResponse, (response) => {
                if (response.requestId === requestId) {
                    if (response.error) {
                        throw response.error;
                    } else {
                        resolve(response);
                    }
                }
            });
        });
        this.sendEvent(
            new CustomRequestEvent({
                requestId: requestId,
                name: name,
                ...data ?? {}
            }));
        await responsePromise;
    }

    /**
      * Get the cwd from the launchConfiguration, or default to process.cwd()
      */
    private get cwd() {
        return this.launchConfiguration?.cwd ?? process.cwd();
    }

    public deviceInfo: DeviceInfo;

    /**
     * Set defaults and standardize values for all of the LaunchConfiguration values
     * @param config
     * @returns
     */
    private normalizeLaunchConfig(config: LaunchConfiguration) {
        config.cwd ??= process.cwd();
        config.outDir ??= s`${config.cwd}/out`;
        config.stagingDir ??= s`${config.outDir}/.roku-deploy-staging`;
        config.componentLibrariesPort ??= 8080;
        config.packagePort ??= 80;
        config.remotePort ??= 8060;
        config.sceneGraphDebugCommandsPort ??= 8080;
        config.controlPort ??= 8081;
        config.brightScriptConsolePort ??= 8085;
        config.stagingDir ??= config.stagingFolderPath;
        config.emitChannelPublishedEvent ??= true;
        config.rewriteDevicePathsInLogs ??= true;
        config.autoResolveVirtualVariables ??= false;
        config.enhanceREPLCompletions ??= true;
        return config;
    }

    public async launchRequest(response: DebugProtocol.LaunchResponse, config: LaunchConfiguration) {
        const logEnd = this.logger.timeStart('log', '[launchRequest] launch');

        //send the response right away so the UI immediately shows the debugger toolbar
        this.sendResponse(response);

        this.launchConfiguration = this.normalizeLaunchConfig(config);

        //prebake some threads for our ProjectManager to use later on (1 for the main project, and 1 for every complib)
        bscProjectWorkerPool.preload(1 + (this.launchConfiguration?.componentLibraries?.length ?? 0));

        //set the logLevel provided by the launch config
        if (this.launchConfiguration.logLevel) {
            logger.logLevel = this.launchConfiguration.logLevel;
        }

        //do a DNS lookup for the host to fix issues with roku rejecting ECP
        try {
            this.launchConfiguration.host = await util.dnsLookup(this.launchConfiguration.host);
        } catch (e) {
            return this.shutdown(`Could not resolve ip address for host '${this.launchConfiguration.host}'`);
        }

        // fetches the device info and parses the xml data to JSON object
        try {
            this.deviceInfo = await rokuDeploy.getDeviceInfo({ host: this.launchConfiguration.host, remotePort: this.launchConfiguration.remotePort, enhance: true, timeout: 4_000 });
        } catch (e) {
            return this.shutdown(`Unable to connect to roku at '${this.launchConfiguration.host}'. Verify the IP address is correct and that the device is powered on and connected to same network as this computer.`);
        }

        if (this.deviceInfo && !this.deviceInfo.developerEnabled) {
            return this.shutdown(`Developer mode is not enabled for host '${this.launchConfiguration.host}'.`);
        }

        //initialize all file logging (rokuDevice, debugger, etc)
        this.fileLoggingManager.activate(this.launchConfiguration?.fileLogging, this.cwd);

        this.projectManager.launchConfiguration = this.launchConfiguration;
        this.breakpointManager.launchConfiguration = this.launchConfiguration;

        this.sendEvent(new LaunchStartEvent(this.launchConfiguration));

        let error: Error;
        this.logger.log('[launchRequest] Packaging and deploying to roku');
        try {
            const start = Date.now();
            //build the main project and all component libraries at the same time
            await Promise.all([
                this.prepareMainProject(),
                this.prepareAndHostComponentLibraries(this.launchConfiguration.componentLibraries, this.launchConfiguration.componentLibrariesPort)
            ]);
            this.logger.log(`Packaging projects took: ${(util.formatTime(Date.now() - start))}`);

            if (this.enableDebugProtocol) {
                util.log(`Connecting to Roku via the BrightScript debug protocol at ${this.launchConfiguration.host}:${this.launchConfiguration.controlPort}`);
            } else {
                util.log(`Connecting to Roku via telnet at ${this.launchConfiguration.host}:${this.launchConfiguration.brightScriptConsolePort}`);
            }

            //activate rendezvous tracking (if enabled). Log the error and move on if it crashes, this shouldn't bring down the session.
            try {
                await this.initRendezvousTracking();
            } catch (e) {
                this.logger.error('Failed to initialize rendezvous tracking', e);
            }

            this.createRokuAdapter(this.rendezvousTracker);
            await this.connectRokuAdapter();

            await this.runAutomaticSceneGraphCommands(this.launchConfiguration.autoRunSgDebugCommands);

            //press the home button to ensure we're at the home screen
            await this.rokuDeploy.pressHomeButton(this.launchConfiguration.host, this.launchConfiguration.remotePort);

            //pass the log level down thought the adapter to the RendezvousTracker and ChanperfTracker
            this.rokuAdapter.setConsoleOutput(this.launchConfiguration.consoleOutput);

            //pass along the console output
            if (this.launchConfiguration.consoleOutput === 'full') {
                this.rokuAdapter.on('console-output', (data) => {
                    void this.sendLogOutput(data);
                });
            } else {
                this.rokuAdapter.on('unhandled-console-output', (data) => {
                    void this.sendLogOutput(data);
                });
            }

            // Send chanperf events to the extension
            this.rokuAdapter.on('chanperf', (output) => {
                this.sendEvent(new ChanperfEvent(output));
            });

            //listen for a closed connection (shut down when received)
            this.rokuAdapter.on('close', (reason = '') => {
                if (reason === 'compileErrors') {
                    error = new Error('compileErrors');
                } else {
                    error = new Error('Unable to connect to Roku. Is another device already connected?');
                }
            });

            // handle any compile errors
            this.rokuAdapter.on('diagnostics', (diagnostics: BSDebugDiagnostic[]) => {
                void this.handleDiagnostics(diagnostics);
            });

            // close disconnect if required when the app is exited
            // eslint-disable-next-line @typescript-eslint/no-misused-promises
            this.rokuAdapter.on('app-exit', async () => {
                this.entryBreakpointWasHandled = false;
                this.breakpointManager.clearBreakpointLastState();

                if (this.launchConfiguration.stopDebuggerOnAppExit) {
                    let message = `App exit event detected and launchConfiguration.stopDebuggerOnAppExit is true`;
                    message += ' - shutting down debug session';

                    this.logger.log('on app-exit', message);
                    this.sendEvent(new LogOutputEvent(message));
                    await this.shutdown();
                } else {
                    const message = 'App exit detected; but launchConfiguration.stopDebuggerOnAppExit is set to false, so keeping debug session running.';
                    this.logger.log('[launchRequest]', message);
                    this.sendEvent(new LogOutputEvent(message));
                    void this.rokuAdapter.once('connected').then(async () => {
                        await this.rokuAdapter.setExceptionBreakpoints(this.exceptionBreakpoints);
                    });
                }
            });

            await this.publish();

            //hack for certain roku devices that lock up when this event is emitted (no idea why!).
            if (this.launchConfiguration.emitChannelPublishedEvent) {
                this.sendEvent(new ChannelPublishedEvent(
                    this.launchConfiguration
                ));
            }

            //tell the adapter adapter that the channel has been launched.
            await this.rokuAdapter.activate();
            if (this.rokuAdapter.isDestroyed) {
                throw new Error('Debug session encountered an error');
            }
            if (!error) {
                if (this.rokuAdapter.connected) {
                    this.logger.info('Host connection was established before the main public process was completed');
                    this.logger.log(`deployed to Roku@${this.launchConfiguration.host}`);
                } else {
                    this.logger.info('Main public process was completed but we are still waiting for a connection to the host');
                    this.rokuAdapter.on('connected', (status) => {
                        if (status) {
                            this.logger.log(`deployed to Roku@${this.launchConfiguration.host}`);
                        }
                    });
                }
            } else {
                throw error;
            }
        } catch (e) {
            //if the message is anything other than compile errors, we want to display the error
            if (!(e instanceof CompileError)) {
                util.log('Encountered an issue during the publish process');
                util.log((e as Error)?.stack);
                this.sendErrorResponse(response, -1, (e as Error)?.stack);

                //send any compile errors to the client
                await this.rokuAdapter?.sendErrors();
            }
        }

        logEnd();

        //at this point, the project has been deployed. If we need to use a deep link, launch it now.
        if (this.launchConfiguration.deepLinkUrl) {
            //wait until the first entry breakpoint has been hit
            await this.firstRunDeferred.promise;
            //if we are at a breakpoint, continue
            await this.rokuAdapter.continue();
            //kill the app on the roku
            // await this.rokuDeploy.pressHomeButton(this.launchConfiguration.host, this.launchConfiguration.remotePort);
            //convert a hostname to an ip address
            const deepLinkUrl = await util.resolveUrl(this.launchConfiguration.deepLinkUrl);
            //send the deep link http request
            await util.httpPost(deepLinkUrl);
        }
    }

    /**
     * Activate rendezvous tracking (IF enabled in the LaunchConfig)
     */
    public async initRendezvousTracking() {
        const timeout = 5000;
        let initCompleted = false;
        await Promise.race([
            util.sleep(timeout),
            this._initRendezvousTracking().finally(() => {
                initCompleted = true;
            })
        ]);

        if (initCompleted === false) {
            this.showPopupMessage(`Rendezvous tracking timed out after ${timeout}ms. Consider setting "rendezvousTracking": false in launch.json`, 'warn');
        }
    }

    private async _initRendezvousTracking() {
        this.rendezvousTracker = new RendezvousTracker(this.deviceInfo, this.launchConfiguration);

        //pass the debug functions used to locate the client files and lines thought the adapter to the RendezvousTracker
        this.rendezvousTracker.registerSourceLocator(async (debuggerPath: string, lineNumber: number) => {
            return this.projectManager.getSourceLocation(debuggerPath, lineNumber);
        });

        // Send rendezvous events to the debug protocol client
        this.rendezvousTracker.on('rendezvous', (output) => {
            this.sendEvent(new RendezvousEvent(output));
        });

        //clear the history so the user doesn't have leftover rendezvous data from a previous session
        this.rendezvousTracker.clearHistory();

        //if rendezvous tracking is enabled, then enable it on the device
        if (this.launchConfiguration.rendezvousTracking !== false) {
            // start ECP rendezvous tracking (if possible)
            await this.rendezvousTracker.activate();
        }
    }

    /**
     * Anytime a roku adapter emits diagnostics, this method is called to handle it.
     */
    private async handleDiagnostics(diagnostics: BSDebugDiagnostic[]) {
        // Roku device and sourcemap work with 1-based line numbers, VSCode expects 0-based lines.
        for (let diagnostic of diagnostics) {
            diagnostic.source = diagnosticSource;
            let sourceLocation = await this.projectManager.getSourceLocation(diagnostic.path, diagnostic.range.start.line + 1);
            if (sourceLocation) {
                diagnostic.path = sourceLocation.filePath;
                diagnostic.range.start.line = sourceLocation.lineNumber - 1; //sourceLocation is 1-based, but we need 0-based
                diagnostic.range.end.line = sourceLocation.lineNumber - 1; //sourceLocation is 1-based, but we need 0-based
            } else {
                // TODO: may need to add a custom event if the source location could not be found by the ProjectManager
                diagnostic.path = fileUtils.removeLeadingSlash(util.removeFileScheme(diagnostic.path));
            }
        }

        //find the first compile error (i.e. first DiagnosticSeverity.Error) if there is one
        this.compileError = diagnostics.find(x => x.severity === DiagnosticSeverity.Error);
        if (this.compileError) {
            this.sendEvent(new StoppedEvent(
                StoppedEventReason.exception,
                this.COMPILE_ERROR_THREAD_ID,
                `CompileError: ${this.compileError.message}`
            ));
        }

        this.sendEvent(new DiagnosticsEvent(diagnostics));
    }

    private async publish() {
        this.logger.log('Uploading zip');
        const start = Date.now();
        let packageIsPublished = false;

        //delete any currently installed dev channel (if enabled to do so)
        try {
            if (this.launchConfiguration.deleteDevChannelBeforeInstall === true) {
                await this.rokuDeploy.deleteInstalledChannel({
                    ...this.launchConfiguration
                } as any as RokuDeployOptions);
            }
        } catch (e) {
            const statusCode = e?.results?.response?.statusCode;
            const message = e.message as string;
            if (statusCode === 401) {
                await this.shutdown(message, true);
                throw e;
            }
            this.logger.warn('Failed to delete the dev channel...probably not a big deal', e);
        }

        const isConnected = this.rokuAdapter.once('app-ready');
        const options: RokuDeployOptions = {
            ...this.launchConfiguration,
            //typing fix
            logLevel: LogLevelPriority[this.logger.logLevel],
            // enable the debug protocol if true
            remoteDebug: this.enableDebugProtocol,
            //necessary for capturing compile errors from the protocol (has no effect on telnet)
            remoteDebugConnectEarly: false,
            //we don't want to fail if there were compile errors...we'll let our compile error processor handle that
            failOnCompileError: true,
            //pass any upload form overrides the client may have configured
            packageUploadOverrides: this.launchConfiguration.packageUploadOverrides
        };
        //if packagePath is specified, use that info instead of outDir and outFile
        if (this.launchConfiguration.packagePath) {
            options.outDir = path.dirname(this.launchConfiguration.packagePath);
            options.outFile = path.basename(this.launchConfiguration.packagePath);
        }

        //publish the package to the target Roku
        const publishPromise = this.rokuDeploy.publish(options).then(() => {
            packageIsPublished = true;
        }).catch(async (e) => {
            const statusCode = e?.results?.response?.statusCode;
            const message = e.message as string;
            if ((statusCode && statusCode !== 200) || isUpdateCheckRequiredError(e) || isConnectionResetError(e)) {
                await this.shutdown(message, true);
                throw e;
            }
            this.logger.error(e);
        });

        await publishPromise;

        this.logger.log(`Uploading zip took ${Date.now() - start}ms`);

        //the channel has been deployed. Wait for the adapter to finish connecting.
        //if it hasn't connected after 5 seconds, it probably will never connect.
        await Promise.race([
            isConnected,
            util.sleep(10_000)
        ]);
        this.logger.log('Finished racing promises');
        //if the adapter is still not connected, then it will probably never connect. Abort.
        if (packageIsPublished && !this.rokuAdapter.connected) {
            return this.shutdown('Debug session cancelled: failed to connect to debug protocol control port.');
        }
    }

    private pendingSendLogPromise = Promise.resolve();

    /**
     * Send log output to the "client" (i.e. vscode)
     * @param logOutput
     */
    private sendLogOutput(logOutput: string) {
        this.fileLoggingManager.writeRokuDeviceLog(logOutput);

        this.pendingSendLogPromise = this.pendingSendLogPromise.then(async () => {
            logOutput = await this.convertBacktracePaths(logOutput);

            const lines = logOutput.split(/\r?\n/g);
            for (let i = 0; i < lines.length; i++) {
                let line = lines[i];
                if (i < lines.length - 1) {
                    line += '\n';
                }

                if (this.launchConfiguration.rewriteDevicePathsInLogs) {
                    let potentialPaths = this.getPotentialPkgPaths(line);
                    for (let potentialPath of potentialPaths) {
                        let originalLocation = await this.projectManager.getSourceLocation(potentialPath.path, potentialPath.lineNumber, potentialPath.columnNumber);
                        if (originalLocation) {
                            let replacement: string;
                            replacement = originalLocation.filePath.replaceAll(' ', '%20');
                            if (replacement !== originalLocation.filePath) {
                                if (this.isWindowsPlatform) {
                                    replacement = `vscode://file/${replacement}`;
                                } else {
                                    replacement = `file://${replacement}`;
                                }
                            }
                            replacement += `:${originalLocation.lineNumber}`;
                            if (potentialPath.columnNumber !== undefined) {
                                replacement += `:${originalLocation.columnIndex + 1}`;
                            }

                            line = line.replaceAll(potentialPath.fullMatch, replacement);
                        }
                    }
                }
                this.sendEvent(new OutputEvent(line, 'stdout'));
                this.sendEvent(new LogOutputEvent(line));
            }
        });
        return this.pendingSendLogPromise;
    }

    /**
     * Extracts potential package paths from a given line of text.
     *
     * This method uses a regular expression to find matches in the provided line
     * and returns an array of objects containing details about each match.
     *
     * @param input - The line of text to search for potential package paths.
     * @returns An array of objects, each containing:
     *   - `fullMatch`: The full matched string.
     *   - `path`: The extracted path from the match.
     *   - `lineNumber`: The line number extracted from the match.
     *   - `columnNumber`: The column number extracted from the match, or `undefined` if not found.
     */
    private getPotentialPkgPaths(input: string): Array<{ fullMatch: string; path: string; lineNumber: number; columnNumber: number }> {
        // https://regex101.com/r/ixpQiq/1
        let matches = input.matchAll(/((?:\.\.\.|[A-Za-z_0-9]*pkg\:\/)[A-Za-z_0-9 \/\.]+\.[A-Za-z_0-9 \/]+)(?:(?:\:)(\d+)(?:\:(\d+))?|\((\d+)(?:\:(\d+))?\))/ig);
        let paths: ReturnType<BrightScriptDebugSession['getPotentialPkgPaths']> = [];
        if (matches) {
            for (let match of matches) {
                let fullMatch = match[0];
                let path = match[1];
                let lineNumber = parseInt(match[2] ?? match[4]);
                let columnNumber = parseInt(match[3] ?? match[5]);
                if (isNaN(columnNumber)) {
                    columnNumber = undefined;
                }
                paths.push({
                    fullMatch: fullMatch,
                    path: path,
                    lineNumber: lineNumber,
                    columnNumber: columnNumber
                });
            }
        }
        return paths;
    }

    /**
     * Converts the filename property in backtrace objects in the given input string to source paths if found
     */
    private async convertBacktracePaths(input: string) {
        if (!this.launchConfiguration.rewriteDevicePathsInLogs) {
            return input;
        }
        // Why does this not work? It should work, but it doesn't. I'm not sure why.
        // let matches = input.matchAll(this.deviceBacktraceObjectRegex);

        // https://regex101.com/r/y1koaV/2
        let deviceBacktraceObjectRegex = /{\s+filename:\s+"([A-Za-z0-9_\.\/\: ]+)"\s+function\:\s+".+"\s+(line_number\:\s+(\d+))\s+}/gi;
        let matches = [];
        let match = deviceBacktraceObjectRegex.exec(input);
        while (match) {
            matches.push(match);
            match = deviceBacktraceObjectRegex.exec(input);
        }

        if (matches) {
            for (let match of matches) {
                let fullMatch = match[0] as string;
                let filePath = match[1] as string;
                let fullLineNumber = match[2] as string;
                let lineNumber = parseInt(match[3] as string);
                let originalLocation = await this.projectManager.getSourceLocation(filePath, lineNumber);
                if (originalLocation) {
                    let fileReplacement: string;
                    fileReplacement = originalLocation.filePath.replaceAll(' ', '%20');
                    if (fileReplacement !== originalLocation.filePath) {
                        if (this.isWindowsPlatform) {
                            fileReplacement = `vscode://file/${fileReplacement}`;
                        } else {
                            fileReplacement = `file://${fileReplacement}`;
                        }
                    }
                    fileReplacement += `:${originalLocation.lineNumber}`;

                    let lineNumberReplacement = fullLineNumber.replace(lineNumber.toString(), originalLocation.lineNumber.toString());

                    // replace the full backtrace object with the an updated version so we don't modify other parts of the log output that might contain the same file path
                    let completeReplacement = fullMatch.replace(filePath, fileReplacement);
                    completeReplacement = completeReplacement.replace(fullLineNumber, lineNumberReplacement);
                    input = input.replaceAll(fullMatch, completeReplacement);
                }

            }
        }

        return input;
    }

    private async runAutomaticSceneGraphCommands(commands: string[]) {
        if (commands) {
            let connection = new SceneGraphDebugCommandController(this.launchConfiguration.host, this.launchConfiguration.sceneGraphDebugCommandsPort);

            try {
                await connection.connect();
                for (let command of this.launchConfiguration.autoRunSgDebugCommands) {
                    let response: SceneGraphCommandResponse;
                    switch (command) {
                        case 'chanperf':
                            util.log('Enabling Chanperf Tracking');
                            response = await connection.chanperf({ interval: 1 });
                            if (!response.error) {
                                util.log(response.result.rawResponse);
                            }
                            break;

                        case 'fpsdisplay':
                            util.log('Enabling FPS Display');
                            response = await connection.fpsDisplay('on');
                            if (!response.error) {
                                util.log(response.result.data as string);
                            }
                            break;

                        case 'logrendezvous':
                            util.log('Enabling Rendezvous Logging:');
                            response = await connection.logrendezvous('on');
                            if (!response.error) {
                                util.log(response.result.rawResponse);
                            }
                            break;

                        default:
                            util.log(`Running custom SceneGraph debug command on port 8080 '${command}':`);
                            response = await connection.exec(command);
                            if (!response.error) {
                                util.log(response.result.rawResponse);
                            }
                            break;
                    }
                }
                await connection.end();
            } catch (error) {
                util.log(`Error connecting to port 8080: ${error.message}`);
            }
        }
    }

    /**
     * Stage, insert breakpoints, and package the main project
     */
    public async prepareMainProject() {
        //add the main project
        this.projectManager.mainProject = new Project({
            rootDir: this.launchConfiguration.rootDir,
            files: this.launchConfiguration.files,
            outDir: this.launchConfiguration.outDir,
            sourceDirs: this.launchConfiguration.sourceDirs,
            bsConst: this.launchConfiguration.bsConst,
            injectRaleTrackerTask: this.launchConfiguration.injectRaleTrackerTask,
            raleTrackerTaskFileLocation: this.launchConfiguration.raleTrackerTaskFileLocation,
            injectRdbOnDeviceComponent: this.launchConfiguration.injectRdbOnDeviceComponent,
            rdbFilesBasePath: this.launchConfiguration.rdbFilesBasePath,
            stagingDir: this.launchConfiguration.stagingDir,
            packagePath: this.launchConfiguration.packagePath,
            enhanceREPLCompletions: this.launchConfiguration.enhanceREPLCompletions
        });

        util.log('Moving selected files to staging area');
        await this.projectManager.mainProject.stage();

        //add the entry breakpoint if stopOnEntry is true
        await this.handleEntryBreakpoint();

        //add breakpoint lines to source files and then publish
        util.log('Adding stop statements for active breakpoints');

        //write the `stop` statements to every file that has breakpoints (do for telnet, skip for debug protocol)
        if (!this.enableDebugProtocol) {

            await this.breakpointManager.writeBreakpointsForProject(this.projectManager.mainProject);
        }

        if (this.launchConfiguration.packageTask) {
            util.log(`Executing task '${this.launchConfiguration.packageTask}' to assemble the app`);
            await this.sendCustomRequest('executeTask', { task: this.launchConfiguration.packageTask });

            const options = {
                ...this.launchConfiguration
            } as any as RokuDeployOptions;
            //if packagePath is specified, use that info instead of outDir and outFile
            if (this.launchConfiguration.packagePath) {
                options.outDir = path.dirname(this.launchConfiguration.packagePath);
                options.outFile = path.basename(this.launchConfiguration.packagePath);
            }
            const packagePath = this.launchConfiguration.packagePath ?? rokuDeploy.getOutputZipFilePath(options);

            if (!fsExtra.pathExistsSync(packagePath)) {
                return this.shutdown(`Cancelling debug session. Package does not exist at '${packagePath}'`);
            }
        } else {
            //create zip package from staging folder
            util.log('Creating zip archive from project sources');
            await this.projectManager.mainProject.zipPackage({ retainStagingFolder: true });
        }
    }

    /**
     * Accepts custom events and requests from the extension
     * @param command name of the command to execute
     */
    protected customRequest(command: string, response: DebugProtocol.Response, args: any) {
        if (command === 'rendezvous.clearHistory') {
            this.rokuAdapter.clearRendezvousHistory();

        } else if (command === 'chanperf.clearHistory') {
            this.rokuAdapter.clearChanperfHistory();

        } else if (command === 'customRequestEventResponse') {
            this.emit('customRequestEventResponse', args);
        }
        this.sendResponse(response);
    }

    /**
     * Stores the path to the staging folder for each component library
     */
    protected async prepareAndHostComponentLibraries(componentLibraries: ComponentLibraryConfiguration[], port: number) {
        if (componentLibraries && componentLibraries.length > 0) {
            let componentLibrariesOutDir = s`${this.launchConfiguration.outDir}/component-libraries`;
            //make sure this folder exists (and is empty)
            await fsExtra.ensureDir(componentLibrariesOutDir);
            await fsExtra.emptyDir(componentLibrariesOutDir);

            //create a ComponentLibraryProject for each component library
            for (let libraryIndex = 0; libraryIndex < componentLibraries.length; libraryIndex++) {
                let componentLibrary = componentLibraries[libraryIndex];

                this.projectManager.componentLibraryProjects.push(
                    new ComponentLibraryProject({
                        rootDir: componentLibrary.rootDir,
                        files: componentLibrary.files,
                        outDir: componentLibrariesOutDir,
                        outFile: componentLibrary.outFile,
                        sourceDirs: componentLibrary.sourceDirs,
                        bsConst: componentLibrary.bsConst,
                        injectRaleTrackerTask: componentLibrary.injectRaleTrackerTask,
                        raleTrackerTaskFileLocation: componentLibrary.raleTrackerTaskFileLocation,
                        libraryIndex: libraryIndex,
                        enhanceREPLCompletions: this.launchConfiguration.enhanceREPLCompletions
                    })
                );
            }

            //prepare all of the libraries in parallel
            let compLibPromises = this.projectManager.componentLibraryProjects.map(async (compLibProject) => {

                await compLibProject.stage();

                // Add breakpoint lines to the staging files and before publishing
                util.log('Adding stop statements for active breakpoints in Component Libraries');

                //write the `stop` statements to every file that has breakpoints (do for telnet, skip for debug protocol)
                if (!this.enableDebugProtocol) {
                    await this.breakpointManager.writeBreakpointsForProject(compLibProject);
                }

                await compLibProject.postfixFiles();

                await compLibProject.zipPackage({ retainStagingFolder: true });
            });

            let hostingPromise: Promise<any>;
            if (compLibPromises) {
                // prepare static file hosting
                hostingPromise = this.componentLibraryServer.startStaticFileHosting(componentLibrariesOutDir, port, (message: string) => {
                    util.log(message);
                });
            }

            //wait for all component libaries to finish building, and the file hosting to start up
            await Promise.all([
                ...compLibPromises,
                hostingPromise
            ]);
        }
    }

    protected sourceRequest(response: DebugProtocol.SourceResponse, args: DebugProtocol.SourceArguments) {
        this.logger.log('sourceRequest');
        let old = this.sendResponse;
        this.sendResponse = function sendResponse(...args) {
            old.apply(this, args);
            this.sendResponse = old;
        };
        super.sourceRequest(response, args);
    }

    protected configurationDoneRequest(response: DebugProtocol.ConfigurationDoneResponse, args: DebugProtocol.ConfigurationDoneArguments) {
        this.logger.log('configurationDoneRequest');
    }

    /**
     * Called every time a breakpoint is created, modified, or deleted, for each file. This receives the entire list of breakpoints every time.
     */
    public async setBreakPointsRequest(response: DebugProtocol.SetBreakpointsResponse, args: DebugProtocol.SetBreakpointsArguments) {
        this.logger.log('setBreakpointsRequest', args);
        let sanitizedBreakpoints = this.breakpointManager.replaceBreakpoints(args.source.path, args.breakpoints);
        //sort the breakpoints
        let sortedAndFilteredBreakpoints = orderBy(sanitizedBreakpoints, [x => x.line, x => x.column]);

        response.body = {
            breakpoints: sortedAndFilteredBreakpoints
        };
        this.sendResponse(response);

        await this.rokuAdapter?.syncBreakpoints();
    }

    protected exceptionInfoRequest(response: DebugProtocol.ExceptionInfoResponse, args: DebugProtocol.ExceptionInfoArguments) {
        this.logger.log('exceptionInfoRequest');
    }

    protected async threadsRequest(response: DebugProtocol.ThreadsResponse) {
        this.logger.log('threadsRequest');

        let threads = [];

        //This is a bit of a hack. If there's a compile error, send a thread to represent it so we can show the compile error like a runtime exception
        if (this.compileError) {
            threads.push(new Thread(this.COMPILE_ERROR_THREAD_ID, 'Compile Error'));
        } else {
            //wait for the roku adapter to load
            await this.getRokuAdapter();

            //only send the threads request if we are at the debugger prompt
            if (this.rokuAdapter.isAtDebuggerPrompt) {
                let rokuThreads = await this.rokuAdapter.getThreads();

                for (let thread of rokuThreads) {
                    threads.push(
                        new Thread(thread.threadId, `Thread ${thread.threadId}`)
                    );
                }

                if (threads.length === 0) {
                    threads = [{
                        id: 1001,
                        name: 'unable to retrieve threads: not stopped',
                        isFake: true
                    }];
                }

            } else {
                this.logger.log('Skipped getting threads because the RokuAdapter is not accepting input at this time.');
            }

        }

        response.body = {
            threads: threads
        };

        this.sendResponse(response);
    }

    protected async stackTraceRequest(response: DebugProtocol.StackTraceResponse, args: DebugProtocol.StackTraceArguments) {
        try {
            this.logger.log('stackTraceRequest');
            let frames: DebugProtocol.StackFrame[] = [];

            //this is a bit of a hack. If there's a compile error, send a full stack frame so we can show the compile error like a runtime crash
            if (this.compileError) {
                frames.push(new StackFrame(
                    0,
                    'Compile Error',
                    new Source(path.basename(this.compileError.path), this.compileError.path),
                    //diagnostics are 0 based, vscode expects 1 based
                    this.compileError.range.start.line + 1,
                    this.compileError.range.start.character + 1
                ));
            } else if (args.threadId === 1001) {
                frames.push(new StackFrame(
                    0,
                    'ERROR: threads would not stop',
                    new Source('main.brs', s`${this.launchConfiguration.stagingDir}/manifest`),
                    1,
                    1
                ));
                this.showPopupMessage('Unable to suspend threads. Debugger is in an unstable state, please press Continue to resume debugging', 'warn');
            } else {
                //ensure the rokuAdapter is loaded
                await this.getRokuAdapter();

                if (this.rokuAdapter.isAtDebuggerPrompt) {
                    let stackTrace = await this.rokuAdapter.getStackTrace(args.threadId);

                    for (let debugFrame of stackTrace) {
                        let sourceLocation = await this.projectManager.getSourceLocation(debugFrame.filePath, debugFrame.lineNumber);

                        //the stacktrace returns function identifiers in all lower case. Try to get the actual case
                        //load the contents of the file and get the correct casing for the function identifier
                        try {
                            let functionName = this.fileManager.getCorrectFunctionNameCase(sourceLocation?.filePath, debugFrame.functionIdentifier);
                            if (functionName) {

                                //search for original function name if this is an anonymous function.
                                //anonymous function names are prefixed with $ in the stack trace (i.e. $anon_1 or $functionname_40002)
                                if (functionName.startsWith('$')) {
                                    functionName = this.fileManager.getFunctionNameAtPosition(
                                        sourceLocation.filePath,
                                        sourceLocation.lineNumber - 1,
                                        functionName
                                    );
                                }
                                debugFrame.functionIdentifier = functionName;
                            }
                        } catch (error) {
                            this.logger.error('Error correcting function identifier case', { error, sourceLocation, debugFrame });
                        }
                        const filePath = sourceLocation?.filePath ?? debugFrame.filePath;

                        const frame: DebugProtocol.StackFrame = new StackFrame(
                            debugFrame.frameId,
                            `${debugFrame.functionIdentifier}`,
                            new Source(path.basename(filePath), filePath),
                            sourceLocation?.lineNumber ?? debugFrame.lineNumber,
                            1
                        );
                        if (!sourceLocation) {
                            frame.presentationHint = 'subtle';
                        }
                        frames.push(frame);
                    }
                } else {
                    this.logger.log('Skipped calculating stacktrace because the RokuAdapter is not accepting input at this time');
                }
            }
            response.body = {
                stackFrames: frames,
                totalFrames: frames.length
            };
            this.sendResponse(response);
        } catch (error) {
            this.logger.error('Error getting stacktrace', { error, args });
        }
    }

    protected async scopesRequest(response: DebugProtocol.ScopesResponse, args: DebugProtocol.ScopesArguments) {
        const logger = this.logger.createLogger(`scopesRequest ${this.idCounter}`);
        logger.info('begin', { args });
        try {
            const scopes = new Array<Scope>();

            if (isDebugProtocolAdapter(this.rokuAdapter)) {
                let refId = this.getEvaluateRefId('', args.frameId);
                let v: AugmentedVariable;
                //if we already looked this item up, return it
                if (this.variables[refId]) {
                    v = this.variables[refId];
                } else {
                    let result = await this.rokuAdapter.getLocalVariables(args.frameId);
                    if (!result) {
                        throw new Error(`Could not get scopes`);
                    }
                    v = await this.getVariableFromResult(result, args.frameId);
                    //TODO - testing something, remove later
                    // eslint-disable-next-line camelcase
                    v.request_seq = response.request_seq;
                    v.frameId = args.frameId;
                }

                let scope = new Scope('Local', refId, false);
                scopes.push(scope);
            } else {
                // NOTE: Legacy telnet support
                scopes.push(new Scope('Local', this.variableHandles.create('local'), false));
            }

            response.body = {
                scopes: scopes
            };
            logger.debug('send response', { response });
            this.sendResponse(response);
            logger.info('end');
        } catch (error) {
            logger.error('Error getting scopes', { error, args });
        }
    }

    protected async continueRequest(response: DebugProtocol.ContinueResponse, args: DebugProtocol.ContinueArguments) {
        //if we have a compile error, we should shut down
        if (this.compileError) {
            this.sendResponse(response);
            await this.shutdown();
            return;
        }

        this.logger.log('continueRequest');
        await this.setTransientsToInvalid(); // call before clearState
        this.clearState();

        // The debug session ends after the next line. Do not put new work after this line.
        await this.rokuAdapter.continue();
        this.sendResponse(response);
    }

    protected async pauseRequest(response: DebugProtocol.PauseResponse, args: DebugProtocol.PauseArguments) {
        this.logger.log('pauseRequest');

        //if we have a compile error, we should shut down
        if (this.compileError) {
            this.sendResponse(response);
            await this.shutdown();
            return;
        }

        await this.rokuAdapter.pause();
        this.sendResponse(response);
    }

    protected reverseContinueRequest(response: DebugProtocol.ReverseContinueResponse, args: DebugProtocol.ReverseContinueArguments) {
        this.logger.log('reverseContinueRequest');
        this.sendResponse(response);
    }

    /**
     * Clicked the "Step Over" button
     * @param response
     * @param args
     */
    protected async nextRequest(response: DebugProtocol.NextResponse, args: DebugProtocol.NextArguments) {
        this.logger.log('[nextRequest] begin');

        //if we have a compile error, we should shut down
        if (this.compileError) {
            this.sendResponse(response);
            await this.shutdown();
            return;
        }

        await this.setTransientsToInvalid(); // call before clearState
        this.clearState();

        // The debug session ends after the next line. Do not put new work after this line.
        try {
            await this.rokuAdapter.stepOver(args.threadId);
            this.logger.info('[nextRequest] end');
        } catch (error) {
            this.logger.error(`[nextRequest] Error running '${BrightScriptDebugSession.prototype.nextRequest.name}()'`, error);
        }
        this.sendResponse(response);
    }

    protected async stepInRequest(response: DebugProtocol.StepInResponse, args: DebugProtocol.StepInArguments) {
        this.logger.log('[stepInRequest]');

        //if we have a compile error, we should shut down
        if (this.compileError) {
            this.sendResponse(response);
            await this.shutdown();
            return;
        }

        await this.setTransientsToInvalid(); // call before clearState
        this.clearState();
        // The debug session ends after the next line. Do not put new work after this line.
        await this.rokuAdapter.stepInto(args.threadId);
        this.sendResponse(response);
        this.logger.info('[stepInRequest] end');
    }

    protected async stepOutRequest(response: DebugProtocol.StepOutResponse, args: DebugProtocol.StepOutArguments) {
        this.logger.log('[stepOutRequest] begin');

        //if we have a compile error, we should shut down
        if (this.compileError) {
            this.sendResponse(response);
            await this.shutdown();
            return;
        }

        await this.setTransientsToInvalid(); // call before clearState
        this.clearState();

        // The debug session ends after the next line. Do not put new work after this line.
        await this.rokuAdapter.stepOut(args.threadId);
        this.sendResponse(response);
        this.logger.info('[stepOutRequest] end');
    }

    protected stepBackRequest(response: DebugProtocol.StepBackResponse, args: DebugProtocol.StepBackArguments) {
        this.logger.log('[stepBackRequest] begin');
        this.sendResponse(response);
        this.logger.info('[stepBackRequest] end');
    }

    public async variablesRequest(response: DebugProtocol.VariablesResponse, args: DebugProtocol.VariablesArguments) {
        const logger = this.logger.createLogger('[variablesRequest]');
        let sendInvalidatedEvent = false;
        let frameId: number = null;
        try {
            logger.log('begin', { args });

            //ensure the rokuAdapter is loaded
            await this.getRokuAdapter();

            let updatedVariables: AugmentedVariable[] = [];
            //wait for any `evaluate` commands to finish so we have a higher likely hood of being at a debugger prompt
            await this.evaluateRequestPromise;
            if (this.rokuAdapter?.isAtDebuggerPrompt !== true) {
                logger.log('Skipped getting variables because the RokuAdapter is not accepting input at this time');
                response.success = false;
                response.message = 'Debug session is not paused';
                return this.sendResponse(response);
            }
            const reference = this.variableHandles.get(args.variablesReference);
            if (reference) {
                logger.log('reference', reference);
                // NOTE: Legacy telnet support for local vars
                if (this.launchConfiguration.enableVariablesPanel) {
                    const vars = await (this.rokuAdapter as TelnetAdapter).getScopeVariables();

                    for (const varName of vars) {
                        let { evalArgs } = await this.evaluateExpressionToTempVar({ expression: varName, frameId: -1 }, util.getVariablePath(varName));
                        let result = await this.rokuAdapter.getVariable(evalArgs.expression, -1);
                        let tempVar = await this.getVariableFromResult(result, -1);
                        updatedVariables.push(tempVar);
                    }
                } else {
                    updatedVariables.push(new Variable('variables disabled by launch.json setting', 'enableVariablesPanel: false'));
                }
                this.variables[args.variablesReference] = new Variable('', '', args.variablesReference, 0, updatedVariables.length);
                this.variables[args.variablesReference].childVariables = updatedVariables;
            } else {
                //find the variable with this reference
                let v = this.variables[args.variablesReference];
                if (!v) {
                    response.success = false;
                    response.message = `Variable reference has expired`;
                    return this.sendResponse(response);
                }
                logger.log('variable', v);
                //query for child vars if we haven't done it yet or DAP is asking to resolve a lazy variable
                if (v.childVariables.length === 0 || v.isResolved) {
                    let tempVar: AugmentedVariable;
                    if (!v.isResolved) {
                        // Evaluate the variable
                        try {
                            let { evalArgs } = await this.evaluateExpressionToTempVar({ expression: v.evaluateName, frameId: v.frameId }, util.getVariablePath(v.evaluateName));
                            let result = await this.rokuAdapter.getVariable(evalArgs.expression, v.frameId);
                            tempVar = await this.getVariableFromResult(result, v.frameId);
                            tempVar.frameId = v.frameId;
                            // Determine if the variable has changed
                            sendInvalidatedEvent = v.type !== tempVar.type || v.indexedVariables !== tempVar.indexedVariables;
                        } catch (error) {
                            logger.error('Error getting variables', error);
                            tempVar = new Variable('Error', `❌ Error: ${error.message}`);
                            tempVar.type = '';
                            tempVar.childVariables = [];
                            sendInvalidatedEvent = true;
                            response.success = false;
                            response.message = error.message;
                        }

                        // Merge the resulting updates together
                        v.childVariables = tempVar.childVariables;
                        v.value = tempVar.value;
                        v.type = tempVar.type;
                        v.indexedVariables = tempVar.indexedVariables;
                        v.namedVariables = tempVar.namedVariables;
                    }
                    frameId = v.frameId;

                    if (v?.presentationHint?.lazy || v.isResolved) {
                        // If this was a lazy variable we need to respond with the updated variable and not the children
                        if (v.isResolved && v.childVariables.length > 0) {
                            updatedVariables = v.childVariables;
                        } else {
                            updatedVariables = [v];
                        }
                        v.isResolved = true;
                    } else {
                        updatedVariables = v.childVariables;
                    }

                    // If the variable has no children, set the reference to 0
                    // so it does not look expandable in the Ui
                    if (v.childVariables.length === 0) {
                        v.variablesReference = 0;
                    }

                    // If the variable was resolve in the past we may not have fetched a new temp var
                    tempVar ??= v;
                    if (v?.presentationHint) {
                        v.presentationHint.lazy = tempVar.presentationHint?.lazy;
                    } else {
                        v.presentationHint = tempVar.presentationHint;
                    }

                } else {
                    updatedVariables = v.childVariables;
                }
            }

            response.body = {
                variables: this.filterVariablesUpdates(updatedVariables, args, this.variables[args.variablesReference])
            };
        } catch (error) {
            logger.error('Error during variablesRequest', error, { args });
            response.success = false;
            response.message = error?.message ?? 'Error during variablesRequest';
        } finally {
            logger.info('end', { response });
        }
        this.sendResponse(response);
        if (sendInvalidatedEvent) {
            this.debounceSendInvalidatedEvent(null, frameId);
        }
    }

    private debounceSendInvalidatedEvent = debounce((threadId: number, frameId: number) => {
        this.sendInvalidatedEvent(threadId, frameId);
    }, 50);


    private filterVariablesUpdates(updatedVariables: Array<AugmentedVariable>, args: DebugProtocol.VariablesArguments, v: DebugProtocol.Variable): Array<AugmentedVariable> {
        if (!updatedVariables || !v) {
            return [];
        }

        let start = args.start ?? 0;

        //if the variable is an array, send only the requested range
        if (Array.isArray(updatedVariables) && args.filter === 'indexed') {
            //only send the variable range requested by the debugger
            if (!args.count) {
                updatedVariables = updatedVariables.slice(0, v.indexedVariables);
            } else {
                updatedVariables = updatedVariables.slice(start, start + args.count);
            }
        }

        if (Array.isArray(updatedVariables) && args.filter === 'named') {
            // We currently do not support named variable paging so we always send all named variables
            updatedVariables = updatedVariables.slice(v.indexedVariables);
        }

        let filteredUpdatedVariables = this.launchConfiguration.showHiddenVariables !== true ? updatedVariables.filter(
            (child: AugmentedVariable) => !child.name.startsWith(this.tempVarPrefix)) : updatedVariables;

        if (this.launchConfiguration.showHiddenVariables !== true) {
            filteredUpdatedVariables = filteredUpdatedVariables.filter((child: AugmentedVariable) => {
                //A transient variable that we show when there is a value
                if (child.name === '__brs_err__' && child.type !== VariableType.Uninitialized) {
                    return true;
                } else if (util.isTransientVariable(child.name)) {
                    return false;
                } else {
                    return true;
                }
            });
        }

        return filteredUpdatedVariables;
    }

    private evaluateRequestPromise = Promise.resolve();
    private evaluateVarIndexByFrameId = new Map<number, number>();

    private getNextVarIndex(frameId: number): number {
        if (!this.evaluateVarIndexByFrameId.has(frameId)) {
            this.evaluateVarIndexByFrameId.set(frameId, 0);
        }
        let value = this.evaluateVarIndexByFrameId.get(frameId);
        this.evaluateVarIndexByFrameId.set(frameId, value + 1);
        return value;
    }

    public async evaluateRequest(response: DebugProtocol.EvaluateResponse, args: DebugProtocol.EvaluateArguments) {
        //ensure the rokuAdapter is loaded
        await this.getRokuAdapter();

        let deferred = defer<void>();
        if (args.context === 'repl' && !this.enableDebugProtocol && args.expression.trim().startsWith('>')) {
            this.clearState();
            this.rokuAdapter.clearCache();
            const expression = args.expression.replace(/^\s*>\s*/, '');
            this.logger.log('Sending raw telnet command...I sure hope you know what you\'re doing', { expression });
            (this.rokuAdapter as TelnetAdapter).requestPipeline.client.write(`${expression}\r\n`);
            this.sendResponse(response);
            return deferred.promise;
        }

        try {
            this.evaluateRequestPromise = this.evaluateRequestPromise.then(() => {
                return deferred.promise;
            });

            //fix vscode hover bug that excludes closing quotemark sometimes.
            if (args.context === 'hover') {
                args.expression = util.ensureClosingQuote(args.expression);
            }

            if (!this.rokuAdapter.isAtDebuggerPrompt) {
                let message = 'Skipped evaluate request because RokuAdapter is not accepting requests at this time';
                if (args.context === 'repl') {
                    this.sendEvent(new OutputEvent(message, 'stderr'));
                    response.body = {
                        result: 'invalid',
                        variablesReference: 0
                    };
                } else {
                    throw new Error(message);
                }

                //is at debugger prompt
            } else if (args.expression.trim()) {
                // We trim and check that the expression is not an empty string so that we do not send empty expressions to the Roku
                // This happens mostly when hovering over leading whitespace in the editor

                let { evalArgs, variablePath } = await this.evaluateExpressionToTempVar(args, util.getVariablePath(args.expression));

                //if we found a variable path (e.g. ['a', 'b', 'c']) then do a variable lookup because it's faster and more widely supported than `evaluate`
                if (variablePath) {
                    let refId = this.getEvaluateRefId(evalArgs.expression, evalArgs.frameId);
                    let v: AugmentedVariable;
                    //if we already looked this item up, return it
                    if (this.variables[refId]) {
                        v = this.variables[refId];
                    } else {
                        let result = await this.rokuAdapter.getVariable(evalArgs.expression, evalArgs.frameId);
                        if (!result) {
                            throw new Error('Error: unable to evaluate expression');
                        }

                        v = await this.getVariableFromResult(result, evalArgs.frameId);
                        //TODO - testing something, remove later
                        // eslint-disable-next-line camelcase
                        v.request_seq = response.request_seq;
                        v.frameId = evalArgs.frameId;
                    }
                    response.body = {
                        result: v.value,
                        type: v.type,
                        variablesReference: v.variablesReference,
                        namedVariables: v.namedVariables || 0,
                        indexedVariables: v.indexedVariables || 0
                    };

                    //run an `evaluate` call
                } else {
                    let commandResults = await this.rokuAdapter.evaluate(evalArgs.expression, evalArgs.frameId);

                    commandResults.message = util.trimDebugPrompt(commandResults.message);
                    if (args.context === 'repl') {
                        // Clear variable cache since this action could have side-effects
                        // Only do this for REPL requests as hovers and watches should not clear the cache
                        this.clearState();
                        this.sendInvalidatedEvent(null, evalArgs.frameId);
                    }

                    // If the adapter captured output (probably only telnet), log the results
                    if (typeof commandResults.message === 'string') {
                        this.logger.debug('evaluateRequest', { commandResults });
                        if (args.context === 'repl') {
                            // If the command was a repl command, send the output to the debug console for the developer as well
                            // We limit this to repl only so you don't get extra logs when hovering over variables ro running watches
                            this.sendEvent(new OutputEvent(commandResults.message, commandResults.type === 'error' ? 'stderr' : 'stdio'));
                        }
                    }

                    if (this.enableDebugProtocol || (typeof commandResults.message !== 'string')) {
                        response.body = {
                            result: 'invalid',
                            variablesReference: 0
                        };
                    } else {
                        response.body = {
                            result: commandResults.message === '\r\n' ? 'invalid' : commandResults.message,
                            variablesReference: 0
                        };
                    }
                }
            }
        } catch (error) {
            this.logger.error('Error during variables request', error);
            response.success = false;
            response.message = error?.message ?? error;
        }
        try {
            this.sendResponse(response);
        } catch { }
        deferred.resolve();
    }

    private async evaluateExpressionToTempVar(args: DebugProtocol.EvaluateArguments, variablePath: string[]): Promise<{ evalArgs: DebugProtocol.EvaluateArguments; variablePath: string[] }> {
        let returnVal = { evalArgs: args, variablePath };
        if (!variablePath && util.isAssignableExpression(args.expression)) {
            let varIndex = this.getNextVarIndex(args.frameId);
            let arrayVarName = this.tempVarPrefix + 'eval';
            let command = '';
            if (varIndex === 0) {
                command += `if type(${arrayVarName}) = "<uninitialized>" then ${arrayVarName} = []\n`;
            }
            let statement = `${arrayVarName}[${varIndex}] = ${args.expression}`;
            returnVal.evalArgs.expression = `${arrayVarName}[${varIndex}]`;
            command += statement;
            let commandResults = await this.rokuAdapter.evaluate(command, args.frameId);
            if (commandResults.type === 'error') {
                throw new Error(commandResults.message);
            }
            returnVal.variablePath = [arrayVarName, varIndex.toString()];
        }
        return returnVal;
    }

    private async bulkEvaluateExpressionToTempVar(frameId: number, argsArray: Array<DebugProtocol.EvaluateArguments>, variablePathArray: Array<string[]>): Promise<{ evaluations: Array<{ evalArgs: DebugProtocol.EvaluateArguments; variablePath: string[] }>; bulkVarName: string }> {
        let results = {
            evaluations: [],
            bulkVarName: ''
        };
        let storedVariables = [];
        let command = '';
        for (let i = 0; i < argsArray.length; i++) {
            let args = argsArray[i];
            let variablePath = variablePathArray[i];
            let returnVal = { evalArgs: args, variablePath };
            if (!variablePath && util.isAssignableExpression(args.expression)) {
                let varIndex = this.getNextVarIndex(frameId);
                let arrayVarName = this.tempVarPrefix + 'eval';
                if (varIndex === 0) {
                    command += `if type(${arrayVarName}) = "<uninitialized>" then ${arrayVarName} = []\n`;
                }
                let statement = `${arrayVarName}[${varIndex}] = ${args.expression}\n`;
                returnVal.evalArgs.expression = `${arrayVarName}[${varIndex}]`;
                command += statement;

                storedVariables.push(`${arrayVarName}[${varIndex}]`);
                returnVal.variablePath = [arrayVarName, varIndex.toString()];
            }

            results.evaluations[i] = returnVal;
        }

        if (command) {

            // create a bulk container for the command results
            let varIndex = this.getNextVarIndex(frameId);
            let arrayVarName = this.tempVarPrefix + 'eval';
            let bulkContainerStatement = `${arrayVarName}[${varIndex}] = [\n`;
            for (let storedVariable of storedVariables) {
                bulkContainerStatement += `${storedVariable},\n`;
            }
            bulkContainerStatement += `]`;

            command += bulkContainerStatement;

            results.bulkVarName = `${arrayVarName}[${varIndex}]`;

            let commandResults = await this.rokuAdapter.evaluate(command, frameId);
            if (commandResults.type === 'error') {
                throw new Error(commandResults.message);
            }
        }

        return results;
    }

    protected async completionsRequest(response: DebugProtocol.CompletionsResponse, args: DebugProtocol.CompletionsArguments, request?: DebugProtocol.Request) {
        this.logger.log('completionsRequest', args, request);
        // this.sendEvent(new LogOutputEvent(`completionsRequest: ${args.text}`));
        // this.sendEvent(new OutputEvent(`completionsRequest: ${args.text}\n`, 'stderr'));

        try {
            let supplyLocalScopeCompletions = false;

            let closestCompletionDetails = this.getClosestCompletionDetails(args);

            if (!closestCompletionDetails) {
                // If the cursor is not at the end of the line, then we should not supply completions at this time
                response.body = {
                    targets: []
                };
                return this.sendResponse(response);
            }
            let completions = new Map<string, DebugProtocol.CompletionItem>();

            let parentVariablePath = closestCompletionDetails.parentVariablePath;
            // Get the completions if the variable path was valid
            if (parentVariablePath) {

                // If the parent variable path is an empty string, then we are looking up the local scope variables and global functions
                if (parentVariablePath.length === 1 && parentVariablePath[0] === '') {
                    supplyLocalScopeCompletions = true;
                }

                // Look up the parent variable
                let parentVariable = this.findVariableByPath(Object.values(this.variables), parentVariablePath, args.frameId);

                if (!parentVariable || parentVariable.childVariables.length === 0) {
                    // We did not find the parent variable, so try to look it up from the device
                    try {
                        let { evalArgs } = await this.evaluateExpressionToTempVar({ expression: parentVariablePath.join('.'), frameId: args.frameId }, parentVariablePath);
                        let result = await this.rokuAdapter.getVariable(evalArgs.expression, args.frameId);
                        parentVariable = await this.getVariableFromResult(result, args.frameId);
                    } catch (error) {
                        this.logger.error('Error looking up parent completions', error, { parentVariablePath });
                    }
                }

                // provide completions for the parent variable if one was found
                if (parentVariable) {
                    let possibleFieldsAndMethods: AugmentedVariable[] = [];
                    // Filter out virtual variables
                    possibleFieldsAndMethods = parentVariable.childVariables.filter((v) => v.presentationHint?.kind !== 'virtual');

                    for (let v of possibleFieldsAndMethods) {
                        // Default completion type should be variable
                        let completionType: DebugProtocol.CompletionItemType = 'variable';
                        if (!supplyLocalScopeCompletions) {
                            // We are not supplying local scope completions, so we need to determine the completion type relative to the parent variable
                            if (parentVariable.type === 'roSGNode' || parentVariable.type === VariableType.AssociativeArray || parentVariable.type === VariableType.Object) {
                                completionType = 'field';
                            }

                            switch (v.type) {
                                case VariableType.Function:
                                case VariableType.Subroutine:
                                    completionType = 'method';
                                    break;
                                default:
                                    break;
                            }
                        }

                        let label = v.name;
                        if (parentVariable.type === VariableType.Array ||
                            parentVariable.type === VariableType.List ||
                            parentVariable.type === 'roXMLList' ||
                            parentVariable.type === 'roByteArray'
                        ) {
                            label = `[${v.name}]`;
                        }
                        completions.set(`${completionType}-${v.name}`, {
                            label: label,
                            type: completionType,
                            sortText: '000000'
                        });
                    }

                    let parentComponentType = this.debuggerVarTypeToRoType(parentVariable.type).toLowerCase();
                    //assemble a list of all methods on the parent component
                    const methods = [
                        //if the parent variable is an actual interface (if applicable) Ex: `ifString` or `ifArray`
                        ...interfaces[parentComponentType as 'ifappinfo']?.methods ?? [],
                        //interfaces from component of this name (if applicable) Ex: `roSGNode` or `roDateTime`
                        ...components[parentComponentType as 'roappinfo']?.interfaces.map((i) => interfaces[i.name.toLowerCase() as 'ifappinfo']?.methods) ?? [],
                        // Add parent event function completions (if applicable) Ex: `roSGNodeEvent` or `roDeviceInfoEvent`
                        ...events[parentComponentType as 'roappmemorymonitorevent']?.methods ?? []
                    ].flat();

                    // Based on the results of interface, component, and event looks up, add all the methods to the completions
                    for (const method of methods) {
                        completions.set(`method-${method.name}`, {
                            label: method.name,
                            type: 'method',
                            detail: method.description ?? '',
                            sortText: '000000'
                        });
                    }

                    // Add the global functions to the completions results
                    if (supplyLocalScopeCompletions) {
                        for (let globalCallable of globalCallables) {
                            completions.set(`function-${globalCallable.name.toLocaleLowerCase()}`, {
                                label: globalCallable.name,
                                type: 'function',
                                detail: globalCallable.shortDescription ?? globalCallable.documentation ?? '',
                                sortText: '000000'
                            });
                        }

                        const frame = this.rokuAdapter.getStackFrameById(args.frameId);
                        let scopeFunctions = await this.projectManager.getScopeFunctionsForFile(frame.filePath as string);
                        for (let scopeFunction of scopeFunctions) {
                            if (!completions.has(`${scopeFunction.completionItemKind}-${scopeFunction.name.toLocaleLowerCase()}`)) {
                                completions.set(`${scopeFunction.completionItemKind}-${scopeFunction.name.toLocaleLowerCase()}`, {
                                    label: scopeFunction.name,
                                    type: scopeFunction.completionItemKind,
                                    sortText: '000000'
                                });
                            }
                        }
                    }
                }
            }

            // this.sendEvent(new LogOutputEvent(`text: ${args.text} | completions: ${completions.map(v => v.label).join(', ')}`));
            // this.sendEvent(new OutputEvent(`text: ${args.text} | completions: ${completions.map(v => v.label).join(', ')}\n`, 'stderr'));

            response.body = {
                targets: [...completions.values()]
            };
        } catch (error) {
            // this.sendEvent(new LogOutputEvent(`text: ${args.text} | ${error}`));
            // this.sendEvent(new OutputEvent(`text: ${args.text} | ${error}\n`, 'stderr'));
            this.logger.error('Error during completionsRequest', error, { args });
        }
        this.sendResponse(response);
    }

    /**
     * Gets the closest completion details the incoming completion request.
     */
    private getClosestCompletionDetails(args: DebugProtocol.CompletionsArguments): { parentVariablePath: string[] } {
        const incomingText = args.text;
        const lines = incomingText.split('\n');
        let lineNumber = args.line ?? (this.initRequestArgs.linesStartAt1 ? 1 : 0);
        let column = args.column;

        // Make sure to correct the line and column to 0-based
        // if they are being sent as 1-based from the client
        if (this.initRequestArgs.linesStartAt1) {
            lineNumber--;
        }
        if (this.initRequestArgs.columnsStartAt1) {
            column--;
        }

        const targetLine = lines[lineNumber];
        let variablePathString = '';

        let i = column - 1;
        const variableChars = /[a-z0-9_\.]/i;

        // If the character at immediate to the right of the cursor is a variable character, then we are not at the end of the variable path.
        if (targetLine.length - 1 > i && variableChars.test(targetLine[i + 1])) {
            return undefined;
        }

        // Find the start of the variable path by looking for the first non-alphanumeric or non_underscore character before the cursor
        while (i >= 0 && (variableChars.test(targetLine[i]))) {
            i--;
        }

        // Pull the variable path string from the line
        variablePathString = targetLine.slice(i + 1, column);

        // Attempted dot access something unexpected
        // Example: `getPerson().name` where `getPerson()` is not a valid variable
        // and results in `.name` being the variable path string
        if (variablePathString.startsWith('.')) {
            return undefined;
        }

        // Get the variable path from the text
        let variablePath: string[] = [];
        if (!variablePathString.trim()) {
            // The text was empty so assume via '' that we are looking up the local scope variables and global functions
            variablePath = [''];
        } else if (variablePathString.endsWith('.')) {
            // supplied text ends with a period, so strip it off to create a valid variable path
            variablePath = util.getVariablePath(variablePathString.slice(0, -1));
        } else {
            variablePath = util.getVariablePath(variablePathString);
        }

        // the target string is not a valid variable path
        if (!variablePath) {
            return undefined;
        }

        let parentVariablePath: string[];
        // If the last character is a period, then pull completions for the parent variable before the period
        if (variablePathString.endsWith('.')) {
            parentVariablePath = variablePath;
        } else {
            // Otherwise, pull completions for the parent variable
            parentVariablePath = variablePath.slice(0, variablePath.length - 1);
        }

        // If the parent variable path is empty or an empty string, then we are looking up the local scope variables and global functions
        if (parentVariablePath.length === 0) {
            parentVariablePath = [''];
        }

        return { parentVariablePath: parentVariablePath };
    }

    private findVariableByPath(variables: AugmentedVariable[], path: string[], frameId: number) {
        let current: AugmentedVariable = null;
        for (const name of path) {
            // Find the object matching the current name in the data
            current = (Array.isArray(variables) ? variables : current?.childVariables)?.find(obj => {
                return obj.name === name && obj.frameId === frameId;
            });

            // If no match is found, return null
            if (!current) {
                return null;
            }

            // Move to the children for the next iteration
            variables = current.childVariables;
        }
        return current;
    }

    private debuggerVarTypeToRoType(type: string): string {
        switch (type) {
            case VariableType.Function:
            case VariableType.Subroutine:
                return 'roFunction';
            case VariableType.AssociativeArray:
                return 'roAssociativeArray';
            case VariableType.List:
                return 'roList';
            case VariableType.Array:
                return 'roArray';
            case VariableType.Boolean:
                return 'roBoolean';
            case VariableType.Double:
                return 'roDouble';
            case VariableType.Float:
                return 'roFloat';
            case VariableType.Integer:
                return 'roInteger';
            case VariableType.LongInteger:
                return 'roLongInteger';
            case VariableType.String:
                return 'roString';
            default:
                return type;
        }
    }

    /**
     * Called when the host stops debugging
     * @param response
     * @param args
     */
    protected async disconnectRequest(response: DebugProtocol.DisconnectResponse, args: DebugProtocol.DisconnectArguments, request?: DebugProtocol.Request) {
        //return to the home screen
        if (!this.enableDebugProtocol) {
            await this.rokuDeploy.pressHomeButton(this.launchConfiguration.host, this.launchConfiguration.remotePort);
        }
        this.sendResponse(response);
        await this.shutdown();
    }

    private createRokuAdapter(rendezvousTracker: RendezvousTracker) {
        if (this.enableDebugProtocol) {
            this.rokuAdapter = new DebugProtocolAdapter(this.launchConfiguration, this.projectManager, this.breakpointManager, rendezvousTracker, this.deviceInfo);
        } else {
            this.rokuAdapter = new TelnetAdapter(this.launchConfiguration, rendezvousTracker);
        }
    }

    protected async restartRequest(response: DebugProtocol.RestartResponse, args: DebugProtocol.RestartArguments, request?: DebugProtocol.Request) {
        this.logger.log('[restartRequest] begin');
        if (this.rokuAdapter) {
            if (!this.enableDebugProtocol) {
                this.rokuAdapter.removeAllListeners();
            }
            await this.rokuAdapter.destroy();
            this.rokuAdapterDeferred = defer();
        }
        await this.launchRequest(response, args.arguments as LaunchConfiguration);
    }

    /**
     * Used to track whether the entry breakpoint has already been handled
     */
    private entryBreakpointWasHandled = false;

    /**
     * Registers the main events for the RokuAdapter
     */
    private async connectRokuAdapter() {
        this.rokuAdapter.on('start', () => {
            if (!this.firstRunDeferred.isCompleted) {
                this.firstRunDeferred.resolve();
            }
        });

        //when the debugger suspends (pauses for debugger input)
        // eslint-disable-next-line @typescript-eslint/no-misused-promises
        this.rokuAdapter.on('suspend', async () => {
            await this.onSuspend();
        });

        //anytime the adapter encounters an exception on the roku,
        // eslint-disable-next-line @typescript-eslint/no-misused-promises
        this.rokuAdapter.on('runtime-error', async (exception) => {
            await this.getRokuAdapter();
            const threads = await this.setupSuspendedState();
            let threadId = threads[0]?.threadId;
            this.sendEvent(new StoppedEvent(StoppedEventReason.exception, threadId, exception.message));
        });

        // If the roku says it can't continue, we are no longer able to debug, so kill the debug session
        this.rokuAdapter.on('cannot-continue', () => {
            void this.shutdown();
        });

        //make the connection
        await this.rokuAdapter.connect();
        this.rokuAdapterDeferred.resolve(this.rokuAdapter);
        return this.rokuAdapter;
    }

    private async onSuspend() {
        const threads = await this.setupSuspendedState();
        const activeThread = threads.find(x => x.isSelected);

        //if !stopOnEntry, and we haven't encountered a suspend yet, THIS is the entry breakpoint. auto-continue
        if (!this.entryBreakpointWasHandled && !this.launchConfiguration.stopOnEntry) {
            this.entryBreakpointWasHandled = true;
            //if there's a user-defined breakpoint at this exact position, it needs to be handled like a regular breakpoint (i.e. suspend). So only auto-continue if there's no breakpoint here
            if (activeThread && !await this.breakpointManager.lineHasBreakpoint(this.projectManager.getAllProjects(), activeThread.filePath, activeThread.lineNumber - 1)) {
                this.logger.info('Encountered entry breakpoint and `stopOnEntry` is disabled. Continuing...');
                return this.rokuAdapter.continue();
            }
        }

        const event: StoppedEvent = new StoppedEvent(
            StoppedEventReason.breakpoint,
            //Not sure why, but sometimes there is no active thread. Just pick thread 0 to prevent the app from totally crashing
            activeThread?.threadId ?? 0,
            '' //exception text
        );
        // Socket debugger will always stop all threads and supports multi thread inspection.
        (event.body as any).allThreadsStopped = this.enableDebugProtocol;
        this.sendEvent(event);
    }

    private async setupSuspendedState() {
        //clear the index for storing evalutated expressions
        this.evaluateVarIndexByFrameId.clear();

        const threads = await this.rokuAdapter.getThreads();

        //TODO remove this once Roku fixes their threads off-by-one line number issues
        //look up the correct line numbers for each thread from the StackTrace
        await Promise.all(
            threads.map(async (thread) => {
                const stackTrace = await this.rokuAdapter.getStackTrace(thread.threadId);
                const stackTraceLineNumber = stackTrace[0]?.lineNumber;
                if (stackTraceLineNumber !== thread.lineNumber) {
                    this.logger.warn(`Thread ${thread.threadId} reported incorrect line (${thread.lineNumber}). Using line from stack trace instead (${stackTraceLineNumber})`, thread, stackTrace);
                    thread.lineNumber = stackTraceLineNumber;
                }
            })
        );

        outer: for (const bp of this.breakpointManager.failedDeletions) {
            for (const thread of threads) {
                let sourceLocation = await this.projectManager.getSourceLocation(thread.filePath, thread.lineNumber);
                // This stop was due to a breakpoint that we tried to delete, but couldn't.
                // Now that we are stopped, we can delete it. We won't stop here again unless you re-add the breakpoint. You're welcome.
                if ((bp.srcPath === sourceLocation.filePath) && (bp.line === sourceLocation.lineNumber)) {
                    this.showPopupMessage(`Stopped at breakpoint that failed to delete. Deleting now, and should not cause future stops.`, 'info');
                    this.logger.warn(`Stopped at breakpoint that failed to delete. Deleting now, and should not cause future stops`, bp, thread, sourceLocation);
                    break outer;
                }
            }
        }

        //sync breakpoints
        await this.rokuAdapter?.syncBreakpoints();

        this.logger.info('received "suspend" event from adapter');

        this.clearState();
        return threads;
    }

    private async getVariableFromResult(result: EvaluateContainer, frameId: number, maxDepth = 1) {
        let v: AugmentedVariable;

        if (result) {
            let variableName = result.name;
            if (result?.presentationHint?.kind === 'virtual') {
                // remove the leading $ from the variable name if their is one
                // and wrap the variable name in square brackets
                variableName = `[${variableName.replace(/^\$/, '')}]`;
            }

            if (this.enableDebugProtocol) {
                let refId = this.getEvaluateRefId(result.evaluateName, frameId);
                if (result.isCustom && !result.presentationHint?.lazy && result.evaluateNow) {
                    try {
                        // We should not wait to resolve this variable later. Fetch, store, and merge the results right away.
                        let { evalArgs } = await this.evaluateExpressionToTempVar({ expression: result.evaluateName, frameId: frameId }, util.getVariablePath(result.evaluateName));
                        let newResult = await this.rokuAdapter.getVariable(evalArgs.expression, frameId);
                        this.mergeEvaluateContainers(result, newResult);
                    } catch (error) {
                        logger.error('Error getting variables', error);
                        this.mergeEvaluateContainers(result, {
                            name: result.name,
                            evaluateName: result.evaluateName,
                            children: [],
                            value: `❌ Error: ${error.message}`,
                            type: '',
                            highLevelType: undefined,
                            keyType: undefined
                        });
                    }
                }

                if (result.keyType) {
                    let value = `${result.value ?? result.type}`;
                    let indexedVariables = result.indexedVariables;
                    let namedVariables = result.namedVariables;

                    if (indexedVariables === undefined || namedVariables === undefined) {
                        // If either indexed or named variables are undefined, we should tell the debugger to ask for everything
                        // by supplying undefined values for both
                        indexedVariables = undefined;
                        namedVariables = undefined;
                    }

                    // check to see if this is an dictionary or a list
                    if (result.keyType === 'Integer') {
                        // list type
<<<<<<< HEAD
                        v = new Variable(variableName, value, refId, indexedVariables, namedVariables);
                    } else if (result.keyType === 'String') {
                        // dictionary type
                        v = new Variable(variableName, value, refId, indexedVariables, namedVariables);
=======
                        v = new Variable(result.name, value, refId, indexedVariables as number, namedVariables as number);
                    } else if (result.keyType === 'String') {
                        // dictionary type
                        v = new Variable(result.name, value, refId, indexedVariables as number, namedVariables as number);
>>>>>>> 24fd5e52
                    }
                    v.type = result.type;
                } else {

                    let value: string;
                    if (result.type === VariableType.Invalid) {
                        value = result.value ?? 'Invalid';
                    } else if (result.type === VariableType.Uninitialized) {
                        value = 'Uninitialized';
                    } else {
                        value = `${result.value}`;
                    }
                    // If the variable is lazy we must assign a refId to inform the system
                    // to request this variable again in the future for value resolution
                    v = new Variable(variableName, value, result?.presentationHint?.lazy ? refId : 0);
                }
                this.variables[refId] = v;
            } else {
                if (result.highLevelType === 'primative' || result.highLevelType === 'uninitialized') {
                    v = new Variable(variableName, `${result.value}`);
                } else if (result.highLevelType === 'array') {
                    let refId = this.getEvaluateRefId(result.evaluateName, frameId);
                    v = new Variable(variableName, result.type, refId, result.children?.length ?? 0, 0);
                    this.variables[refId] = v;
                } else if (result.highLevelType === 'object') {
                    let refId: number;
                    //handle collections
                    if ((this.rokuAdapter as TelnetAdapter).isScrapableContainObject(result.type)) {
                        refId = this.getEvaluateRefId(result.evaluateName, frameId);
                    }
                    v = new Variable(variableName, result.type, refId, 0, result.children?.length ?? 0);
                    this.variables[refId] = v;
                } else if (result.highLevelType === 'function') {
                    v = new Variable(variableName, `${result.value}`);
                } else {
                    //all other cases, but mostly for HighLevelType.unknown
                    v = new Variable(variableName, `${result.value}`);
                }
            }

            v.type = result.type;
            v.evaluateName = result.evaluateName;
            v.frameId = frameId;
            v.type = result.type;
            v.presentationHint = result.presentationHint ? { kind: result.presentationHint?.kind, lazy: result.presentationHint?.lazy } : undefined;
            if (util.isTransientVariable(v.name)) {
                v.presentationHint = { kind: 'virtual' };
            }

            if (result.children && maxDepth > 0) {
                if (!v.childVariables) {
                    v.childVariables = [];
                }

                // Create a mapping of the children to their index so we can evaluate them in bulk
                let indexMappedChildren = result.children.map((child, index) => {
                    let remapped = { child: child, index: index, evaluate: !!(child.isCustom && !child.presentationHint?.lazy && child.evaluateNow) };
                    return remapped;
                });
                if (this.enableDebugProtocol) {
                    let childrenToEvaluate = indexMappedChildren.filter(x => x.evaluate);
                    let evaluateArgsArray = childrenToEvaluate.map(x => {
                        return { expression: x.child.evaluateName, frameId: frameId };
                    });

                    let variablePathArray = childrenToEvaluate.map(x => {
                        return util.getVariablePath(x.child.evaluateName);
                    });

                    try {
                        let bulkEvaluations = await this.bulkEvaluateExpressionToTempVar(frameId, evaluateArgsArray, variablePathArray);
                        if (bulkEvaluations.bulkVarName) {
                            let newResults = await this.rokuAdapter.getVariable(bulkEvaluations.bulkVarName, frameId);
                            childrenToEvaluate.map((mappedChild, index) => {
                                let newResult = newResults.children[index];
                                this.mergeEvaluateContainers(mappedChild.child, newResult);
                                mappedChild.child.evaluateNow = false;
                                return mappedChild;
                            });
                        }
                    } catch (error) {
                        this.logger.error('Error getting bulk variables, will fall back to var by var lookups', error);
                    }
                }
                // If bulk evaluations failed, there is fall back logic in `getVariableFromResult` to do individual evaluations
                v.childVariables = await Promise.all(indexMappedChildren.map(async (mappedChild) => {
                    return this.getVariableFromResult(mappedChild.child, frameId, maxDepth - 1);
                }));
            } else {
                v.childVariables = [];
            }

            // if the var is an array and debugProtocol is enabled, include the array size
            if (this.enableDebugProtocol && v.type === VariableType.Array) {
                if (isNaN(result.indexedVariables as number)) {
                    v.value = v.type;
                } else {
                    v.value = `${v.type}(${result.indexedVariables})`;
                }
            }
        }
        return v;
    }

    /**
     * Helper function to merge the results of an evaluate call into an existing EvaluateContainer
     * Used primarily for custom variables
     */
    private mergeEvaluateContainers(original: EvaluateContainer, updated: EvaluateContainer) {
        original.children = updated.children;
        original.value = updated.value;
        original.type = updated.type;
        original.highLevelType = updated.highLevelType;
        original.keyType = updated.keyType;
        original.indexedVariables = updated.indexedVariables;
        original.namedVariables = updated.namedVariables;
    }

    private getEvaluateRefId(expression: string, frameId: number) {
        let evaluateRefId = `${expression}-${frameId}`;
        if (!this.evaluateRefIdLookup[evaluateRefId]) {
            this.evaluateRefIdLookup[evaluateRefId] = this.evaluateRefIdCounter++;
        }
        return this.evaluateRefIdLookup[evaluateRefId];
    }

    private clearState() {
        //erase all cached variables
        this.variables = {};
    }

    /**
     * Tells the client to re-request all variables because we've invalidated them
     * @param threadId
     * @param stackFrameId
     */
    private sendInvalidatedEvent(threadId?: number, stackFrameId?: number) {
        //if the client supports this request, send it
        if (this.initRequestArgs.supportsInvalidatedEvent) {
            this.sendEvent(new InvalidatedEvent(['variables'], threadId, stackFrameId));
        }
    }

    /**
     * If `stopOnEntry` is enabled, register the entry breakpoint.
     */
    public async handleEntryBreakpoint() {
        if (!this.enableDebugProtocol) {
            this.entryBreakpointWasHandled = true;
            if (this.launchConfiguration.stopOnEntry || this.launchConfiguration.deepLinkUrl) {
                await this.projectManager.registerEntryBreakpoint(this.projectManager.mainProject.stagingDir);
            }
        }
    }

    private shutdownPromise: Promise<void> | undefined = undefined;

    /**
     * Called when the debugger is terminated. Feel free to call this as frequently as you want; we'll only run the shutdown process the first time, and return
     * the same promise on subsequent calls
     */
    public async shutdown(errorMessage?: string, modal = false): Promise<void> {
        if (this.shutdownPromise === undefined) {
            this.logger.log('[shutdown] Beginning shutdown sequence', errorMessage);
            this.shutdownPromise = this._shutdown(errorMessage);
        } else {
            this.logger.log('[shutdown] Tried to call `.shutdown()` again. Returning the same promise');
        }
        return this.shutdownPromise;
    }

    private async _shutdown(errorMessage?: string, modal = false): Promise<void> {
        try {
            this.projectManager?.dispose?.();
        } catch (e) {
            this.logger.error(e);
        }

        try {
            this.componentLibraryServer?.stop();
        } catch (e) {
            this.logger.error(e);
        }

        try {
            void this.rendezvousTracker?.destroy?.();
        } catch (e) {
            this.logger.error(e);
        }

        try {
            this.sourceMapManager?.destroy?.();
        } catch (e) {
            this.logger.error(e);
        }

        try {
            //if configured, delete the staging directory
            if (!this.launchConfiguration.retainStagingFolder) {
                const stagingDirs = this.projectManager?.getStagingDirs() ?? [];
                this.logger.info('deleting staging folders', stagingDirs);
                for (let stagingDir of stagingDirs) {
                    try {
                        fsExtra.removeSync(stagingDir);
                    } catch (e) {
                        this.logger.error(e);
                        util.log(`Error removing staging directory '${stagingDir}': ${JSON.stringify(e)}`);
                    }
                }
            }
        } catch (e) {
            this.logger.error(e);
        }

        try {
            //if there was an error message, display it to the user
            if (errorMessage) {
                this.logger.error(errorMessage);
                this.showPopupMessage(errorMessage, 'error', modal);
            }
        } catch (e) {
            this.logger.error(e);
        }

        try {
            this.logger.log('Destroy rokuAdapter');
            await this.rokuAdapter?.destroy?.();
            //press the home button to return to the home screen
            try {
                this.logger.log('Press home button');
                await this.rokuDeploy.pressHomeButton(this.launchConfiguration.host, this.launchConfiguration.remotePort);
            } catch (e) {
                this.logger.error(e);
            }
        } catch (e) {
            this.logger.error(e);
        }

        try {
            this.logger.log('Send terminated event');
            this.sendEvent(new TerminatedEvent());

            //shut down the process
            this.logger.log('super.shutdown()');
            super.shutdown();
            this.logger.log('shutdown complete');
        } catch (e) {
            this.logger.error(e);
        }
    }
}

interface AugmentedVariable extends DebugProtocol.Variable {
    childVariables?: AugmentedVariable[];
    // eslint-disable-next-line camelcase
    request_seq?: number;
    frameId?: number;
    /**
     * only used for lazy variables
     */
    isResolved?: boolean;
}<|MERGE_RESOLUTION|>--- conflicted
+++ resolved
@@ -2159,17 +2159,10 @@
                     // check to see if this is an dictionary or a list
                     if (result.keyType === 'Integer') {
                         // list type
-<<<<<<< HEAD
-                        v = new Variable(variableName, value, refId, indexedVariables, namedVariables);
-                    } else if (result.keyType === 'String') {
-                        // dictionary type
-                        v = new Variable(variableName, value, refId, indexedVariables, namedVariables);
-=======
                         v = new Variable(result.name, value, refId, indexedVariables as number, namedVariables as number);
                     } else if (result.keyType === 'String') {
                         // dictionary type
                         v = new Variable(result.name, value, refId, indexedVariables as number, namedVariables as number);
->>>>>>> 24fd5e52
                     }
                     v.type = result.type;
                 } else {
