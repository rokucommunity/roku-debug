import * as fsExtra from 'fs-extra';
import { orderBy } from 'natural-orderby';
import * as path from 'path';
import { rokuDeploy, CompileError } from 'roku-deploy';
import type { RokuDeploy, RokuDeployOptions } from 'roku-deploy';
import {
    BreakpointEvent,
    DebugSession as BaseDebugSession,
    Handles,
    InitializedEvent,
    InvalidatedEvent,
    OutputEvent,
    Scope,
    Source,
    StackFrame,
    StoppedEvent,
    TerminatedEvent,
    Thread,
    Variable
} from 'vscode-debugadapter';
import type { SceneGraphCommandResponse } from '../SceneGraphDebugCommandController';
import { SceneGraphDebugCommandController } from '../SceneGraphDebugCommandController';
import type { DebugProtocol } from 'vscode-debugprotocol';
import { defer, util } from '../util';
import { fileUtils, standardizePath as s } from '../FileUtils';
import { ComponentLibraryServer } from '../ComponentLibraryServer';
import { ProjectManager, Project, ComponentLibraryProject } from '../managers/ProjectManager';
import type { EvaluateContainer } from '../adapters/DebugProtocolAdapter';
import { isDebugProtocolAdapter, DebugProtocolAdapter } from '../adapters/DebugProtocolAdapter';
import { TelnetAdapter } from '../adapters/TelnetAdapter';
import type { BSDebugDiagnostic } from '../CompileErrorProcessor';
import { RendezvousTracker } from '../RendezvousTracker';
import {
    LaunchStartEvent,
    LogOutputEvent,
    RendezvousEvent,
    DiagnosticsEvent,
    StoppedEventReason,
    ChanperfEvent,
    DebugServerLogOutputEvent,
    ChannelPublishedEvent,
    PopupMessageEvent
} from './Events';
import type { LaunchConfiguration, ComponentLibraryConfiguration } from '../LaunchConfiguration';
import { FileManager } from '../managers/FileManager';
import { SourceMapManager } from '../managers/SourceMapManager';
import { LocationManager } from '../managers/LocationManager';
import type { AugmentedSourceBreakpoint } from '../managers/BreakpointManager';
import { BreakpointManager } from '../managers/BreakpointManager';
import type { LogMessage } from '../logging';
import { logger, FileLoggingManager, debugServerLogOutputEventTransport, LogLevelPriority } from '../logging';
import type { DeviceInfo } from '../DeviceInfo';
import * as xml2js from 'xml2js';
import { VariableType } from '../debugProtocol/events/responses/VariablesResponse';
import { DiagnosticSeverity } from 'brighterscript';

const diagnosticSource = 'roku-debug';

export class BrightScriptDebugSession extends BaseDebugSession {
    public constructor() {
        super();

        // this debugger uses one-based lines and columns
        this.setDebuggerLinesStartAt1(true);
        this.setDebuggerColumnsStartAt1(true);

        //give util a reference to this session to assist in logging across the entire module
        util._debugSession = this;
        this.fileManager = new FileManager();
        this.sourceMapManager = new SourceMapManager();
        this.locationManager = new LocationManager(this.sourceMapManager);
        this.breakpointManager = new BreakpointManager(this.sourceMapManager, this.locationManager);
        //send newly-verified breakpoints to vscode
        this.breakpointManager.on('breakpoints-verified', (data) => this.onDeviceBreakpointsChanged('changed', data));
        this.projectManager = new ProjectManager(this.breakpointManager, this.locationManager);
        this.fileLoggingManager = new FileLoggingManager();
    }

    private onDeviceBreakpointsChanged(eventName: 'changed' | 'new', data: { breakpoints: AugmentedSourceBreakpoint[] }) {
        this.logger.info('Sending verified device breakpoints to client', data);
        //send all verified breakpoints to the client
        for (const breakpoint of data.breakpoints) {
            const event: DebugProtocol.Breakpoint = {
                line: breakpoint.line,
                column: breakpoint.column,
                verified: breakpoint.verified,
                id: breakpoint.id,
                source: {
                    path: breakpoint.srcPath
                }
            };
            this.sendEvent(new BreakpointEvent(eventName, event));
        }
    }

    public logger = logger.createLogger(`[session]`);

    /**
     * A sequence used to help identify log statements for requests
     */
    private idCounter = 1;

    public fileManager: FileManager;

    public projectManager: ProjectManager;

    public fileLoggingManager: FileLoggingManager;

    public breakpointManager: BreakpointManager;

    public locationManager: LocationManager;

    public sourceMapManager: SourceMapManager;

    //set imports as class properties so they can be spied upon during testing
    public rokuDeploy = rokuDeploy as unknown as RokuDeploy;

    private componentLibraryServer = new ComponentLibraryServer();

    private rokuAdapterDeferred = defer<DebugProtocolAdapter | TelnetAdapter>();
    /**
     * A promise that is resolved whenever the app has started running for the first time
     */
    private firstRunDeferred = defer<void>();

    private evaluateRefIdLookup: Record<string, number> = {};
    private evaluateRefIdCounter = 1;

    private variables: Record<number, AugmentedVariable> = {};

    private variableHandles = new Handles<string>();

    private rokuAdapter: DebugProtocolAdapter | TelnetAdapter;

    private rendezvousTracker: RendezvousTracker;

    public tempVarPrefix = '__rokudebug__';

    /**
     * The first encountered compile error, will be used to send to the client as a runtime error (nicer UI presentation)
     */
    private compileError: BSDebugDiagnostic;

    /**
     * A magic number to represent a fake thread that will be used for showing compile errors in the UI as if they were runtime crashes
     */
    private COMPILE_ERROR_THREAD_ID = 7_777;

    private get enableDebugProtocol() {
        return this.launchConfiguration.enableDebugProtocol;
    }

    private getRokuAdapter() {
        return this.rokuAdapterDeferred.promise;
    }

    private launchConfiguration: LaunchConfiguration;
    private initRequestArgs: DebugProtocol.InitializeRequestArguments;

    /**
     * The 'initialize' request is the first request called by the frontend
     * to interrogate the features the debug adapter provides.
     */
    public initializeRequest(response: DebugProtocol.InitializeResponse, args: DebugProtocol.InitializeRequestArguments): void {
        this.initRequestArgs = args;
        this.logger.log('initializeRequest');
        // since this debug adapter can accept configuration requests like 'setBreakpoint' at any time,
        // we request them early by sending an 'initializeRequest' to the frontend.
        // The frontend will end the configuration sequence by calling 'configurationDone' request.
        this.sendEvent(new InitializedEvent());

        response.body = response.body || {};

        // This debug adapter implements the configurationDoneRequest.
        response.body.supportsConfigurationDoneRequest = true;

        // The debug adapter supports the 'restart' request. In this case a client should not implement 'restart' by terminating and relaunching the adapter but by calling the RestartRequest.
        response.body.supportsRestartRequest = true;

        // make VS Code to use 'evaluate' when hovering over source
        response.body.supportsEvaluateForHovers = true;

        // make VS Code to show a 'step back' button
        response.body.supportsStepBack = false;

        // This debug adapter supports conditional breakpoints
        response.body.supportsConditionalBreakpoints = true;

        // This debug adapter supports breakpoints that break execution after a specified number of hits
        response.body.supportsHitConditionalBreakpoints = true;

        // This debug adapter supports log points by interpreting the 'logMessage' attribute of the SourceBreakpoint
        response.body.supportsLogPoints = true;

        this.sendResponse(response);

        //register the debug output log transport writer
        debugServerLogOutputEventTransport.setWriter((message: LogMessage) => {
            this.sendEvent(
                new DebugServerLogOutputEvent(
                    message.logger.formatMessage(message, false)
                )
            );
        });
        this.logger.log('initializeRequest finished');
    }

    private showPopupMessage(message: string, severity: 'error' | 'warn' | 'info') {
        this.logger.trace('[showPopupMessage]', severity, message);
        this.sendEvent(new PopupMessageEvent(message, severity));
    }
    /**
      * Get the cwd from the launchConfiguration, or default to process.cwd()
      */
    private get cwd() {
        return this.launchConfiguration?.cwd ?? process.cwd();
    }

    public async fetchDeviceInfo(host: string, remotePort: number) {

        this.logger.info('Fetching Roku Device Info');
        const url = `http://${host}:${remotePort}/query/device-info`;
        try {
            // concatenates the url string using template literals
            const ressponse = await util.httpGet(url);
            const xml = ressponse.body;

            // parses the xml data to JSON object
            const result = (await xml2js.parseStringPromise(xml))['device-info'];

            // converts any true or false string values to boolean
            for (let key in result) {
                result[key] = result[key][0];
                if (result[key] === 'true') {
                    result[key] = true;
                } else if (result[key] === 'false') {
                    result[key] = false;
                }
            }

            result.host = this.launchConfiguration.host;
            result.remotePort = this.launchConfiguration.remotePort;

            // parses string value to int for the following fields
            result['software-build'] = parseInt(result['software-build'] as string);
            result.uptime = parseInt(result.uptime as string);
            result['trc-version'] = parseInt(result['trc-version'] as string);
            result['av-sync-calibration-enabled'] = parseInt(result['av-sync-calibration-enabled'] as string);
            result['time-zone-offset'] = parseInt(result['time-zone-offset'] as string);
            return result;
        } catch (e) {
            throw new Error(`Unable to fetch device-info from '${url}'`);
        }
    }

    public deviceInfo: DeviceInfo;

    public async launchRequest(response: DebugProtocol.LaunchResponse, config: LaunchConfiguration) {
        let didSendResponse = false;

        const trySendResponse = () => {
            //we need to send the response for the debugger to be in a stable state...but only send if we haven't sent yet
            if (!didSendResponse) {
                didSendResponse = true;
                this.sendResponse(response);
            }
        };

        this.logger.log('[launchRequest] begin');
        trySendResponse();
        this.launchConfiguration = config;

        //set the logLevel provided by the launch config
        if (this.launchConfiguration.logLevel) {
            logger.logLevel = this.launchConfiguration.logLevel;
        }

        //do a DNS lookup for the host to fix issues with roku rejecting ECP
        try {
            this.launchConfiguration.host = await util.dnsLookup(this.launchConfiguration.host);
        } catch (e) {
            return this.shutdown(`Could not resolve ip address for host '${this.launchConfiguration.host}'`);
        }

        // fetches the device info and parses the xml data to JSON object
        try {
            this.deviceInfo = await this.fetchDeviceInfo(this.launchConfiguration.host, this.launchConfiguration.remotePort);
        } catch (e) {
            return this.shutdown(`Unable to connect to roku at '${this.launchConfiguration.host}'. Verify the IP address is correct and that the device is powered on and connected to same network as this computer.`);
        }

        if (!this.deviceInfo['developer-enabled']) {
            return this.shutdown(`Developer mode is not enabled for host '${this.launchConfiguration.host}'.`);
        }

        //initialize all file logging (rokuDevice, debugger, etc)
        this.fileLoggingManager.activate(this.launchConfiguration?.fileLogging, this.cwd);

        this.projectManager.launchConfiguration = this.launchConfiguration;
        this.breakpointManager.launchConfiguration = this.launchConfiguration;

        this.sendEvent(new LaunchStartEvent(this.launchConfiguration));

        let error: Error;
        this.logger.log('[launchRequest] Packaging and deploying to roku');
        try {
            const start = Date.now();
            //build the main project and all component libraries at the same time
            await Promise.all([
                this.prepareMainProject(),
                this.prepareAndHostComponentLibraries(this.launchConfiguration.componentLibraries, this.launchConfiguration.componentLibrariesPort)
            ]);
            this.logger.log(`Packaging projects took: ${(util.formatTime(Date.now() - start))}`);

            util.log(`Connecting to Roku via ${this.enableDebugProtocol ? 'the BrightScript debug protocol' : 'telnet'} at ${this.launchConfiguration.host}`);

            await this.initRendezvousTracking();

            this.createRokuAdapter(this.launchConfiguration.host, this.rendezvousTracker);
            if (!this.enableDebugProtocol) {
                //connect to the roku debug via telnet
                if (!this.rokuAdapter.connected) {
                    await this.connectRokuAdapter();
                }
            } else {
                await (this.rokuAdapter as DebugProtocolAdapter).watchCompileOutput();
            }

            await this.runAutomaticSceneGraphCommands(this.launchConfiguration.autoRunSgDebugCommands);

            //press the home button to ensure we're at the home screen
            await this.rokuDeploy.pressHomeButton(this.launchConfiguration.host, this.launchConfiguration.remotePort);

            //pass the log level down thought the adapter to the RendezvousTracker and ChanperfTracker
            this.rokuAdapter.setConsoleOutput(this.launchConfiguration.consoleOutput);

            //pass along the console output
            if (this.launchConfiguration.consoleOutput === 'full') {
                this.rokuAdapter.on('console-output', (data) => {
                    this.sendLogOutput(data);
                });
            } else {
                this.rokuAdapter.on('unhandled-console-output', (data) => {
                    this.sendLogOutput(data);
                });
            }

            // Send chanperf events to the extension
            this.rokuAdapter.on('chanperf', (output) => {
                this.sendEvent(new ChanperfEvent(output));
            });

            //listen for a closed connection (shut down when received)
            this.rokuAdapter.on('close', (reason = '') => {
                if (reason === 'compileErrors') {
                    error = new Error('compileErrors');
                } else {
                    error = new Error('Unable to connect to Roku. Is another device already connected?');
                }
            });

            // handle any compile errors
            this.rokuAdapter.on('diagnostics', (diagnostics: BSDebugDiagnostic[]) => {
                void this.handleDiagnostics(diagnostics);
            });

            // close disconnect if required when the app is exited
            // eslint-disable-next-line @typescript-eslint/no-misused-promises
            this.rokuAdapter.on('app-exit', async () => {
                if (this.launchConfiguration.stopDebuggerOnAppExit || !this.rokuAdapter.supportsMultipleRuns) {
                    let message = `App exit event detected${this.rokuAdapter.supportsMultipleRuns ? ' and launchConfiguration.stopDebuggerOnAppExit is true' : ''}`;
                    message += ' - shutting down debug session';

                    this.logger.log('on app-exit', message);
                    this.sendEvent(new LogOutputEvent(message));
                    await this.shutdown();
                } else {
                    const message = 'App exit detected; but launchConfiguration.stopDebuggerOnAppExit is set to false, so keeping debug session running.';
                    this.logger.log('[launchRequest]', message);
                    this.sendEvent(new LogOutputEvent(message));
                }
            });

            await this.connectAndPublish();

            this.sendEvent(new ChannelPublishedEvent(
                this.launchConfiguration
            ));

            //tell the adapter adapter that the channel has been launched.
            await this.rokuAdapter.activate();
            if (this.rokuAdapter.isDestroyed) {
                throw new Error('Debug session encountered an error');
            }
            if (!error) {
                if (this.rokuAdapter.connected) {
                    this.logger.info('Host connection was established before the main public process was completed');
                    this.logger.log(`deployed to Roku@${this.launchConfiguration.host}`);
                    trySendResponse();
                } else {
                    this.logger.info('Main public process was completed but we are still waiting for a connection to the host');
                    this.rokuAdapter.on('connected', (status) => {
                        if (status) {
                            this.logger.log(`deployed to Roku@${this.launchConfiguration.host}`);
                            trySendResponse();
                        }
                    });
                }
            } else {
                throw error;
            }
        } catch (e) {
            //if the message is anything other than compile errors, we want to display the error
            if (e instanceof CompileError) {
                trySendResponse();
                //this.sendEvent(new StoppedEvent(StoppedEventReason.exception, 0, 'Compile ERROR'));
            } else {
                util.log('Encountered an issue during the publish process');
                util.log((e as Error)?.stack);
                this.sendErrorResponse(response, -1, (e as Error)?.stack);

                //send any compile errors to the client
                await this.rokuAdapter?.sendErrors();

<<<<<<< HEAD
                this.logger.error('Error. Shutting down.', e);
            }
=======
            //send any compile errors to the client
            await this.rokuAdapter?.sendErrors();
            this.logger.error('Error. Shutting down.', e);
            return this.shutdown();
>>>>>>> 77be6613
        }

        //at this point, the project has been deployed. If we need to use a deep link, launch it now.
        if (this.launchConfiguration.deepLinkUrl) {
            //wait until the first entry breakpoint has been hit
            await this.firstRunDeferred.promise;
            //if we are at a breakpoint, continue
            await this.rokuAdapter.continue();
            //kill the app on the roku
            await this.rokuDeploy.pressHomeButton(this.launchConfiguration.host, this.launchConfiguration.remotePort);
            //convert a hostname to an ip address
            const deepLinkUrl = await util.resolveUrl(this.launchConfiguration.deepLinkUrl);
            //send the deep link http request
            await util.httpPost(deepLinkUrl);
        }
    }

    /**
     * Activate rendezvous tracking (IF enabled in the LaunchConfig)
     */
    public async initRendezvousTracking() {
        const timeout = 5000;
        let initCompleted = false;
        await Promise.race([
            util.sleep(timeout),
            this._initRendezvousTracking().finally(() => {
                initCompleted = true;
            })
        ]);

        if (initCompleted === false) {
            this.showPopupMessage(`Rendezvous tracking timed out after ${timeout}ms. Consider setting "rendezvousTracking": false in launch.json`, 'warn');
        }
    }

    private async _initRendezvousTracking() {
        this.rendezvousTracker = new RendezvousTracker(this.deviceInfo);

        //pass the debug functions used to locate the client files and lines thought the adapter to the RendezvousTracker
        this.rendezvousTracker.registerSourceLocator(async (debuggerPath: string, lineNumber: number) => {
            return this.projectManager.getSourceLocation(debuggerPath, lineNumber);
        });

        // Send rendezvous events to the debug protocol client
        this.rendezvousTracker.on('rendezvous', (output) => {
            this.sendEvent(new RendezvousEvent(output));
        });

        //clear the history so the user doesn't have leftover rendezvous data from a previous session
        this.rendezvousTracker.clearHistory();

        //if rendezvous tracking is enabled, then enable it on the device
        if (this.launchConfiguration.rendezvousTracking !== false) {
            // start ECP rendezvous tracking (if possible)
            await this.rendezvousTracker.activate();
        }
    }

    /**
     * Anytime a roku adapter emits diagnostics, this method is called to handle it.
     */
    private async handleDiagnostics(diagnostics: BSDebugDiagnostic[]) {
        // Roku device and sourcemap work with 1-based line numbers, VSCode expects 0-based lines.
        for (let diagnostic of diagnostics) {
            diagnostic.source = diagnosticSource;
            let sourceLocation = await this.projectManager.getSourceLocation(diagnostic.path, diagnostic.range.start.line + 1);
            if (sourceLocation) {
                diagnostic.path = sourceLocation.filePath;
                diagnostic.range.start.line = sourceLocation.lineNumber - 1; //sourceLocation is 1-based, but we need 0-based
                diagnostic.range.end.line = sourceLocation.lineNumber - 1; //sourceLocation is 1-based, but we need 0-based
            } else {
                // TODO: may need to add a custom event if the source location could not be found by the ProjectManager
                diagnostic.path = fileUtils.removeLeadingSlash(util.removeFileScheme(diagnostic.path));
            }
        }

        //find the first compile error (i.e. first DiagnosticSeverity.Error) if there is one
        this.compileError = diagnostics.find(x => x.severity === DiagnosticSeverity.Error);
        if (this.compileError) {
            this.sendEvent(new StoppedEvent(
                StoppedEventReason.exception,
                this.COMPILE_ERROR_THREAD_ID,
                `CompileError: ${this.compileError.message}`
            ));
        }

        this.sendEvent(new DiagnosticsEvent(diagnostics));
    }

    private async connectAndPublish() {
        let connectPromise: Promise<any>;
        //connect to the roku debug via sockets
        if (this.enableDebugProtocol) {
            connectPromise = this.connectRokuAdapter().catch(e => this.logger.error(e));
        }

        this.logger.log('Uploading zip');
        const start = Date.now();
        let packageIsPublished = false;

        //delete any currently installed dev channel (if enabled to do so)
        if (this.launchConfiguration.deleteDevChannelBeforeInstall === true) {
            await this.rokuDeploy.deleteInstalledChannel({
                ...this.launchConfiguration
            } as any as RokuDeployOptions);
        }

        //publish the package to the target Roku
        const publishPromise = this.rokuDeploy.publish({
            ...this.launchConfiguration,
            //typing fix
            logLevel: LogLevelPriority[this.logger.logLevel],
            // enable the debug protocol if true
            remoteDebug: this.enableDebugProtocol,
            //necessary for capturing compile errors from the protocol (has no effect on telnet)
            remoteDebugConnectEarly: false,
            //we don't want to fail if there were compile errors...we'll let our compile error processor handle that
            failOnCompileError: true
        }).then(() => {
            packageIsPublished = true;
        }).catch((e) => {
            this.logger.error(e);
        });

        await publishPromise;

        this.logger.log(`Uploading zip took ${Date.now() - start}ms`);

        //the channel has been deployed. Wait for the adapter to finish connecting.
        //if it hasn't connected after 5 seconds, it probably will never connect.
        await Promise.race([
            connectPromise,
            util.sleep(10000)
        ]);
        this.logger.log('Finished racing promises');
        //if the adapter is still not connected, then it will probably never connect. Abort.
        if (packageIsPublished && !this.rokuAdapter.connected) {
            return this.shutdown('Debug session cancelled: failed to connect to debug protocol control port.');
        }
    }

    /**
     * Send log output to the "client" (i.e. vscode)
     * @param logOutput
     */
    private sendLogOutput(logOutput: string) {
        this.fileLoggingManager.writeRokuDeviceLog(logOutput);
        const lines = logOutput.split(/\r?\n/g);
        for (let line of lines) {
            line += '\n';
            this.sendEvent(new OutputEvent(line, 'stdout'));
            this.sendEvent(new LogOutputEvent(line));
        }
    }

    private async runAutomaticSceneGraphCommands(commands: string[]) {
        if (commands) {
            let connection = new SceneGraphDebugCommandController(this.launchConfiguration.host);

            try {
                await connection.connect();
                for (let command of this.launchConfiguration.autoRunSgDebugCommands) {
                    let response: SceneGraphCommandResponse;
                    switch (command) {
                        case 'chanperf':
                            util.log('Enabling Chanperf Tracking');
                            response = await connection.chanperf({ interval: 1 });
                            if (!response.error) {
                                util.log(response.result.rawResponse);
                            }
                            break;

                        case 'fpsdisplay':
                            util.log('Enabling FPS Display');
                            response = await connection.fpsDisplay('on');
                            if (!response.error) {
                                util.log(response.result.data as string);
                            }
                            break;

                        case 'logrendezvous':
                            util.log('Enabling Rendezvous Logging:');
                            response = await connection.logrendezvous('on');
                            if (!response.error) {
                                util.log(response.result.rawResponse);
                            }
                            break;

                        default:
                            util.log(`Running custom SceneGraph debug command on port 8080 '${command}':`);
                            response = await connection.exec(command);
                            if (!response.error) {
                                util.log(response.result.rawResponse);
                            }
                            break;
                    }
                }
                await connection.end();
            } catch (error) {
                util.log(`Error connecting to port 8080: ${error.message}`);
            }
        }
    }

    /**
     * Stage, insert breakpoints, and package the main project
     */
    public async prepareMainProject() {
        //add the main project
        this.projectManager.mainProject = new Project({
            rootDir: this.launchConfiguration.rootDir,
            files: this.launchConfiguration.files,
            outDir: this.launchConfiguration.outDir,
            sourceDirs: this.launchConfiguration.sourceDirs,
            bsConst: this.launchConfiguration.bsConst,
            injectRaleTrackerTask: this.launchConfiguration.injectRaleTrackerTask,
            raleTrackerTaskFileLocation: this.launchConfiguration.raleTrackerTaskFileLocation,
            injectRdbOnDeviceComponent: this.launchConfiguration.injectRdbOnDeviceComponent,
            rdbFilesBasePath: this.launchConfiguration.rdbFilesBasePath,
            stagingFolderPath: this.launchConfiguration.stagingFolderPath
        });

        util.log('Moving selected files to staging area');
        await this.projectManager.mainProject.stage();

        //add the entry breakpoint if stopOnEntry is true
        await this.handleEntryBreakpoint();

        //add breakpoint lines to source files and then publish
        util.log('Adding stop statements for active breakpoints');

        //write the `stop` statements to every file that has breakpoints (do for telnet, skip for debug protocol)
        if (!this.enableDebugProtocol) {

            await this.breakpointManager.writeBreakpointsForProject(this.projectManager.mainProject);
        }

        //create zip package from staging folder
        util.log('Creating zip archive from project sources');
        await this.projectManager.mainProject.zipPackage({ retainStagingFolder: true });
    }

    /**
     * Accepts custom events and requests from the extension
     * @param command name of the command to execute
     */
    protected customRequest(command: string) {
        if (command === 'rendezvous.clearHistory') {
            this.rokuAdapter.clearRendezvousHistory();
        }

        if (command === 'chanperf.clearHistory') {
            this.rokuAdapter.clearChanperfHistory();
        }
    }

    /**
     * Stores the path to the staging folder for each component library
     */
    protected async prepareAndHostComponentLibraries(componentLibraries: ComponentLibraryConfiguration[], port: number) {
        if (componentLibraries && componentLibraries.length > 0) {
            let componentLibrariesOutDir = s`${this.launchConfiguration.outDir}/component-libraries`;
            //make sure this folder exists (and is empty)
            await fsExtra.ensureDir(componentLibrariesOutDir);
            await fsExtra.emptyDir(componentLibrariesOutDir);

            //create a ComponentLibraryProject for each component library
            for (let libraryIndex = 0; libraryIndex < componentLibraries.length; libraryIndex++) {
                let componentLibrary = componentLibraries[libraryIndex];

                this.projectManager.componentLibraryProjects.push(
                    new ComponentLibraryProject({
                        rootDir: componentLibrary.rootDir,
                        files: componentLibrary.files,
                        outDir: componentLibrariesOutDir,
                        outFile: componentLibrary.outFile,
                        sourceDirs: componentLibrary.sourceDirs,
                        bsConst: componentLibrary.bsConst,
                        injectRaleTrackerTask: componentLibrary.injectRaleTrackerTask,
                        raleTrackerTaskFileLocation: componentLibrary.raleTrackerTaskFileLocation,
                        libraryIndex: libraryIndex
                    })
                );
            }

            //prepare all of the libraries in parallel
            let compLibPromises = this.projectManager.componentLibraryProjects.map(async (compLibProject) => {

                await compLibProject.stage();

                // Add breakpoint lines to the staging files and before publishing
                util.log('Adding stop statements for active breakpoints in Component Libraries');

                //write the `stop` statements to every file that has breakpoints (do for telnet, skip for debug protocol)
                if (!this.enableDebugProtocol) {
                    await this.breakpointManager.writeBreakpointsForProject(compLibProject);
                }

                await compLibProject.postfixFiles();

                await compLibProject.zipPackage({ retainStagingFolder: true });
            });

            let hostingPromise: Promise<any>;
            if (compLibPromises) {
                // prepare static file hosting
                hostingPromise = this.componentLibraryServer.startStaticFileHosting(componentLibrariesOutDir, port, (message: string) => {
                    util.log(message);
                });
            }

            //wait for all component libaries to finish building, and the file hosting to start up
            await Promise.all([
                ...compLibPromises,
                hostingPromise
            ]);
        }
    }

    protected sourceRequest(response: DebugProtocol.SourceResponse, args: DebugProtocol.SourceArguments) {
        this.logger.log('sourceRequest');
        let old = this.sendResponse;
        this.sendResponse = function sendResponse(...args) {
            old.apply(this, args);
            this.sendResponse = old;
        };
        super.sourceRequest(response, args);
    }

    protected configurationDoneRequest(response: DebugProtocol.ConfigurationDoneResponse, args: DebugProtocol.ConfigurationDoneArguments) {
        this.logger.log('configurationDoneRequest');
    }

    /**
     * Called every time a breakpoint is created, modified, or deleted, for each file. This receives the entire list of breakpoints every time.
     */
    public async setBreakPointsRequest(response: DebugProtocol.SetBreakpointsResponse, args: DebugProtocol.SetBreakpointsArguments) {
        this.logger.log('setBreakpointsRequest');
        let sanitizedBreakpoints = this.breakpointManager.replaceBreakpoints(args.source.path, args.breakpoints);
        //sort the breakpoints
        let sortedAndFilteredBreakpoints = orderBy(sanitizedBreakpoints, [x => x.line, x => x.column]);

        response.body = {
            breakpoints: sortedAndFilteredBreakpoints
        };
        this.sendResponse(response);

        this.logger.debug('[setBreakpointsRequest] syncBreakpoints()', args);
        await this.rokuAdapter?.syncBreakpoints();
    }

    protected exceptionInfoRequest(response: DebugProtocol.ExceptionInfoResponse, args: DebugProtocol.ExceptionInfoArguments) {
        this.logger.log('exceptionInfoRequest');
    }

    protected async threadsRequest(response: DebugProtocol.ThreadsResponse) {
        this.logger.log('threadsRequest');
        //wait for the roku adapter to load
        await this.getRokuAdapter();

        let threads = [];

        //This is a bit of a hack. If there's a compile error, send a thread to represent it so we can show the compile error like a runtime exception
        if (this.compileError) {
            threads.push(new Thread(this.COMPILE_ERROR_THREAD_ID, 'Compile Error'));
        } else {
            //only send the threads request if we are at the debugger prompt
            if (this.rokuAdapter.isAtDebuggerPrompt) {
                let rokuThreads = await this.rokuAdapter.getThreads();

                for (let thread of rokuThreads) {
                    threads.push(
                        new Thread(thread.threadId, `Thread ${thread.threadId}`)
                    );
                }
            } else {
                this.logger.log('Skipped getting threads because the RokuAdapter is not accepting input at this time.');
            }

        }

        response.body = {
            threads: threads
        };

        this.sendResponse(response);
    }

    protected async stackTraceRequest(response: DebugProtocol.StackTraceResponse, args: DebugProtocol.StackTraceArguments) {
        try {
            this.logger.log('stackTraceRequest');
            let frames = [];

            //this is a bit of a hack. If there's a compile error, send a full stack frame so we can show the compile error like a runtime crash
            if (this.compileError) {
                frames.push(new StackFrame(
                    0,
                    'Compile Error',
                    new Source(path.basename(this.compileError.path), this.compileError.path),
                    //diagnostics are 0 based, vscode expects 1 based
                    this.compileError.range.start.line + 1,
                    this.compileError.range.start.character + 1
                ));
            } else {
                if (this.rokuAdapter.isAtDebuggerPrompt) {
                    let stackTrace = await this.rokuAdapter.getStackTrace(args.threadId);

                    for (let debugFrame of stackTrace) {
                        let sourceLocation = await this.projectManager.getSourceLocation(debugFrame.filePath, debugFrame.lineNumber);

                        //the stacktrace returns function identifiers in all lower case. Try to get the actual case
                        //load the contents of the file and get the correct casing for the function identifier
                        try {
                            let functionName = this.fileManager.getCorrectFunctionNameCase(sourceLocation?.filePath, debugFrame.functionIdentifier);
                            if (functionName) {

                                //search for original function name if this is an anonymous function.
                                //anonymous function names are prefixed with $ in the stack trace (i.e. $anon_1 or $functionname_40002)
                                if (functionName.startsWith('$')) {
                                    functionName = this.fileManager.getFunctionNameAtPosition(
                                        sourceLocation.filePath,
                                        sourceLocation.lineNumber - 1,
                                        functionName
                                    );
                                }
                                debugFrame.functionIdentifier = functionName;
                            }
                        } catch (error) {
                            this.logger.error('Error correcting function identifier case', { error, sourceLocation, debugFrame });
                        }
                        const filePath = sourceLocation?.filePath ?? debugFrame.filePath;

                        const frame: DebugProtocol.StackFrame = new StackFrame(
                            debugFrame.frameId,
                            `${debugFrame.functionIdentifier}`,
                            new Source(path.basename(filePath), filePath),
                            sourceLocation?.lineNumber ?? debugFrame.lineNumber,
                            1
                        );
                        if (!sourceLocation) {
                            frame.presentationHint = 'subtle';
                        }
                        frames.push(frame);
                    }
                } else {
                    this.logger.log('Skipped calculating stacktrace because the RokuAdapter is not accepting input at this time');
                }
            }
            response.body = {
                stackFrames: frames,
                totalFrames: frames.length
            };
            this.sendResponse(response);
        } catch (error) {
            this.logger.error('Error getting stacktrace', { error, args });
        }
    }

    protected async scopesRequest(response: DebugProtocol.ScopesResponse, args: DebugProtocol.ScopesArguments) {
        const logger = this.logger.createLogger(`scopesRequest ${this.idCounter}`);
        logger.info('begin', { args });
        try {
            const scopes = new Array<Scope>();

            if (isDebugProtocolAdapter(this.rokuAdapter)) {
                let refId = this.getEvaluateRefId('', args.frameId);
                let v: AugmentedVariable;
                //if we already looked this item up, return it
                if (this.variables[refId]) {
                    v = this.variables[refId];
                } else {
                    let result = await this.rokuAdapter.getLocalVariables(args.frameId);
                    if (!result) {
                        throw new Error(`Could not get scopes`);
                    }
                    v = this.getVariableFromResult(result, args.frameId);
                    //TODO - testing something, remove later
                    // eslint-disable-next-line camelcase
                    v.request_seq = response.request_seq;
                    v.frameId = args.frameId;
                }

                let scope = new Scope('Local', refId, false);
                scopes.push(scope);
            } else {
                // NOTE: Legacy telnet support
                scopes.push(new Scope('Local', this.variableHandles.create('local'), false));
            }

            response.body = {
                scopes: scopes
            };
            logger.debug('send response', { response });
            this.sendResponse(response);
            logger.info('end');
        } catch (error) {
            logger.error('Error getting scopes', { error, args });
        }
    }

    protected async continueRequest(response: DebugProtocol.ContinueResponse, args: DebugProtocol.ContinueArguments) {
        //if we have a compile error, we should shut down
        if (this.compileError) {
            this.sendResponse(response);
            await this.shutdown();
            return;
        }

        this.logger.log('continueRequest');
        await this.rokuAdapter.continue();
        this.sendResponse(response);
    }

    protected async pauseRequest(response: DebugProtocol.PauseResponse, args: DebugProtocol.PauseArguments) {
        this.logger.log('pauseRequest');

        //if we have a compile error, we should shut down
        if (this.compileError) {
            this.sendResponse(response);
            await this.shutdown();
            return;
        }

        await this.rokuAdapter.pause();
        this.sendResponse(response);
    }

    protected reverseContinueRequest(response: DebugProtocol.ReverseContinueResponse, args: DebugProtocol.ReverseContinueArguments) {
        this.logger.log('reverseContinueRequest');
        this.sendResponse(response);
    }

    /**
     * Clicked the "Step Over" button
     * @param response
     * @param args
     */
    protected async nextRequest(response: DebugProtocol.NextResponse, args: DebugProtocol.NextArguments) {
        this.logger.log('[nextRequest] begin');

        //if we have a compile error, we should shut down
        if (this.compileError) {
            this.sendResponse(response);
            await this.shutdown();
            return;
        }

        try {
            await this.rokuAdapter.stepOver(args.threadId);
            this.logger.info('[nextRequest] end');
        } catch (error) {
            this.logger.error(`[nextRequest] Error running '${BrightScriptDebugSession.prototype.nextRequest.name}()'`, error);
        }
        this.sendResponse(response);
    }

    protected async stepInRequest(response: DebugProtocol.StepInResponse, args: DebugProtocol.StepInArguments) {
        this.logger.log('[stepInRequest]');

        //if we have a compile error, we should shut down
        if (this.compileError) {
            this.sendResponse(response);
            await this.shutdown();
            return;
        }

        await this.rokuAdapter.stepInto(args.threadId);
        this.sendResponse(response);
        this.logger.info('[stepInRequest] end');
    }

    protected async stepOutRequest(response: DebugProtocol.StepOutResponse, args: DebugProtocol.StepOutArguments) {
        this.logger.log('[stepOutRequest] begin');

        //if we have a compile error, we should shut down
        if (this.compileError) {
            this.sendResponse(response);
            await this.shutdown();
            return;
        }

        await this.rokuAdapter.stepOut(args.threadId);
        this.sendResponse(response);
        this.logger.info('[stepOutRequest] end');
    }

    protected stepBackRequest(response: DebugProtocol.StepBackResponse, args: DebugProtocol.StepBackArguments) {
        this.logger.log('[stepBackRequest] begin');
        this.sendResponse(response);
        this.logger.info('[stepBackRequest] end');
    }

    public async variablesRequest(response: DebugProtocol.VariablesResponse, args: DebugProtocol.VariablesArguments) {
        const logger = this.logger.createLogger('[variablesRequest]');
        try {
            logger.log('begin', { args });

            let childVariables: AugmentedVariable[] = [];
            //wait for any `evaluate` commands to finish so we have a higher likely hood of being at a debugger prompt
            await this.evaluateRequestPromise;
            if (!this.rokuAdapter.isAtDebuggerPrompt) {
                logger.log('Skipped getting variables because the RokuAdapter is not accepting input at this time');
                response.success = false;
                response.message = 'Debug session is not paused';
                return this.sendResponse(response);
            }
            const reference = this.variableHandles.get(args.variablesReference);
            if (reference) {
                logger.log('reference', reference);
                // NOTE: Legacy telnet support for local vars
                if (this.launchConfiguration.enableVariablesPanel) {
                    const vars = await (this.rokuAdapter as TelnetAdapter).getScopeVariables();

                    for (const varName of vars) {
                        let result = await this.rokuAdapter.getVariable(varName, -1);
                        let tempVar = this.getVariableFromResult(result, -1);
                        childVariables.push(tempVar);
                    }
                } else {
                    childVariables.push(new Variable('variables disabled by launch.json setting', 'enableVariablesPanel: false'));
                }
            } else {
                //find the variable with this reference
                let v = this.variables[args.variablesReference];
                if (!v) {
                    response.success = false;
                    response.message = `Variable reference has expired`;
                    return this.sendResponse(response);
                }
                logger.log('variable', v);
                //query for child vars if we haven't done it yet.
                if (v.childVariables.length === 0) {
                    let result = await this.rokuAdapter.getVariable(v.evaluateName, v.frameId);
                    let tempVar = this.getVariableFromResult(result, v.frameId);
                    tempVar.frameId = v.frameId;
                    v.childVariables = tempVar.childVariables;
                }
                childVariables = v.childVariables;
            }

            //if the variable is an array, send only the requested range
            if (Array.isArray(childVariables) && args.filter === 'indexed') {
                //only send the variable range requested by the debugger
                childVariables = childVariables.slice(args.start, args.start + args.count);
            }

            let filteredChildVariables = this.launchConfiguration.showHiddenVariables !== true ? childVariables.filter(
                (child: AugmentedVariable) => !child.name.startsWith(this.tempVarPrefix)) : childVariables;

            response.body = {
                variables: filteredChildVariables
            };
        } catch (error) {
            logger.error('Error during variablesRequest', error, { args });
            response.success = false;
            response.message = error?.message ?? 'Error during variablesRequest';
        } finally {
            logger.info('end', { response });
        }
        this.sendResponse(response);
    }

    private evaluateRequestPromise = Promise.resolve();
    private evaluateVarIndexByFrameId = new Map<number, number>();

    private getNextVarIndex(frameId: number): number {
        if (!this.evaluateVarIndexByFrameId.has(frameId)) {
            this.evaluateVarIndexByFrameId.set(frameId, 0);
        }
        let value = this.evaluateVarIndexByFrameId.get(frameId);
        this.evaluateVarIndexByFrameId.set(frameId, value + 1);
        return value;
    }

    public async evaluateRequest(response: DebugProtocol.EvaluateResponse, args: DebugProtocol.EvaluateArguments) {
        let deferred = defer<void>();
        if (args.context === 'repl' && !this.enableDebugProtocol && args.expression.trim().startsWith('>')) {
            this.clearState();
            const expression = args.expression.replace(/^\s*>\s*/, '');
            this.logger.log('Sending raw telnet command...I sure hope you know what you\'re doing', { expression });
            (this.rokuAdapter as TelnetAdapter).requestPipeline.client.write(`${expression}\r\n`);
            this.sendResponse(response);
            return deferred.promise;
        }

        try {
            this.evaluateRequestPromise = this.evaluateRequestPromise.then(() => {
                return deferred.promise;
            });

            //fix vscode hover bug that excludes closing quotemark sometimes.
            if (args.context === 'hover') {
                args.expression = util.ensureClosingQuote(args.expression);
            }

            if (!this.rokuAdapter.isAtDebuggerPrompt) {
                let message = 'Skipped evaluate request because RokuAdapter is not accepting requests at this time';
                if (args.context === 'repl') {
                    this.sendEvent(new OutputEvent(message, 'stderr'));
                    response.body = {
                        result: 'invalid',
                        variablesReference: 0
                    };
                } else {
                    throw new Error(message);
                }

                //is at debugger prompt
            } else {
                let variablePath = util.getVariablePath(args.expression);
                if (!variablePath && util.isAssignableExpression(args.expression)) {
                    let varIndex = this.getNextVarIndex(args.frameId);
                    let arrayVarName = this.tempVarPrefix + 'eval';
                    if (varIndex === 0) {
                        const response = await this.rokuAdapter.evaluate(`${arrayVarName} = []`, args.frameId);
                        console.log(response);
                    }
                    let statement = `${arrayVarName}[${varIndex}] = ${args.expression}`;
                    args.expression = `${arrayVarName}[${varIndex}]`;
                    let commandResults = await this.rokuAdapter.evaluate(statement, args.frameId);
                    if (commandResults.type === 'error') {
                        throw new Error(commandResults.message);
                    }
                    variablePath = [arrayVarName, varIndex.toString()];
                }

                //if we found a variable path (e.g. ['a', 'b', 'c']) then do a variable lookup because it's faster and more widely supported than `evaluate`
                if (variablePath) {
                    let refId = this.getEvaluateRefId(args.expression, args.frameId);
                    let v: AugmentedVariable;
                    //if we already looked this item up, return it
                    if (this.variables[refId]) {
                        v = this.variables[refId];
                    } else {
                        let result = await this.rokuAdapter.getVariable(args.expression, args.frameId);
                        if (!result) {
                            throw new Error('Error: unable to evaluate expression');
                        }

                        v = this.getVariableFromResult(result, args.frameId);
                        //TODO - testing something, remove later
                        // eslint-disable-next-line camelcase
                        v.request_seq = response.request_seq;
                        v.frameId = args.frameId;
                    }
                    response.body = {
                        result: v.value,
                        type: v.type,
                        variablesReference: v.variablesReference,
                        namedVariables: v.namedVariables || 0,
                        indexedVariables: v.indexedVariables || 0
                    };

                    //run an `evaluate` call
                } else {
                    let commandResults = await this.rokuAdapter.evaluate(args.expression, args.frameId);

                    commandResults.message = util.trimDebugPrompt(commandResults.message);
                    if (args.context !== 'watch') {
                        //clear variable cache since this action could have side-effects
                        this.clearState();
                        this.sendInvalidatedEvent(null, args.frameId);
                    }
                    //if the adapter captured output (probably only telnet), print it to the vscode debug console
                    if (typeof commandResults.message === 'string') {
                        this.sendEvent(new OutputEvent(commandResults.message, commandResults.type === 'error' ? 'stderr' : 'stdio'));
                    }

                    if (this.enableDebugProtocol || (typeof commandResults.message !== 'string')) {
                        response.body = {
                            result: 'invalid',
                            variablesReference: 0
                        };
                    } else {
                        response.body = {
                            result: commandResults.message === '\r\n' ? 'invalid' : commandResults.message,
                            variablesReference: 0
                        };
                    }
                }
            }
        } catch (error) {
            this.logger.error('Error during variables request', error);
            response.success = false;
            response.message = error?.message ?? error;
        }
        try {
            this.sendResponse(response);
        } catch { }
        deferred.resolve();
    }

    /**
     * Called when the host stops debugging
     * @param response
     * @param args
     */
    protected async disconnectRequest(response: DebugProtocol.DisconnectResponse, args: DebugProtocol.DisconnectArguments, request?: DebugProtocol.Request) {
        //return to the home screen
        if (!this.enableDebugProtocol) {
            await this.rokuDeploy.pressHomeButton(this.launchConfiguration.host, this.launchConfiguration.remotePort);
        }
        this.sendResponse(response);
        await this.shutdown();
    }

    private createRokuAdapter(host: string, rendezvousTracker: RendezvousTracker) {
        if (this.enableDebugProtocol) {
            this.rokuAdapter = new DebugProtocolAdapter(this.launchConfiguration, this.projectManager, this.breakpointManager, rendezvousTracker, this.deviceInfo);
        } else {
            this.rokuAdapter = new TelnetAdapter(this.launchConfiguration, rendezvousTracker);
        }
    }

    protected async restartRequest(response: DebugProtocol.RestartResponse, args: DebugProtocol.RestartArguments, request?: DebugProtocol.Request) {
        this.logger.log('[restartRequest] begin');
        if (this.rokuAdapter) {
            if (!this.enableDebugProtocol) {
                this.rokuAdapter.removeAllListeners();
            }
            await this.rokuAdapter.destroy();
            this.rokuAdapterDeferred = defer();
        }
        await this.launchRequest(response, args.arguments as LaunchConfiguration);
    }

    /**
     * Used to track whether the entry breakpoint has already been handled
     */
    private entryBreakpointWasHandled = false;

    /**
     * Registers the main events for the RokuAdapter
     */
    private async connectRokuAdapter() {
        this.rokuAdapter.on('start', () => {
            if (!this.firstRunDeferred.isCompleted) {
                this.firstRunDeferred.resolve();
            }
        });

        //when the debugger suspends (pauses for debugger input)
        // eslint-disable-next-line @typescript-eslint/no-misused-promises
        this.rokuAdapter.on('suspend', async () => {
            await this.onSuspend();
        });

        //anytime the adapter encounters an exception on the roku,
        // eslint-disable-next-line @typescript-eslint/no-misused-promises
        this.rokuAdapter.on('runtime-error', async (exception) => {
            let rokuAdapter = await this.getRokuAdapter();
            let threads = await rokuAdapter.getThreads();
            let threadId = threads[0]?.threadId;
            this.sendEvent(new StoppedEvent(StoppedEventReason.exception, threadId, exception.message));
        });

        // If the roku says it can't continue, we are no longer able to debug, so kill the debug session
        this.rokuAdapter.on('cannot-continue', () => {
            void this.shutdown();
        });

        //make the connection
        await this.rokuAdapter.connect();
        this.rokuAdapterDeferred.resolve(this.rokuAdapter);
        return this.rokuAdapter;
    }

    private async onSuspend() {
        //clear the index for storing evalutated expressions
        this.evaluateVarIndexByFrameId.clear();

        const threads = await this.rokuAdapter.getThreads();
        const activeThread = threads.find(x => x.isSelected);

        //TODO remove this once Roku fixes their threads off-by-one line number issues
        //look up the correct line numbers for each thread from the StackTrace
        await Promise.all(
            threads.map(async (thread) => {
                const stackTrace = await this.rokuAdapter.getStackTrace(thread.threadId);
                const stackTraceLineNumber = stackTrace[0]?.lineNumber;
                if (stackTraceLineNumber !== thread.lineNumber) {
                    this.logger.warn(`Thread ${thread.threadId} reported incorrect line (${thread.lineNumber}). Using line from stack trace instead (${stackTraceLineNumber})`, thread, stackTrace);
                    thread.lineNumber = stackTraceLineNumber;
                }
            })
        );

        outer: for (const bp of this.breakpointManager.failedDeletions) {
            for (const thread of threads) {
                let sourceLocation = await this.projectManager.getSourceLocation(thread.filePath, thread.lineNumber);
                // This stop was due to a breakpoint that we tried to delete, but couldn't.
                // Now that we are stopped, we can delete it. We won't stop here again unless you re-add the breakpoint. You're welcome.
                if ((bp.srcPath === sourceLocation.filePath) && (bp.line === sourceLocation.lineNumber)) {
                    this.showPopupMessage(`Stopped at breakpoint that failed to delete. Deleting now, and should not cause future stops.`, 'info');
                    this.logger.warn(`Stopped at breakpoint that failed to delete. Deleting now, and should not cause future stops`, bp, thread, sourceLocation);
                    break outer;
                }
            }
        }

        //sync breakpoints
        await this.rokuAdapter?.syncBreakpoints();
        this.logger.info('received "suspend" event from adapter');

        //if !stopOnEntry, and we haven't encountered a suspend yet, THIS is the entry breakpoint. auto-continue
        if (!this.entryBreakpointWasHandled && !this.launchConfiguration.stopOnEntry) {
            this.entryBreakpointWasHandled = true;
            //if there's a user-defined breakpoint at this exact position, it needs to be handled like a regular breakpoint (i.e. suspend). So only auto-continue if there's no breakpoint here
            if (activeThread && !await this.breakpointManager.lineHasBreakpoint(this.projectManager.getAllProjects(), activeThread.filePath, activeThread.lineNumber - 1)) {
                this.logger.info('Encountered entry breakpoint and `stopOnEntry` is disabled. Continuing...');
                return this.rokuAdapter.continue();
            }
        }

        this.clearState();
        const event: StoppedEvent = new StoppedEvent(
            StoppedEventReason.breakpoint,
            //Not sure why, but sometimes there is no active thread. Just pick thread 0 to prevent the app from totally crashing
            activeThread?.threadId ?? 0,
            '' //exception text
        );
        // Socket debugger will always stop all threads and supports multi thread inspection.
        (event.body as any).allThreadsStopped = this.enableDebugProtocol;
        this.sendEvent(event);

    }

    private getVariableFromResult(result: EvaluateContainer, frameId: number) {
        let v: AugmentedVariable;

        if (result) {
            if (this.enableDebugProtocol) {
                let refId = this.getEvaluateRefId(result.evaluateName, frameId);
                if (result.keyType) {
                    // check to see if this is an dictionary or a list
                    if (result.keyType === 'Integer') {
                        // list type
                        v = new Variable(result.name, result.type, refId, result.elementCount, 0);
                        this.variables[refId] = v;
                    } else if (result.keyType === 'String') {
                        // dictionary type
                        v = new Variable(result.name, result.type, refId, 0, result.elementCount);
                    }
                } else {
                    let value: string;
                    if (result.type === VariableType.Invalid) {
                        value = result.value ?? 'Invalid';
                    } else if (result.type === VariableType.Uninitialized) {
                        value = 'Uninitialized';
                    } else {
                        value = `${result.value}`;
                    }
                    v = new Variable(result.name, value);
                }
                this.variables[refId] = v;
            } else {
                if (result.highLevelType === 'primative' || result.highLevelType === 'uninitialized') {
                    v = new Variable(result.name, `${result.value}`);
                } else if (result.highLevelType === 'array') {
                    let refId = this.getEvaluateRefId(result.evaluateName, frameId);
                    v = new Variable(result.name, result.type, refId, result.children?.length ?? 0, 0);
                    this.variables[refId] = v;
                } else if (result.highLevelType === 'object') {
                    let refId = this.getEvaluateRefId(result.evaluateName, frameId);
                    v = new Variable(result.name, result.type, refId, 0, result.children?.length ?? 0);
                    this.variables[refId] = v;
                } else if (result.highLevelType === 'function') {
                    v = new Variable(result.name, result.value);
                } else {
                    //all other cases, but mostly for HighLevelType.unknown
                    v = new Variable(result.name, result.value);
                }
            }

            v.type = result.type;
            v.evaluateName = result.evaluateName;
            v.frameId = frameId;
            v.type = result.type;
            v.presentationHint = result.presentationHint ? { kind: result.presentationHint } : undefined;

            if (result.children) {
                let childVariables = [];
                for (let childContainer of result.children) {
                    let childVar = this.getVariableFromResult(childContainer, frameId);
                    childVariables.push(childVar);
                }
                v.childVariables = childVariables;
            }
            // if the var is an array and debugProtocol is enabled, include the array size
            if (this.enableDebugProtocol && v.type === VariableType.Array) {
                v.value = `${v.type}(${result.elementCount})` as any;
            }
        }
        return v;
    }


    private getEvaluateRefId(expression: string, frameId: number) {
        let evaluateRefId = `${expression}-${frameId}`;
        if (!this.evaluateRefIdLookup[evaluateRefId]) {
            this.evaluateRefIdLookup[evaluateRefId] = this.evaluateRefIdCounter++;
        }
        return this.evaluateRefIdLookup[evaluateRefId];
    }

    private clearState() {
        //erase all cached variables
        this.variables = {};
    }

    /**
     * Tells the client to re-request all variables because we've invalidated them
     * @param threadId
     * @param stackFrameId
     */
    private sendInvalidatedEvent(threadId?: number, stackFrameId?: number) {
        //if the client supports this request, send it
        if (this.initRequestArgs.supportsInvalidatedEvent) {
            this.sendEvent(new InvalidatedEvent(['variables'], threadId, stackFrameId));
        }
    }

    /**
     * If `stopOnEntry` is enabled, register the entry breakpoint.
     */
    public async handleEntryBreakpoint() {
        if (!this.enableDebugProtocol) {
            this.entryBreakpointWasHandled = true;
            if (this.launchConfiguration.stopOnEntry || this.launchConfiguration.deepLinkUrl) {
                await this.projectManager.registerEntryBreakpoint(this.projectManager.mainProject.stagingFolderPath);
            }
        }
    }

    private shutdownPromise: Promise<void> | undefined = undefined;

    /**
     * Called when the debugger is terminated. Feel free to call this as frequently as you want; we'll only run the shutdown process the first time, and return
     * the same promise on subsequent calls
     */
    public async shutdown(errorMessage?: string): Promise<void> {
        if (this.shutdownPromise === undefined) {
            this.logger.log('[shutdown] Beginning shutdown sequence', errorMessage);
            this.shutdownPromise = this._shutdown(errorMessage);
        } else {
            this.logger.log('[shutdown] Tried to call `.shutdown()` again. Returning the same promise');
        }
        return this.shutdownPromise;
    }

    private async _shutdown(errorMessage?: string): Promise<void> {
        try {
            this.componentLibraryServer?.stop();

            this.rendezvousTracker?.destroy?.();

            //if configured, delete the staging directory
            if (!this.launchConfiguration.retainStagingFolder) {
                const stagingFolders = this.projectManager?.getStagingFolderPaths() ?? [];
                this.logger.info('deleting staging folders', stagingFolders);
                for (let stagingFolderPath of stagingFolders) {
                    try {
                        fsExtra.removeSync(stagingFolderPath);
                    } catch (e) {
                        this.logger.error(e);
                        util.log(`Error removing staging directory '${stagingFolderPath}': ${JSON.stringify(e)}`);
                    }
                }
            }

            //if there was an error message, display it to the user
            if (errorMessage) {
                this.logger.error(errorMessage);
                this.showPopupMessage(errorMessage, 'error');
            }

            this.logger.log('Destroy rokuAdapter');
            await this.rokuAdapter?.destroy?.();
            //press the home button to return to the home screen
            try {
                this.logger.log('Press home button');
                await this.rokuDeploy.pressHomeButton(this.launchConfiguration.host, this.launchConfiguration.remotePort);
            } catch (e) {
                this.logger.error(e);
            }


            this.logger.log('Send terminated event');
            this.sendEvent(new TerminatedEvent());

            //shut down the process
            this.logger.log('super.shutdown()');
            super.shutdown();
            this.logger.log('shutdown complete');
        } catch (e) {
            this.logger.error(e);
        }
    }
}

interface AugmentedVariable extends DebugProtocol.Variable {
    childVariables?: AugmentedVariable[];
    // eslint-disable-next-line camelcase
    request_seq?: number;
    frameId?: number;
}<|MERGE_RESOLUTION|>--- conflicted
+++ resolved
@@ -421,16 +421,7 @@
 
                 //send any compile errors to the client
                 await this.rokuAdapter?.sendErrors();
-
-<<<<<<< HEAD
-                this.logger.error('Error. Shutting down.', e);
-            }
-=======
-            //send any compile errors to the client
-            await this.rokuAdapter?.sendErrors();
-            this.logger.error('Error. Shutting down.', e);
-            return this.shutdown();
->>>>>>> 77be6613
+            }
         }
 
         //at this point, the project has been deployed. If we need to use a deep link, launch it now.
