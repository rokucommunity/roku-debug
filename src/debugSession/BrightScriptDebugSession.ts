--- conflicted
+++ resolved
@@ -50,10 +50,6 @@
 import { BreakpointManager } from '../managers/BreakpointManager';
 import type { LogMessage } from '../logging';
 import { logger, FileLoggingManager, debugServerLogOutputEventTransport } from '../logging';
-<<<<<<< HEAD
-=======
-import { VariableType } from '../debugProtocol/events/responses/VariablesResponse';
->>>>>>> 38ff9b8f
 import type { DeviceInfo } from '../DeviceInfo';
 import * as xml2js from 'xml2js';
 import { VariableType } from '../debugProtocol/events/responses/VariablesResponse';
@@ -420,7 +416,6 @@
             const deepLinkUrl = await util.resolveUrl(this.launchConfiguration.deepLinkUrl);
             //send the deep link http request
             await util.httpPost(deepLinkUrl);
-<<<<<<< HEAD
         }
     }
 
@@ -466,53 +461,6 @@
     }
 
     /**
-=======
-        }
-    }
-
-    /**
-     * Activate rendezvous tracking (IF enabled in the LaunchConfig)
-     */
-    public async initRendezvousTracking() {
-        const timeout = 5000;
-        let initCompleted = false;
-        await Promise.race([
-            util.sleep(timeout),
-            this._initRendezvousTracking().finally(() => {
-                initCompleted = true;
-            })
-        ]);
-
-        if (initCompleted === false) {
-            this.showPopupMessage(`Rendezvous tracking timed out after ${timeout}ms. Consider setting "rendezvousTracking": false in launch.json`, 'warn');
-        }
-    }
-
-    private async _initRendezvousTracking() {
-        this.rendezvousTracker = new RendezvousTracker(this.deviceInfo);
-
-        //pass the debug functions used to locate the client files and lines thought the adapter to the RendezvousTracker
-        this.rendezvousTracker.registerSourceLocator(async (debuggerPath: string, lineNumber: number) => {
-            return this.projectManager.getSourceLocation(debuggerPath, lineNumber);
-        });
-
-        // Send rendezvous events to the debug protocol client
-        this.rendezvousTracker.on('rendezvous', (output) => {
-            this.sendEvent(new RendezvousEvent(output));
-        });
-
-        //clear the history so the user doesn't have leftover rendezvous data from a previous session
-        this.rendezvousTracker.clearHistory();
-
-        //if rendezvous tracking is enabled, then enable it on the device
-        if (this.launchConfiguration.rendezvousTracking !== false) {
-            // start ECP rendezvous tracking (if possible)
-            await this.rendezvousTracker.activate();
-        }
-    }
-
-    /**
->>>>>>> 38ff9b8f
      * Anytime a roku adapter emits diagnostics, this method is called to handle it.
      */
     private async handleDiagnostics(diagnostics: BSDebugDiagnostic[]) {
@@ -1267,7 +1215,7 @@
             })
         );
 
-        outer:for (const bp of this.breakpointManager.failedDeletions) {
+        outer: for (const bp of this.breakpointManager.failedDeletions) {
             for (const thread of threads) {
                 let sourceLocation = await this.projectManager.getSourceLocation(thread.filePath, thread.lineNumber);
                 // This stop was due to a breakpoint that we tried to delete, but couldn't.
@@ -1432,10 +1380,6 @@
 
     private async _shutdown(errorMessage?: string): Promise<void> {
         try {
-<<<<<<< HEAD
-=======
-            //
->>>>>>> 38ff9b8f
             this.rendezvousTracker?.destroy?.();
 
             //if configured, delete the staging directory
