/* eslint-disable @typescript-eslint/no-useless-constructor */
import type { DebugProtocol } from 'vscode-debugprotocol';
import type { BSDebugDiagnostic } from '../CompileErrorProcessor';
import type { LaunchConfiguration } from '../LaunchConfiguration';
import type { ChanperfData } from '../ChanperfTracker';
import type { RendezvousHistory } from '../RendezvousTracker';

export class CustomEvent<T> implements DebugProtocol.Event {
    public constructor(body: T) {
        this.body = body;
        this.event = this.constructor.name;
    }
    /**
     * The body (payload) of the event.
     */
    public body: T;
    /**
     * The name of the event. This name is how the client identifies the type of event and how to handle it
     */
    public event: string;
    /**
     * The type of ProtocolMessage. Hardcoded to 'event' for all custom events
     */
    public type = 'event';
    public seq: number;
}

/**
 * Emitted when compile errors were encountered during the current debug session,
 * usually during the initial sideload process as the Roku is compiling the app.
 */
<<<<<<< HEAD
export class DiagnosticsEvent extends CustomEvent<{ diagnostics: BSDebugDiagnostic[] }> {
    constructor(diagnostics: BSDebugDiagnostic[]) {
        super({ diagnostics });
    }
}

/**
 * Is the object a `DiagnosticsEvent`
 */
export function isDiagnosticsEventEvent(event: any): event is DiagnosticsEvent {
    return !!event && event.event === DiagnosticsEvent.name;
=======
export class CompileFailureEvent extends CustomEvent<{ compileErrors: BrightScriptDebugCompileError[] }> {
    constructor(compileErrors: BrightScriptDebugCompileError[]) {
        super({ compileErrors });
    }
}

/**
 * Is the object a `CompileFailureEvent`
 */
export function isCompileFailureEvent(event: any): event is CompileFailureEvent {
    return !!event && event.event === CompileFailureEvent.name;
>>>>>>> 10b3fcf3
}

/**
 * A line of log ouptut from the Roku device
 */
export class LogOutputEvent extends CustomEvent<{ line: string }> {
    constructor(line: string) {
        super({ line });
    }
}

/**
 * Is the object a `LogOutputEvent`
 */
export function isLogOutputEvent(event: any): event is LogOutputEvent {
    return !!event && event.event === LogOutputEvent.name;
}

/**
 * Log output from the debug server. These are logs emitted from NodeJS from the various RokuCommunity tools
 */
export class DebugServerLogOutputEvent extends CustomEvent<{ line: string }> {
    constructor(line: string) {
        super({ line });
    }
}

/**
 * Is the object a `DebugServerLogOutputEvent`
 */
export function isDebugServerLogOutputEvent(event: any): event is DebugServerLogOutputEvent {
    return !!event && event.event === DebugServerLogOutputEvent.name;
}

/**
 * Emitted when a rendezvous has occurred. Contains the full history of rendezvous since the start of the current debug session
 */
export class RendezvousEvent extends CustomEvent<RendezvousHistory> {
    constructor(output: RendezvousHistory) {
        super(output);
    }
}

/**
 * Is the object a `RendezvousEvent`
 */
export function isRendezvousEvent(event: any): event is RendezvousEvent {
    return !!event && event.event === RendezvousEvent.name;
}

/**
 * Emitted anytime the debug session receives chanperf data.
 */
export class ChanperfEvent extends CustomEvent<ChanperfData> {
    constructor(output: ChanperfData) {
        super(output);
    }
}

/**
 * Is the object a `ChanperfEvent`
 */
export function isChanperfEvent(event: any): event is ChanperfEvent {
    return !!event && event.event === ChanperfEvent.name;
}


/**
 * Emitted when the launch sequence first starts. This is right after the debug session receives the `launch` request,
 * which happens before any zipping, sideloading, etc.
 */
export class LaunchStartEvent extends CustomEvent<LaunchConfiguration> {
    constructor(launchConfiguration: LaunchConfiguration) {
        super(launchConfiguration);
    }
}

/**
 * Is the object a `LaunchStartEvent`
 */
export function isLaunchStartEvent(event: any): event is LaunchStartEvent {
    return !!event && event.event === LaunchStartEvent.name;
}

/**
 * This event indicates that the client should show a popup message with the supplied information
 */
export class PopupMessageEvent extends CustomEvent<{ message: string; severity: 'error' | 'info' | 'warn' }> {
    constructor(message: string, severity: 'error' | 'info' | 'warn') {
        super({ message, severity });
    }
}

/**
 * Is the object a `PopupMessageEvent`
 */
export function isPopupMessageEvent(event: any): event is PopupMessageEvent {
    return !!event && event.event === PopupMessageEvent.name;
}

/**
 * Emitted once the channel has been sideloaded to the channel and the session is ready to start actually debugging.
 */
export class ChannelPublishedEvent extends CustomEvent<{ launchConfiguration: LaunchConfiguration }> {
    constructor(
        launchConfiguration: LaunchConfiguration
    ) {
        super({ launchConfiguration });
    }
}

/**
 * Is the object a `ChannelPublishedEvent`
 */
export function isChannelPublishedEvent(event: any): event is ChannelPublishedEvent {
    return !!event && event.event === ChannelPublishedEvent.name;
}

export enum StoppedEventReason {
    step = 'step',
    breakpoint = 'breakpoint',
    exception = 'exception',
    pause = 'pause',
    entry = 'entry',
    goto = 'goto',
    functionBreakpoint = 'function breakpoint',
    dataBreakpoint = 'data breakpoint',
    instructionBreakpoint = 'instruction breakpoint'
}<|MERGE_RESOLUTION|>--- conflicted
+++ resolved
@@ -29,7 +29,6 @@
  * Emitted when compile errors were encountered during the current debug session,
  * usually during the initial sideload process as the Roku is compiling the app.
  */
-<<<<<<< HEAD
 export class DiagnosticsEvent extends CustomEvent<{ diagnostics: BSDebugDiagnostic[] }> {
     constructor(diagnostics: BSDebugDiagnostic[]) {
         super({ diagnostics });
@@ -39,21 +38,8 @@
 /**
  * Is the object a `DiagnosticsEvent`
  */
-export function isDiagnosticsEventEvent(event: any): event is DiagnosticsEvent {
+export function isDiagnosticsEvent(event: any): event is DiagnosticsEvent {
     return !!event && event.event === DiagnosticsEvent.name;
-=======
-export class CompileFailureEvent extends CustomEvent<{ compileErrors: BrightScriptDebugCompileError[] }> {
-    constructor(compileErrors: BrightScriptDebugCompileError[]) {
-        super({ compileErrors });
-    }
-}
-
-/**
- * Is the object a `CompileFailureEvent`
- */
-export function isCompileFailureEvent(event: any): event is CompileFailureEvent {
-    return !!event && event.event === CompileFailureEvent.name;
->>>>>>> 10b3fcf3
 }
 
 /**
