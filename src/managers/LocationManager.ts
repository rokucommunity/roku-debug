import * as fsExtra from 'fs-extra';
import * as path from 'path';
import { standardizePath as s, fileUtils } from '../FileUtils';
import type { SourceMapManager } from './SourceMapManager';
import * as fastGlob from 'fast-glob';

/**
 * Find original source locations based on debugger/staging locations.
 */
export class LocationManager {
    constructor(
        private sourceMapManager: SourceMapManager
    ) {

    }
    /**
     * Given a debugger/staging location, convert that to a source location
     */
    public async getSourceLocation(options: GetSourceLocationOptions): Promise<SourceLocation> {
        let rootDir = s`${options.rootDir}`;
        let stagingDir = s`${options.stagingDir}`;
        let currentFilePath = s`${options.stagingFilePath}`;
        let sourceDirs = options.sourceDirs ? options.sourceDirs.map(x => s`${x}`) : [];
        //throw out any sourceDirs pointing the rootDir
        sourceDirs = sourceDirs.filter(x => x !== rootDir);

        //look for a sourcemap for this file (if source maps are enabled)
        if (options?.enableSourceMaps !== false) {
            let sourceLocation = await this.sourceMapManager.getOriginalLocation(
                currentFilePath,
                options.lineNumber,
                options.columnIndex
            );
            //follow the source map trail backwards another level
            if (
                //if the sourcemap points to a new location on disk
                sourceLocation?.filePath &&
                //prevent circular dependencies by stopping if we have already seen this path before
                !options._sourceChain?.includes(sourceLocation.filePath) &&
                //there is a source map for that new location
                this.sourceMapManager.sourceMapExists(`${sourceLocation.filePath}.map`)
            ) {
                let nextLevelSourceLocation = await this.getSourceLocation({
                    ...options,
                    //push current file to the source chain to prevent circular dependencies
                    _sourceChain: [
                        ...options._sourceChain ?? [],
                        currentFilePath
                    ],
                    columnIndex: sourceLocation.columnIndex,
                    lineNumber: sourceLocation.lineNumber,
                    stagingFilePath: sourceLocation.filePath
                });
                sourceLocation = nextLevelSourceLocation ?? sourceLocation;
            }

            if (sourceLocation) {
                return sourceLocation;
            }
        }

        //if we have sourceDirs, rootDir is the project's OUTPUT folder, so skip looking for files there, and
        //instead walk backwards through sourceDirs until we find the file we want
        if (sourceDirs.length > 0) {
            let relativeFilePath = fileUtils.getRelativePath(stagingDir, currentFilePath);
            let sourceDirsFilePath = await fileUtils.findFirstRelativeFile(relativeFilePath, sourceDirs);
            //if we found a file in one of the sourceDirs, use that
            if (sourceDirsFilePath) {
                return {
                    filePath: sourceDirsFilePath,
                    lineNumber: options.lineNumber,
                    columnIndex: options.columnIndex
                };
            }
        }

        //no sourceDirs and no sourceMap. assume direct file copy using roku-deploy.
        if (!options.fileMappings) {
            throw new Error('fileMappings cannot be undefined');
        }
        let lowerFilePathInStaging = currentFilePath.toLowerCase();
        let fileEntry = options.fileMappings.find(x => {
            return fileUtils.standardizePath(x.dest.toLowerCase()) === lowerFilePathInStaging;
        });

        if (fileEntry && await fsExtra.pathExists(fileEntry.src)) {
            return {
                filePath: fileEntry.src,
                lineNumber: options.lineNumber,
                columnIndex: options.columnIndex
            };
        }
        return undefined;
    }

    /**
     * Given a source location, compute its locations in staging. You should call this for the main app (rootDir, rootDir+sourceDirs),
     * and also once for each component library.
     * There is a possibility of a single source location mapping to multiple staging locations (i.e. merging a function into two different files),
     * So this will return an array of locations.
     */
    public async getStagingLocations(
        sourceFilePath: string,
        sourceLineNumber: number,
        sourceColumnIndex: number,
        sourceDirs: string[],
        stagingDir: string,
        fileMappings: Array<{ src: string; dest: string }>
    ): Promise<{ type: 'fileMap' | 'sourceDirs' | 'sourceMap'; locations: SourceLocation[] }> {

        sourceFilePath = s`${sourceFilePath}`;
        sourceDirs = sourceDirs.map(x => s`${x}`);
        stagingDir = s`${stagingDir}`;

        //look through the sourcemaps in the staging folder for any instances of this source location
        let locations = await this.sourceMapManager.getGeneratedLocations(
<<<<<<< HEAD
            await fastGlob('**/*.map', {
                cwd: stagingFolderPath,
=======
            glob.sync('**/*.map', {
                cwd: stagingDir,
>>>>>>> 7373b2a1
                absolute: true
            }),
            {
                filePath: sourceFilePath,
                lineNumber: sourceLineNumber,
                columnIndex: sourceColumnIndex
            }
        );

        if (locations.length > 0) {
            return {
                type: 'sourceMap',
                locations: locations
            };
        }

        //no sourcemaps were found that reference this file.
        //walk look through each sourceDir in order, computing the relative path for the file, and
        //comparing that relative path to the relative path in the staging directory
        //so look for a file with the same relative location in the staging folder

        //compute the relative path for this file
        let parentFolderPath = fileUtils.findFirstParent(sourceFilePath, sourceDirs);
        if (parentFolderPath) {
            let relativeFilePath = fileUtils.replaceCaseInsensitive(sourceFilePath, parentFolderPath, '');
            let stagingFilePathAbsolute = path.join(stagingDir, relativeFilePath);
            return {
                type: 'sourceDirs',
                locations: [{
                    filePath: stagingFilePathAbsolute,
                    columnIndex: sourceColumnIndex,
                    lineNumber: sourceLineNumber
                }]
            };
        }

        //look through the files array to see if there are any mappings that reference this file.
        //both `src` and `dest` are assumed to already be standardized
        for (let fileMapping of fileMappings ?? []) {
            if (fileMapping.src === sourceFilePath) {
                return {
                    type: 'fileMap',
                    locations: [{
                        filePath: fileMapping.dest,
                        columnIndex: sourceColumnIndex,
                        lineNumber: sourceLineNumber
                    }]
                };
            }
        }

        //return an empty array so the result is still iterable
        return {
            type: 'fileMap',
            locations: []
        };
    }

}

export interface GetSourceLocationOptions {
    /**
     * The absolute path to the staging folder
     */
    stagingDir: string;

    /**
     * The absolute path to the file in the staging folder
     */
    stagingFilePath: string;

    /**
     * The absolute path to the root directory
     */
    rootDir: string;
    /**
     *  An array of sourceDir paths
     */
    sourceDirs?: string[];
    /**
     * The result of rokuDeploy.getFilePaths(). This is passed in so it can be cached on the outside in order to improve performance
     */
    fileMappings: { src: string; dest: string }[];
    /**
     * The debugger line number (1-based)
     */
    lineNumber: number;
    /**
     * The debugger column index (0-based)
     */
    columnIndex: number;
    /**
     * If true, then use source maps as part of the process
     */
    enableSourceMaps: boolean;
    /**
     * Used to prevent circular references. This is set by the function so do not set this value yourself
     */
    _sourceChain?: string[];
}

export interface SourceLocation {
    /**
     * The path to the file in the source location
     */
    filePath: string;
    /**
     * 1-based line number
     */
    lineNumber: number;
    /**
     * 0-based column index
     */
    columnIndex: number;
}<|MERGE_RESOLUTION|>--- conflicted
+++ resolved
@@ -114,13 +114,8 @@
 
         //look through the sourcemaps in the staging folder for any instances of this source location
         let locations = await this.sourceMapManager.getGeneratedLocations(
-<<<<<<< HEAD
             await fastGlob('**/*.map', {
-                cwd: stagingFolderPath,
-=======
-            glob.sync('**/*.map', {
                 cwd: stagingDir,
->>>>>>> 7373b2a1
                 absolute: true
             }),
             {
