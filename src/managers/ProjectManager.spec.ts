--- conflicted
+++ resolved
@@ -3,16 +3,9 @@
 import * as path from 'path';
 import * as rokuDeploy from 'roku-deploy';
 import * as sinonActual from 'sinon';
-<<<<<<< HEAD
-
-import { fileUtils } from '../FileUtils';
-import { Project, ComponentLibraryProject, ProjectManager, ComponentLibraryConstructorParams } from './ProjectManager';
-import { standardizePath as s } from '../FileUtils';
-=======
 import { fileUtils, standardizePath as s } from '../FileUtils';
-import type { ComponentLibraryConstrutorParams } from './ProjectManager';
-import { Project, ComponentLibraryProject, ProjectManager, componentLibraryPostfix } from './ProjectManager';
->>>>>>> b1200c02
+import type { ComponentLibraryConstructorParams } from './ProjectManager';
+import { Project, ComponentLibraryProject, ProjectManager } from './ProjectManager';
 import { BreakpointManager } from './BreakpointManager';
 import { SourceMapManager } from './SourceMapManager';
 import { LocationManager } from './LocationManager';
@@ -287,12 +280,8 @@
 });
 
 describe('Project', () => {
-<<<<<<< HEAD
-    var project: Project;
+    let project: Project;
     const rdbFilesBasePath = 'rdbSource';
-=======
-    let project: Project;
->>>>>>> b1200c02
     beforeEach(() => {
         sinon.stub(console, 'log').callsFake((...args) => { });
         sinon.stub(console, 'error').callsFake((...args) => { });
@@ -325,13 +314,9 @@
 
     describe('stage', () => {
         afterEach(() => {
-<<<<<<< HEAD
-            try { fsExtra.removeSync(tempPath); } catch (e) { }
-=======
             try {
-                fsExtra.removeSync(`${cwd}/.tmp`);
+                fsExtra.removeSync(tempPath);
             } catch (e) { }
->>>>>>> b1200c02
         });
         it('actually stages the project', async () => {
             project.raleTrackerTaskFileLocation = undefined;
@@ -534,9 +519,9 @@
         const sourceFilePath = s`${rdbFilesBasePath}/${sourceFileRelativePath}`;
         const componentsFilePath = s`${rdbFilesBasePath}/${componentsFileRelativePath}`;
         before(() => {
-            fsExtra.mkdirSync(path.dirname(sourceFilePath), {recursive: true});
+            fsExtra.mkdirSync(path.dirname(sourceFilePath), { recursive: true });
             fsExtra.writeFileSync(sourceFilePath, `' ${sourceFilePath}`);
-            fsExtra.mkdirSync(path.dirname(componentsFilePath), {recursive: true});
+            fsExtra.mkdirSync(path.dirname(componentsFilePath), { recursive: true });
             fsExtra.writeFileSync(componentsFilePath, `' ${componentsFilePath}`);
         });
         after(() => {
@@ -549,7 +534,7 @@
             fsExtra.rmdirSync(tempPath);
         });
 
-        async function doTest(fileContents: string, expectedContents: string, fileExt: string = 'brs', injectRdbOnDeviceComponent = true) {
+        async function doTest(fileContents: string, expectedContents: string, fileExt = 'brs', injectRdbOnDeviceComponent = true) {
             fsExtra.emptyDirSync(tempPath);
             let folder = s`${tempPath}/findMainFunctionTests/`;
             fsExtra.mkdirSync(folder);
