--- conflicted
+++ resolved
@@ -9,15 +9,12 @@
 import { fileUtils, standardizePath as s } from '../FileUtils';
 import type { LocationManager, SourceLocation } from './LocationManager';
 import { util } from '../util';
-<<<<<<< HEAD
+import { logger } from '../logging';
 import type { BreakpointQueue } from '../breakpoints/BreakpointQueue';
+import type { SourceMapManager } from './SourceMapManager';
 import type { LaunchConfiguration } from '../LaunchConfiguration';
 import { BreakpointMapper } from '../breakpoints/BreakpointMapper';
 import { BreakpointWriter } from '../breakpoints/BreakpointWriter';
-import type { SourceMapManager } from './SourceMapManager';
-=======
-import { logger } from '../logging';
->>>>>>> b07d3d21
 
 // eslint-disable-next-line @typescript-eslint/no-var-requires, @typescript-eslint/no-require-imports
 const replaceInFile = require('replace-in-file');
