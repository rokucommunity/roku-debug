import * as assert from 'assert';
import * as fsExtra from 'fs-extra';
import * as path from 'path';
import { rokuDeploy, RokuDeploy, util as rokuDeployUtil } from 'roku-deploy';
import type { FileEntry } from 'roku-deploy';
import * as glob from 'glob';
import { promisify } from 'util';
const globAsync = promisify(glob);
import type { BreakpointManager } from './BreakpointManager';
import { fileUtils, standardizePath as s } from '../FileUtils';
import type { LocationManager, SourceLocation } from './LocationManager';
import { util } from '../util';
import { logger } from '../logging';
import { Cache } from 'brighterscript/dist/Cache';

// eslint-disable-next-line @typescript-eslint/no-var-requires, @typescript-eslint/no-require-imports
const replaceInFile = require('replace-in-file');

export const componentLibraryPostfix = '__lib';

/**
 * Manages the collection of brightscript projects being used in a debug session.
 * Will contain the main project (in rootDir), as well as component libraries.
 */
export class ProjectManager {
    public constructor(
        /**
         * A class that keeps track of all the breakpoints for a debug session.
         * It needs to be notified of any changes in breakpoints
         */
        public breakpointManager: BreakpointManager,
        public locationManager: LocationManager
    ) {
        this.breakpointManager = breakpointManager;
    }

    public launchConfiguration: {
        enableSourceMaps?: boolean;
        enableDebugProtocol?: boolean;
        packagePath: string;
    };

    public logger = logger.createLogger('[ProjectManager]');

    public mainProject: Project;
    public componentLibraryProjects = [] as ComponentLibraryProject[];

    public addComponentLibraryProject(project: ComponentLibraryProject) {
        this.componentLibraryProjects.push(project);
    }

    public getAllProjects() {
        return [
            ...(this.mainProject ? [this.mainProject] : []),
            ...(this.componentLibraryProjects ?? [])
        ];
    }

    /**
     * Get the list of staging folder paths from all projects
     */
    public getStagingDirs() {
        let projects = [
            ...(this.mainProject ? [this.mainProject] : []),
            ...(this.componentLibraryProjects ?? [])
        ];
        return projects.map(x => x.stagingDir);
    }

    /**
     * Given a debugger path and line number, compensate for the injected breakpoint line offsets
     * @param filePath - the path to the file that may or may not have breakpoints
     * @param debuggerLineNumber - the line number from the debugger
     */
    public getLineNumberOffsetByBreakpoints(filePath: string, debuggerLineNumber: number) {
        let breakpoints = this.breakpointManager.getPermanentBreakpointsForFile(filePath);
        //throw out duplicate breakpoints (account for entry breakpoint) and sort them ascending
        breakpoints = this.breakpointManager.sortAndRemoveDuplicateBreakpoints(breakpoints);

        let sourceLineByDebuggerLine = {};
        let sourceLineNumber = 0;
        for (let loopDebuggerLineNumber = 1; loopDebuggerLineNumber <= debuggerLineNumber; loopDebuggerLineNumber++) {
            sourceLineNumber++;
            sourceLineByDebuggerLine[loopDebuggerLineNumber] = sourceLineNumber;

            /**
             * A line with a breakpoint on it should share the same debugger line number.
             * The injected `STOP` line will be given the correct line number automatically,
             * but we need to compensate for the actual code line. So if there's a breakpoint
             * on this line, handle the next line's mapping as well (and skip one iteration of the loop)
             */
            // eslint-disable-next-line @typescript-eslint/no-loop-func
            let breakpointForLine = breakpoints.find(x => x.line === sourceLineNumber);
            if (breakpointForLine) {
                sourceLineByDebuggerLine[loopDebuggerLineNumber + 1] = sourceLineNumber;
                loopDebuggerLineNumber++;
            }
        }

        return sourceLineByDebuggerLine[debuggerLineNumber];
    }

    public sourceLocationCache = new Cache<string, Promise<SourceLocation>>();

    /**
     * @param debuggerPath
     * @param debuggerLineNumber - the 1-based line number from the debugger
     */
    public async getSourceLocation(debuggerPath: string, debuggerLineNumber: number) {
        return this.sourceLocationCache.getOrAdd(`${debuggerPath}-${debuggerLineNumber}`, async () => {
            //get source location using
            let stagingFileInfo = await this.getStagingFileInfo(debuggerPath);
            if (!stagingFileInfo) {
                return;
            }
            let project = stagingFileInfo.project;

            //remove the component library postfix if present
            if (project instanceof ComponentLibraryProject) {
                stagingFileInfo.absolutePath = fileUtils.unPostfixFilePath(stagingFileInfo.absolutePath, project.postfix);
                stagingFileInfo.relativePath = fileUtils.unPostfixFilePath(stagingFileInfo.relativePath, project.postfix);
            }

            let sourceLocation = await this.locationManager.getSourceLocation({
                lineNumber: debuggerLineNumber,
                columnIndex: 0,
                fileMappings: project.fileMappings,
                rootDir: project.rootDir,
                stagingFilePath: stagingFileInfo.absolutePath,
                stagingDir: project.stagingDir,
                sourceDirs: project.sourceDirs,
                enableSourceMaps: this.launchConfiguration?.enableSourceMaps ?? true
            });

            //if sourcemaps are disabled, and this is a telnet debug dession, account for breakpoint offsets
            if (sourceLocation && this.launchConfiguration?.enableSourceMaps === false && !this.launchConfiguration.enableDebugProtocol) {
                sourceLocation.lineNumber = this.getLineNumberOffsetByBreakpoints(sourceLocation.filePath, sourceLocation.lineNumber);
            }

            if (!sourceLocation?.filePath) {
                //couldn't find a source location. At least send back the staging file information so the user can still debug
                return {
                    filePath: stagingFileInfo.absolutePath,
                    lineNumber: sourceLocation?.lineNumber || debuggerLineNumber,
                    columnIndex: 0
                } as SourceLocation;
            } else {
                return sourceLocation;
            }
        });
    }

    /**
     *
     * @param stagingDir - the path to
     */
    public async registerEntryBreakpoint(stagingDir: string) {
        //find the main function from the staging flder
        let entryPoint = await fileUtils.findEntryPoint(stagingDir);

        //convert entry point staging location to source location
        let sourceLocation = await this.getSourceLocation(entryPoint.relativePath, entryPoint.lineNumber);

        this.logger.info(`Registering entry breakpoint at ${sourceLocation.filePath}:${sourceLocation.lineNumber} (${entryPoint.pathAbsolute}:${entryPoint.lineNumber})`);
        //register the entry breakpoint
        this.breakpointManager.setBreakpoint(sourceLocation.filePath, {
            //+1 to select the first line of the function
            line: sourceLocation.lineNumber + 1
        });
    }

    /**
     * Given a debugger-relative file path, find the path to that file in the staging directory.
     * This supports the standard out dir, as well as component library out dirs
     * @param debuggerPath the path to the file which was provided by the debugger
     * @param stagingDir - the path to the root of the staging folder (where all of the files were copied before deployment)
     * @return a full path to the file in the staging directory
     */
    public async getStagingFileInfo(debuggerPath: string) {
        let project: Project;

        let componentLibraryIndex = fileUtils.getComponentLibraryIndexFromFileName(debuggerPath, componentLibraryPostfix);
        //component libraries
        if (componentLibraryIndex !== undefined) {
            let lib = this.componentLibraryProjects.find(x => x.libraryIndex === componentLibraryIndex);
            if (lib) {
                project = lib;
            } else {
                throw new Error(`There is no component library with index ${componentLibraryIndex}`);
            }
            //standard project files
        } else {
            project = this.mainProject;
        }

        let relativePath: string;

        //if the path starts with a scheme (i.e. pkg:/ or complib:/, we have an exact match.
        if (util.getFileScheme(debuggerPath)) {
            relativePath = util.removeFileScheme(debuggerPath);
        } else {
            relativePath = await fileUtils.findPartialFileInDirectory(debuggerPath, project.stagingDir);
        }
        if (relativePath) {
            relativePath = fileUtils.removeLeadingSlash(
                fileUtils.standardizePath(relativePath
                )
            );
            return {
                relativePath: relativePath,
                absolutePath: s`${project.stagingDir}/${relativePath}`,
                project: project
            };
        } else {
            return undefined;
        }
    }
}

export interface AddProjectParams {
    rootDir: string;
    outDir: string;
    packagePath?: string;
    sourceDirs?: string[];
    files: Array<FileEntry>;
    injectRaleTrackerTask?: boolean;
    raleTrackerTaskFileLocation?: string;
    injectRdbOnDeviceComponent?: boolean;
    rdbFilesBasePath?: string;
    bsConst?: Record<string, boolean>;
    stagingDir?: string;
}

export class Project {
    constructor(params: AddProjectParams) {
        assert(params?.rootDir, 'rootDir is required');
        this.rootDir = fileUtils.standardizePath(params.rootDir);

        assert(params?.outDir, 'outDir is required');
        this.outDir = fileUtils.standardizePath(params.outDir);
<<<<<<< HEAD

        this.stagingFolderPath = params.stagingDir ?? rokuDeploy.getOptions(this).stagingFolderPath;
=======
        this.stagingDir = params.stagingDir ?? rokuDeploy.getOptions(this).stagingDir;
>>>>>>> 7e28fdb8
        this.bsConst = params.bsConst;
        this.sourceDirs = (params.sourceDirs ?? [])
            //standardize every sourcedir
            .map(x => fileUtils.standardizePath(x));
        this.injectRaleTrackerTask = params.injectRaleTrackerTask ?? false;
        this.raleTrackerTaskFileLocation = params.raleTrackerTaskFileLocation;
        this.injectRdbOnDeviceComponent = params.injectRdbOnDeviceComponent ?? false;
        this.rdbFilesBasePath = params.rdbFilesBasePath;
        this.files = params.files ?? [];
        this.packagePath = params.packagePath;
    }
    public rootDir: string;
    public outDir: string;
    public packagePath: string;
    public sourceDirs: string[];
    public files: Array<FileEntry>;
    public stagingDir: string;
    public fileMappings: Array<{ src: string; dest: string }>;
    public bsConst: Record<string, boolean>;
    public injectRaleTrackerTask: boolean;
    public raleTrackerTaskFileLocation: string;
    public injectRdbOnDeviceComponent: boolean;
    public rdbFilesBasePath: string;

    //the default project doesn't have a postfix, but component libraries will have a postfix, so just use empty string to standardize the postfix logic
    public get postfix() {
        return '';
    }

    private logger = logger.createLogger(`[${ProjectManager.name}]`);

    public async stage() {
        let rd = new RokuDeploy();
        if (!this.fileMappings) {
            this.fileMappings = await this.getFileMappings();
        }

        //override the getFilePaths function so rokuDeploy doesn't run it again during prepublishToStaging
        (rd as any).getFilePaths = () => {
            let relativeFileMappings = [];
            for (let fileMapping of this.fileMappings) {
                relativeFileMappings.push({
                    src: fileMapping.src,
                    dest: fileUtils.replaceCaseInsensitive(fileMapping.dest, this.stagingDir, '')
                });
            }
            return Promise.resolve(relativeFileMappings);
        };

        //copy all project files to the staging folder
        await rd.prepublishToStaging({
            rootDir: this.rootDir,
            stagingDir: this.stagingDir,
            files: this.files,
            outDir: this.outDir
        });

        //preload the original location of every file
        await this.resolveFileMappingsForSourceDirs();

        await this.transformManifestWithBsConst();

        await this.copyAndTransformRaleTrackerTask();

        await this.copyAndTransformRDB();
    }

    /**
     * If the project uses sourceDirs, replace every `fileMapping.src` with its original location in sourceDirs
     */
    private resolveFileMappingsForSourceDirs() {
        return Promise.all([
            this.fileMappings.map(async x => {
                let stagingFilePathRelative = fileUtils.getRelativePath(this.stagingDir, x.dest);
                let sourceDirFilePath = await fileUtils.findFirstRelativeFile(stagingFilePathRelative, this.sourceDirs);
                if (sourceDirFilePath) {
                    x.src = sourceDirFilePath;
                }
            })
        ]);
    }

    /**
     * Apply the bsConst transformations to the manifest file for this project
     */
    public async transformManifestWithBsConst() {
        if (this.bsConst) {
            let manifestPath = s`${this.stagingDir}/manifest`;
            if (await fsExtra.pathExists(manifestPath)) {
                // Update the bs_const values in the manifest in the staging folder before side loading the channel
                let fileContents = (await fsExtra.readFile(manifestPath)).toString();
                fileContents = this.updateManifestBsConsts(this.bsConst, fileContents);
                await fsExtra.writeFile(manifestPath, fileContents);
            }
        }
    }

    public updateManifestBsConsts(consts: Record<string, boolean>, fileContents: string): string {
        let bsConstLine: string;
        let missingConsts: string[] = [];
        let lines = fileContents.split(/\r?\n/g);

        let newLine: string;
        //loop through the lines until we find the bs_const line if it exists
        for (const line of lines) {
            if (line.toLowerCase().startsWith('bs_const')) {
                bsConstLine = line;
                newLine = line;
                break;
            }
        }

        if (bsConstLine) {
            // update the consts in the manifest and check for missing consts
            missingConsts = Object.keys(consts).reduce((results, key) => {
                let match = new RegExp('(' + key + '\\s*=\\s*[true|false]+[^\\S\\r\\n]*\)', 'i').exec(bsConstLine);
                if (match) {
                    newLine = newLine.replace(match[1], `${key}=${consts[key].toString()}`);
                } else {
                    results.push(key);
                }

                return results;
            }, []);

            // check for consts that where not in the manifest
            if (missingConsts.length > 0) {
                throw new Error(`The following bs_const keys were not defined in the channel's manifest:\n\n${missingConsts.join(',\n')}`);
            } else {
                // update the manifest contents
                return fileContents.replace(bsConstLine, newLine);
            }
        } else {
            throw new Error('bs_const was defined in the launch.json but not in the channel\'s manifest');
        }
    }

    public static RALE_TRACKER_TASK_CODE = `if true = CreateObject("roAppInfo").IsDev() then m.vscode_rale_tracker_task = createObject("roSGNode", "TrackerTask") ' Roku Advanced Layout Editor Support`;
    public static RALE_TRACKER_ENTRY = 'vscode_rale_tracker_entry';
    /**
     * Search the project files for the comment "' vscode_rale_tracker_entry" and replace it with the code needed to start the TrackerTask.
     */
    public async copyAndTransformRaleTrackerTask() {
        // inject the tracker task into the staging files if we have everything we need
        if (!this.injectRaleTrackerTask || !this.raleTrackerTaskFileLocation) {
            return;
        }
        try {
            await fsExtra.copy(this.raleTrackerTaskFileLocation, s`${this.stagingDir}/components/TrackerTask.xml`);
            this.logger.log('Tracker task successfully injected');
            // Search for the tracker task entry injection point
            const trackerReplacementResult = await replaceInFile({
                files: `${this.stagingDir}/**/*.+(xml|brs)`,
                from: new RegExp(`^.*'\\s*${Project.RALE_TRACKER_ENTRY}.*$`, 'mig'),
                to: (match: string) => {
                    // Strip off the comment
                    let startOfLine = match.substring(0, match.indexOf(`'`));
                    if (/[\S]/.exec(startOfLine)) {
                        // There was some form of code before the tracker entry
                        // append and use single line syntax
                        startOfLine += ': ';
                    }
                    return `${startOfLine}${Project.RALE_TRACKER_TASK_CODE}`;
                }
            });
            const injectedFiles = trackerReplacementResult
                .filter(result => result.hasChanged)
                .map(result => result.file);

            if (injectedFiles.length === 0) {
                console.error(`WARNING: Unable to find an entry point for Tracker Task.\nPlease make sure that you have the following comment in your BrightScript project: "\' ${Project.RALE_TRACKER_ENTRY}"`);
            }
        } catch (err) {
            console.error(err);
        }
    }

    public static RDB_ODC_NODE_CODE = `if true = CreateObject("roAppInfo").IsDev() then m.vscode_rdb_odc_node = createObject("roSGNode", "RTA_OnDeviceComponent") ' RDB OnDeviceComponent`;
    public static RDB_ODC_ENTRY = 'vscode_rdb_on_device_component_entry';
    /**
     * Search the project files for the RTA_ODC_ENTRY comment and replace it with the code needed to start RTA_OnDeviceComponent which is used by RDB.
     */
    public async copyAndTransformRDB() {
        // inject the on device component into the staging files if we have everything we need
        if (!this.injectRdbOnDeviceComponent || !this.rdbFilesBasePath) {
            return;
        }
        try {
            let files = await globAsync(`${this.rdbFilesBasePath}/**/*`, {
                cwd: './',
                absolute: false,
                follow: true
            });
            for (let filePathAbsolute of files) {
                const promises = [];
                //only include files (i.e. skip directories)
                if (await util.isFile(filePathAbsolute)) {
                    const relativePath = s`${filePathAbsolute}`.replace(s`${this.rdbFilesBasePath}`, '');
                    const destinationPath = s`${this.stagingDir}/${relativePath}`;
                    promises.push(fsExtra.copy(filePathAbsolute, destinationPath));
                }
                await Promise.all(promises);
                this.logger.log('RDB OnDeviceComponent successfully injected');
            }

            // Search for the tracker task entry injection point
            const replacementResult = await replaceInFile({
                files: `${this.stagingDir}/**/*.+(xml|brs)`,
                from: new RegExp(`^.*'\\s*${Project.RDB_ODC_ENTRY}.*$`, 'mig'),
                to: (match: string) => {
                    // Strip off the comment
                    let startOfLine = match.substring(0, match.indexOf(`'`));
                    if (/[\S]/.exec(startOfLine)) {
                        // There was some form of code before the tracker entry
                        // append and use single line syntax
                        startOfLine += ': ';
                    }
                    return `${startOfLine}${Project.RDB_ODC_NODE_CODE}`;
                }
            });
            const injectedFiles = replacementResult
                .filter(result => result.hasChanged)
                .map(result => result.file);

            if (injectedFiles.length === 0) {
                console.error(`WARNING: Unable to find an entry point for RDB.\nPlease make sure that you have the following comment in your BrightScript project: "\' ${Project.RDB_ODC_ENTRY}"`);
            }
        } catch (err) {
            console.error(err);
        }
    }

    /**
     *
     * @param stagingPath
     */
    public async zipPackage(params: { retainStagingFolder: boolean }) {
        const options = rokuDeploy.getOptions({
            ...this,
            ...params
        });

        let packagePath = this.packagePath;
        if (!this.packagePath) {
            //make sure the output folder exists
            await fsExtra.ensureDir(options.outDir);

            packagePath = rokuDeploy.getOutputZipFilePath(options);
        }

        //ensure the manifest file exists in the staging folder
        if (!await rokuDeployUtil.fileExistsCaseInsensitive(`${options.stagingDir}/manifest`)) {
            throw new Error(`Cannot zip package: missing manifest file in "${options.stagingDir}"`);
        }

        // create a zip of the staging folder
        await rokuDeploy.zipFolder(options.stagingDir, packagePath, undefined, [
            '**/*',
            //exclude sourcemap files (they're large and can't be parsed on-device anyway...)
            '!**/*.map'
        ]);

        //delete the staging folder unless told to retain it.
        if (options.retainStagingDir !== true) {
            await fsExtra.remove(options.stagingDir);
        }
    }

    /**
     * Get the file paths from roku-deploy, and ensure the dest paths are absolute
     * (`dest` paths are relative in later versions of roku-deploy)
     */
    protected async getFileMappings() {
        let fileMappings = await rokuDeploy.getFilePaths(this.files, this.rootDir);
        for (let mapping of fileMappings) {
            //if the dest path is relative, make it absolute (relative to the staging dir)
            mapping.dest = path.resolve(this.stagingDir, mapping.dest);
            //standardize the paths once here, and don't need to do it again anywhere else in this project
            mapping.src = fileUtils.standardizePath(mapping.src);
            mapping.dest = fileUtils.standardizePath(mapping.dest);
        }
        return fileMappings;
    }
}

export interface ComponentLibraryConstructorParams extends AddProjectParams {
    outFile: string;
    libraryIndex: number;
}

export class ComponentLibraryProject extends Project {
    constructor(params: ComponentLibraryConstructorParams) {
        super(params);
        this.outFile = params.outFile;
        this.libraryIndex = params.libraryIndex;
    }
    public outFile: string;
    public libraryIndex: number;
    /**
     * The name of the component library that this project represents. This is loaded during `this.computeOutFileName`
     */
    public name: string;

    /**
     * Takes a component Library and checks the outFile for replaceable values pulled from the libraries manifest
     * @param manifestPath the path to the manifest file to check
     */
    private async computeOutFileName(manifestPath: string) {
        let regexp = /\$\{([\w\d_]*)\}/;
        let renamingMatch: RegExpExecArray;
        let manifestValues = await util.convertManifestToObject(manifestPath);
        if (!manifestValues) {
            throw new Error(`Cannot find manifest file at "${manifestPath}"\n\nCould not complete automatic component library naming.`);
        }

        //load the component libary name from the manifest
        this.name = manifestValues.sg_component_libs_provided;

        // search the outFile for replaceable values such as ${title}
        while ((renamingMatch = regexp.exec(this.outFile))) {

            // replace the replaceable key with the manifest value
            let manifestVariableName = renamingMatch[1];
            let manifestVariableValue = manifestValues[manifestVariableName];
            if (manifestVariableValue) {
                this.outFile = this.outFile.replace(renamingMatch[0], manifestVariableValue);
            } else {
                throw new Error(`Cannot find manifest value:\n"${manifestVariableName}"\n\nCould not complete automatic component library naming.`);
            }
        }
    }

    public async stage() {
        /*
         Compute the file mappings now (i.e. don't let the parent class compute them).
         This must be done BEFORE finding the manifest file location.
         */
        this.fileMappings = await this.getFileMappings();

        let expectedManifestDestPath = fileUtils.standardizePath(`${this.stagingDir}/manifest`).toLowerCase();
        //find the file entry with the `dest` value of `${stagingDir}/manifest` (case insensitive)
        let manifestFileEntry = this.fileMappings.find(x => x.dest.toLowerCase() === expectedManifestDestPath);
        if (manifestFileEntry) {
            //read the manifest from `src` since nothing has been copied to staging yet
            await this.computeOutFileName(manifestFileEntry.src);
        } else {
            throw new Error(`Could not find manifest path for component library at '${this.rootDir}'`);
        }
        let fileNameWithoutExtension = path.basename(this.outFile, path.extname(this.outFile));

        let defaultStagingDir = this.stagingDir;

        //compute the staging folder path.
        this.stagingDir = s`${this.outDir}/${fileNameWithoutExtension}`;

        /*
          The fileMappings were created using the default stagingDir (because we need the manifest path
          to compute the out file name and staging path), so we need to replace the default stagingDir
          with the actual stagingDir.
         */
        for (let fileMapping of this.fileMappings) {
            fileMapping.dest = fileUtils.replaceCaseInsensitive(fileMapping.dest, defaultStagingDir, this.stagingDir);
        }

        return super.stage();
    }

    /**
     * The text used as a postfix for every brs file so we can accurately track the location of the files
     * back to their original component library whenever the debugger truncates the file path.
     */
    public get postfix() {
        return `${componentLibraryPostfix}${this.libraryIndex}`;
    }

    public async postfixFiles() {
        let pathDetails = {};
        await Promise.all(this.fileMappings.map(async (fileMapping) => {
            let relativePath = fileUtils.removeLeadingSlash(
                fileUtils.getRelativePath(this.stagingDir, fileMapping.dest)
            );
            let postfixedPath = fileUtils.postfixFilePath(relativePath, this.postfix, ['.brs']);
            if (postfixedPath !== relativePath) {
                // Rename the brs files to include the postfix namespacing tag
                await fsExtra.move(fileMapping.dest, path.join(this.stagingDir, postfixedPath));
                // Add to the map of original paths and the new paths
                pathDetails[postfixedPath] = relativePath;
            }
        }));

        // Update all the file name references in the library to the new file names
        await replaceInFile({
            files: [
                path.join(this.stagingDir, '**/*.xml'),
                path.join(this.stagingDir, '**/*.brs')
            ],
            from: /uri\s*=\s*"(.+)\.brs"/gi,
            to: (match: string) => {
                // only alter file ending if it is a) pkg:/ url or b) relative url
                let isPkgUrl = !!/^uri\s*=\s*"pkg:\//i.exec(match);
                let isRelativeUrl = !/:\//i.exec(match);
                if (isPkgUrl || isRelativeUrl) {
                    return match.replace('.brs', this.postfix + '.brs');
                } else {
                    return match;
                }
            }
        });
    }
}<|MERGE_RESOLUTION|>--- conflicted
+++ resolved
@@ -238,12 +238,7 @@
 
         assert(params?.outDir, 'outDir is required');
         this.outDir = fileUtils.standardizePath(params.outDir);
-<<<<<<< HEAD
-
-        this.stagingFolderPath = params.stagingDir ?? rokuDeploy.getOptions(this).stagingFolderPath;
-=======
         this.stagingDir = params.stagingDir ?? rokuDeploy.getOptions(this).stagingDir;
->>>>>>> 7e28fdb8
         this.bsConst = params.bsConst;
         this.sourceDirs = (params.sourceDirs ?? [])
             //standardize every sourcedir
