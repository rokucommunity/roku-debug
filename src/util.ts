--- conflicted
+++ resolved
@@ -410,7 +410,6 @@
         return cancel;
     }
 
-<<<<<<< HEAD
     /**
      * Is the given value null or undefined
      */
@@ -445,10 +444,6 @@
         }
         this.minPort = port + 1;
         return port;
-=======
-    public isNullish(item: any) {
-        return item === undefined || item === null;
->>>>>>> ad2618e9
     }
 
     /**
@@ -465,15 +460,9 @@
     /**
      * Do an http POST request
      */
-<<<<<<< HEAD
-    public httpPost(url: string) {
-        return new Promise<Response>((resolve, reject) => {
-            request.post(url, (err, response) => {
-=======
     public httpPost(url: string, options?: requestType.CoreOptions) {
         return new Promise<Response>((resolve, reject) => {
             request.post(url, options, (err, response) => {
->>>>>>> ad2618e9
                 return err ? reject(err) : resolve(response);
             });
         });
