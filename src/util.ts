--- conflicted
+++ resolved
@@ -358,7 +358,6 @@
     private dnsCache = new Map<string, string>();
 
     /**
-<<<<<<< HEAD
      * Is this expression the `print` keyword followed by a variable expression (like `a.b` or `a['b'].c`)
      * @param expression
      */
@@ -373,10 +372,7 @@
         return false;
     }
 
-    public sleep(ms: number) {
-        return new Promise((resolve) => {
-            setTimeout(resolve, ms);
-=======
+    /*
      * Sleep for the given number of milliseconds
      * @param milliseconds
      * @returns
@@ -384,7 +380,6 @@
     public sleep(milliseconds: number) {
         return new Promise(resolve => {
             setTimeout(resolve, milliseconds);
->>>>>>> 4c572847
         });
     }
 
